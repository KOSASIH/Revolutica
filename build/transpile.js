// ---------------------------------------------------------------------------
// Usage: npm run transpile
// ---------------------------------------------------------------------------

import fs from 'fs'
import log from 'ololog'
import ansi from 'ansicolor'
import { promisify } from 'util'
import errors from "../js/src/base/errors.js"
import {unCamelCase, precisionConstants, safeString, unique} from "../js/src/base/functions.js"
import Exchange from '../js/src/base/Exchange.js'
import { basename, join, resolve } from 'path'
import { createFolderRecursively, replaceInFile, overwriteFile } from './fsLocal.js'
import { pathToFileURL } from 'url'
import errorHierarchy from '../js/src/base/errorHierarchy.js'
import { platform } from 'process'
import os from 'os'
import { fork } from 'child_process'
import * as url from 'node:url';
import Piscina from 'piscina';
ansi.nice

import { Transpiler as astTranspiler } from 'ast-transpiler';

const pythonCodingUtf8 = '# -*- coding: utf-8 -*-'
const baseExchangeJsFile = './ts/src/base/Exchange.ts'

const exchanges = JSON.parse (fs.readFileSync("./exchanges.json", "utf8"));
const exchangeIds = exchanges.ids

let __dirname = new URL('.', import.meta.url).pathname;

// this is necessary because for some reason
// pathname keeps the first '/' for windows paths
// making them invalid
// example: /C:Users/user/Desktop/
if (platform === 'win32') {
    if (__dirname[0] === '/') {
        __dirname = __dirname.substring(1)
    }
}
class Transpiler {

    getCommonRegexes () {
        return [

            [ /(?<!assert|equals)(\s\(?)(rsa|ecdsa|eddsa|jwt|totp|inflate)\s/g, '$1this.$2' ],
            [ /\.deepExtend\s/g, '.deep_extend'],
            [ /\.safeFloat2\s/g, '.safe_float_2'],
            [ /\.safeInteger2\s/g, '.safe_integer_2'],
            [ /\.safeIntegerProduct2\s/g, '.safe_integer_product_2'],
            [ /\.safeTimestamp2\s/g, '.safe_timestamp_2'],
            [ /\.safeString2\s/g, '.safe_string_2'],
            [ /\.safeNumber2\s/g, '.safe_number_2'],
            [ /\.safeStringLower2\s/g, '.safe_string_lower_2'],
            [ /\.safeStringUpper2\s/g, '.safe_string_upper_2'],
            [ /\.safeValue2\s/g, '.safe_value_2'],
            [ /\.safeNumber\s/g, '.safe_number'],
            [ /\.safeFloat\s/g, '.safe_float'],
            [ /\.safeInteger\s/g, '.safe_integer'],
            [ /\.safeIntegerProduct\s/g, '.safe_integer_product'],
            [ /\.safeTimestamp\s/g, '.safe_timestamp'],
            [ /\.safeString\s/g, '.safe_string'],
            [ /\.safeStringLower\s/g, '.safe_string_lower'],
            [ /\.safeStringUpper\s/g, '.safe_string_upper'],
            [ /\.safeValue\s/g, '.safe_value'],
            [ /\.safeFloatN\s/g, '.safe_float_n'],
            [ /\.safeIntegerN\s/g, '.safe_integer_n'],
            [ /\.safeIntegerProductN\s/g, '.safe_integer_product_n'],
            [ /\.safeTimestampN\s/g, '.safe_timestamp_n'],
            [ /\.safeStringN\s/g, '.safe_string_n'],
            [ /\.safeNumberN\s/g, '.safe_number_n'],
            [ /\.safeStringLowerN\s/g, '.safe_string_lower_n'],
            [ /\.safeStringUpperN\s/g, '.safe_string_upper_n'],
            [ /\.safeValueN\s/g, '.safe_value_n'],
            [ /\.inArray\s/g, '.in_array'],
            [ /\.toArray\s/g, '.to_array'],
            [ /\.isEmpty\s/g, '.is_empty'],
            [ /\.arrayConcat\s/g, '.array_concat'],
            [ /\.binaryConcat\s/g, '.binary_concat'],
            [ /\.binaryConcatArray\s/g, '.binary_concat_array'],
            [ /\.binaryToString\s/g, '.binary_to_string' ],
            [ /\.precisionFromString\s/g, '.precision_from_string'],
            [ /\.parsePrecision\s/g, '.parse_precision'],
            [ /\.parseNumber\s/g, '.parse_number'],
            [ /\.implodeHostname\s/g, '.implode_hostname'],
            [ /\.implodeParams\s/g, '.implode_params'],
            [ /\.extractParams\s/g, '.extract_params'],
            [ /\.safeBalance\s/g, '.safe_balance'],
            [ /\.parseAccounts\s/g, '.parse_accounts' ],
            [ /\.parseAccount\s/g, '.parse_account' ],
            [ /\.parseBalance\s/g, '.parse_balance'],
            [ /\.parseBorrowInterest\s/g, '.parse_borrow_interest'],
            [ /\.parseFundingRateHistories\s/g, '.parse_funding_rate_histories'],
            [ /\.parseFundingRateHistory\s/g, '.parse_funding_rate_history'],
            [ /\.parseOHLCVs\s/g, '.parse_ohlcvs'],
            [ /\.parseOHLCV\s/g, '.parse_ohlcv'],
            [ /\.parseDate\s/g, '.parse_date'],
            [ /\.parseDepositAddresses\s/g, '.parse_deposit_addresses'],
            [ /\.parseDepositAddress\s/g, '.parse_deposit_address'],
            [ /\.parseMarketLeverageTiers\s/g, '.parse_market_leverage_tiers'],
            [ /\.parseLeverageTiers\s/g, '.parse_leverage_tiers'],
            [ /\.parseLedgerEntry\s/g, '.parse_ledger_entry'],
            [ /\.parseLedger\s/g, '.parse_ledger'],
            [ /\.parseTickers\s/g, '.parse_tickers'],
            [ /\.parseTicker\s/g, '.parse_ticker'],
            [ /\.parseTimeframe\s/g, '.parse_timeframe'],
            [ /\.parseTradesData\s/g, '.parse_trades_data'],
            [ /\.parseTrades\s/g, '.parse_trades'],
            [ /\.parseTrade\s/g, '.parse_trade'],
            [ /\.parseTradingFees\s/g, '.parse_trading_fees'],
            [ /\.parseTradingFee\s/g, '.parse_trading_fee'],
            [ /\.parseTradingViewOHLCV\s/g, '.parse_trading_view_ohlcv'],
            [ /\.convertTradingViewToOHLCV\s/g, '.convert_trading_view_to_ohlcv'],
            [ /\.parseTransactions\s/g, '.parse_transactions'],
            [ /\.parseTransaction\s/g, '.parse_transaction'],
            [ /\.parseTransfers\s/g, '.parse_transfers'],
            [ /\.parseTransfer\s/g, '.parse_transfer'],
            [ /\.parseOrderBook\s/g, '.parse_order_book'],
            [ /\.parseBidsAsks\s/g, '.parse_bids_asks'],
            [ /\.parseBidAsk\s/g, '.parse_bid_ask'],
            [ /\.parseOpenInterests\s/g, '.parse_open_interests'],
            [ /\.parseOpenInterest\s/g, '.parse_open_interest'],
            [ /\.parseBidAsk\s/g, '.parse_bid_ask'],
            [ /\.parseOrders\s/g, '.parse_orders'],
            [ /\.parseOrderStatus\s/g, '.parse_order_status'],
            [ /\.parseOrder\s/g, '.parse_order'],
            [ /\.parseJson\s/g, '.parse_json'],
            [ /\.parseAccountPosition\s/g, '.parse_account_position' ],
            [ /\.parsePositionRisk\s/g, '.parse_position_risk' ],
            [ /\.parsePositions\s/g, '.parse_positions' ],
            [ /\.parsePosition\s/g, '.parse_position' ],
            [ /\.parseIncome\s/g, '.parse_income' ],
            [ /\.parseIncomes\s/g, '.parse_incomes' ],
            [ /\.parseFundingRates\s/g, '.parse_funding_rates' ],
            [ /\.parseFundingRate\s/g, '.parse_funding_rate' ],
            [ /\.parseMarginModification\s/g, '.parse_margin_modification' ],
            [ /\.filterByArray\s/g, '.filter_by_array'],
            [ /\.filterByValueSinceLimit\s/g, '.filter_by_value_since_limit'],
            [ /\.filterBySymbolSinceLimit\s/g, '.filter_by_symbol_since_limit'],
            [ /\.filterByCurrencySinceLimit\s/g, '.filter_by_currency_since_limit'],
            [ /\.filterBySinceLimit\s/g, '.filter_by_since_limit'],
            [ /\.filterBySymbol\s/g, '.filter_by_symbol'],
            [ /\.getVersionString\s/g, '.get_version_string'],
            [ /\.indexBy\s/g, '.index_by'],
            [ /\.sortBy\s/g, '.sort_by'],
            [ /\.sortBy2\s/g, '.sort_by_2'],
            [ /\.filterBy\s/g, '.filter_by'],
            [ /\.groupBy\s/g, '.group_by'],
            [ /\.marketSymbols\s/g, '.market_symbols'],
            [ /\.marketIds\s/g, '.market_ids'],
            [ /\.marketId\s/g, '.market_id'],
            [ /\.fetchFundingFee\s/g, '.fetch_funding_fee'],
            [ /\.fetchFundingFees\s/g, '.fetch_funding_fees'],
            [ /\.fetchTradingLimits\s/g, '.fetch_trading_limits'],
            [ /\.fetchTransactionFee\s/g, '.fetch_transaction_fee'],
            [ /\.fetchTransactionFees\s/g, '.fetch_transaction_fees'],
            [ /\.fetchTradingFees\s/g, '.fetch_trading_fees'],
            [ /\.fetchTradingFee\s/g, '.fetch_trading_fee'],
            [ /\.fetchFees\s/g, '.fetch_fees'],
            [ /\.fetchOHLCVC\s/g, '.fetch_ohlcvc'],
            [ /\.fetchOHLCV\s/g, '.fetch_ohlcv'],
            [ /\.buildOHLCVC\s/g, '.build_ohlcvc'],
            [ /\.fetchL2OrderBook\s/g, '.fetch_l2_order_book'],
            [ /\.fetchOrderBook\s/g, '.fetch_order_book'],
            [ /\.fetchMyTrades\s/g, '.fetch_my_trades'],
            [ /\.fetchOrderStatus\s/g, '.fetch_order_status'],
            [ /\.fetchOpenOrders\s/g, '.fetch_open_orders'],
            [ /\.fetchOpenOrder\s/g, '.fetch_open_order'],
            [ /\.fetchOrders\s/g, '.fetch_orders'],
            [ /\.fetchOrderTrades\s/g, '.fetch_order_trades'],
            [ /\.fetchOrder\s/g, '.fetch_order'],
            [ /\.fetchBalance\s/g, '.fetch_balance'],
            [ /\.fetchTotalBalance\s/g, '.fetch_total_balance'],
            [ /\.fetchUsedBalance\s/g, '.fetch_used_balance'],
            [ /\.fetchFreeBalance\s/g, '.fetch_free_balance'],
            [ /\.fetchPartialBalance\s/g, '.fetch_partial_balance'],
            [ /\.fetchPermissions\s/g, '.fetch_permissions'],
            [ /\.fetchBidsAsks\s/g, '.fetch_bids_asks'],
            [ /\.fetchTickers\s/g, '.fetch_tickers'],
            [ /\.fetchTicker\s/g, '.fetch_ticker'],
            [ /\.fetchCurrencies\s/g, '.fetch_currencies'],
            [ /\.fetchStatus\s/g, '.fetch_status'],
            [ /\.numberToString\s/g, '.number_to_string' ],
            [ /\.decimalToPrecision\s/g, '.decimal_to_precision'],
            [ /\.priceToPrecision\s/g, '.price_to_precision'],
            [ /\.amountToPrecision\s/g, '.amount_to_precision'],
            [ /\.amountToLots\s/g, '.amount_to_lots'],
            [ /\.feeToPrecision\s/g, '.fee_to_precision'],
            [ /\.currencyToPrecision\s/g, '.currency_to_precision'],
            [ /\.costToPrecision\s/g, '.cost_to_precision'],
            [ /\.commonCurrencyCode\s/g, '.common_currency_code'],
            [ /\.getDefaultOptions\s/g, '.get_default_options'],
            [ /\.loadAccounts\s/g, '.load_accounts'],
            [ /\.fetchAccounts\s/g, '.fetch_accounts'],
            [ /\.loadFees\s/g, '.load_fees'],
            [ /\.loadMarkets\s/g, '.load_markets'],
            [ /\.loadTimeDifference\s/g, '.load_time_difference'],
            [ /\.fetchMarkets\s/g, '.fetch_markets'],
            [ /\.fetchMarketLeverageTiers\s/g, '.fetch_market_leverage_tiers'],
            [ /\.fetchLeverageTiers\s/g, '.fetch_leverage_tiers'],
            [ /\.appendInactiveMarkets\s/g, '.append_inactive_markets'],
            [ /\.fetchCategories\s/g, '.fetch_categories'],
            [ /\.calculateFee\s/g, '.calculate_fee'],
            [ /\.createOrder\s/g, '.create_order'],
            [ /\.createPostOnlyOrder\s/g, '.create_post_only_order'],
            [ /\.createStopOrder\s/g, '.create_stop_order'],
            [ /\.createStopLimitOrder\s/g, '.create_stop_limit_order'],
            [ /\.createStopMarketOrder\s/g, '.create_stop_market_order'],
            [ /\.editLimitBuyOrder\s/g, '.edit_limit_buy_order'],
            [ /\.editLimitSellOrder\s/g, '.edit_limit_sell_order'],
            [ /\.editLimitOrder\s/g, '.edit_limit_order'],
            [ /\.editOrder\s/g, '.edit_order'],
            [ /\.encodeURIComponent\s/g, '.encode_uri_component'],
            [ /\.throwExceptionOnError\s/g, '.throw_exception_on_error'],
            [ /\.handleErrors\s/g, '.handle_errors'],
            [ /\.handleWithdrawTagAndParams\s/g, '.handle_withdraw_tag_and_params'],
            [ /\.checkRequiredCredentials\s/g, '.check_required_credentials'],
            [ /\.checkRequiredDependencies\s/g, '.check_required_dependencies'],
            [ /\.checkAddress\s/g, '.check_address'],
            [ /\.convertTradingViewToOHLCV\s/g, '.convert_trading_view_to_ohlcv'],
            [ /\.convertOHLCVToTradingView\s/g, '.convert_ohlcv_to_trading_view'],
            [ /\.signBodyWithSecret\s/g, '.sign_body_with_secret'],
            [ /\.isJsonEncodedObject\s/g, '.is_json_encoded_object'],
            [ /\.setSandboxMode\s/g, '.set_sandbox_mode'],
            [ /\.safeCurrencyCode\s/g, '.safe_currency_code'],
            [ /\.safeCurrency\s/g, '.safe_currency'],
            [ /\.safeSymbol\s/g, '.safe_symbol'],
            [ /\.safeMarket\s/g, '.safe_market'],
            [ /\.safeOrder\s/g, '.safe_order'],
            [ /\.safeTicker\s/g, '.safe_ticker'],
            [ /\.roundTimeframe\s/g, '.round_timeframe'],
            [ /\.calculateRateLimiterCost\s/g, '.calculate_rate_limiter_cost' ],
            [ /\.findBroadlyMatchedKey\s/g, '.find_broadly_matched_key' ],
            [ /\.throwBroadlyMatchedException\s/g, '.throw_broadly_matched_exception' ],
            [ /\.throwExactlyMatchedException\s/g, '.throw_exactly_matched_exception' ],
            [ /\.getNetwork\s/g, '.get_network' ],
            [ /\.findTimeframe\s/g, '.find_timeframe'],
            [ /errorHierarchy/g, 'error_hierarchy'],
            [ /\.base16ToBinary/g, '.base16_to_binary'],
            [ /\'use strict\';?\s+/g, '' ],
            [ /\.urlencodeNested\s/g, '.urlencode_nested' ],
            [ /\.urlencodeWithArrayRepeat\s/g, '.urlencode_with_array_repeat' ],
            [ /\.call\s*\(this, /g, '(' ],
            [ /\.getSupportedMapping\s/g, '.get_supported_mapping'],
            [ /\.fetchBorrowRates\s/g, '.fetch_borrow_rates'],
            [ /\.fetchBorrowRate\s/g, '.fetch_borrow_rate'],
            [ /\.handleMarketTypeAndParams\s/g, '.handle_market_type_and_params'],
            [ /\.checkOrderArguments\s/g, '.check_order_arguments'],
            [ /\.isPostOnly\s/g, '.is_post_only'],
            [ /\.reduceFeesByCurrency\s/g, '.reduce_fees_by_currency'],
            [ /\.omitZero\s/g, '.omit_zero'],
<<<<<<< HEAD
            [ /\.currencyStructure\s/g, '.currency_structure'],
=======
            [ /\ssha(1|256|384|512)([,)])/g, ' \'sha$1\'$2'], // from js imports to this
            [ /\s(md5|secp256k1|ed25519|keccak)([,)])/g, ' \'$1\'$2'], // from js imports to this

>>>>>>> aa1ffa6e
        ].concat(this.getTypescriptRemovalRegexes())
    }

    getPythonRegexes () {

        return [
            [ /Array\.isArray\s*\(([^\)]+)\)/g, 'isinstance($1, list)' ],
            [ /([^\(\s]+)\s+instanceof\s+String/g, 'isinstance($1, str)' ],
            [ /([^\(\s]+)\s+instanceof\s+([^\)\s]+)/g, 'isinstance($1, $2)' ],

            [ /typeof\s+([^\s\[]+)(?:\s|\[(.+?)\])\s+\=\=\=?\s+\'undefined\'/g, '$1[$2] is None' ],
            [ /typeof\s+([^\s\[]+)(?:\s|\[(.+?)\])\s+\!\=\=?\s+\'undefined\'/g, '$1[$2] is not None' ],
            [ /typeof\s+([^\s]+)\s+\=\=\=?\s+\'undefined\'/g, '$1 is None' ],
            [ /typeof\s+([^\s]+)\s+\!\=\=?\s+\'undefined\'/g, '$1 is not None' ],
            [ /typeof\s+(.+?)\s+\=\=\=?\s+\'undefined\'/g, '$1 is None' ],
            [ /typeof\s+(.+?)\s+\!\=\=?\s+\'undefined\'/g, '$1 is not None' ],

            [ /typeof\s+([^\s\[]+)(?:\s|\[(.+?)\])\s+\=\=\=?\s+\'number\'/g, "isinstance($1[$2], numbers.Real)" ],
            [ /typeof\s+([^\s\[]+)(?:\s|\[(.+?)\])\s+\!\=\=?\s+\'number\'/g, "(not isinstance($1[$2], numbers.Real))" ],
            [ /typeof\s+([^\s]+)\s+\=\=\=?\s+\'number\'/g, "isinstance($1, numbers.Real)" ],
            [ /typeof\s+([^\s]+)\s+\!\=\=?\s+\'number\'/g, "(not isinstance($1, numbers.Real))" ],

            [ /([^\s\[]+)(?:\s|\[(.+?)\])\s+\=\=\=?\s+undefined/g, '$1[$2] is None' ],
            [ /([^\s\[]+)(?:\s|\[(.+?)\])\s+\!\=\=?\s+undefined/g, '$1[$2] is not None' ],
            [ /([^\s]+)\s+\=\=\=?\s+undefined/g, '$1 is None' ],
            [ /([^\s]+)\s+\!\=\=?\s+undefined/g, '$1 is not None' ],
            [ /(.+?)\s+\=\=\=?\s+undefined/g, '$1 is None' ],
            [ /(.+?)\s+\!\=\=?\s+undefined/g, '$1 is not None' ],
            //
            // too broad, have to rewrite these cause they don't work
            //
            // [ /([^\s]+)\s+\=\=\=?\s+true/g, 'isinstance($1, bool) and ($1 is True)' ],
            // [ /([^\s]+)\s+\!\=\=?\s+true/g, 'isinstance($1, bool) and ($1 is not True)' ],
            // [ /([^\s]+)\s+\=\=\=?\s+false/g, 'isinstance($1, bool) and ($1 is False)' ],
            // [ /([^\s]+)\s+\!\=\=?\s+false/g, 'isinstance($1, bool) and ($1 is not False)' ],

            [ /typeof\s+([^\s\[]+)(?:\s|\[(.+?)\])\s+\=\=\=?\s+\'string\'/g, 'isinstance($1[$2], str)' ],
            [ /typeof\s+([^\s\[]+)(?:\s|\[(.+?)\])\s+\!\=\=?\s+\'string\'/g, 'not isinstance($1[$2], str)' ],
            [ /typeof\s+([^\s]+)\s+\=\=\=?\s+\'string\'/g, 'isinstance($1, str)' ],
            [ /typeof\s+([^\s]+)\s+\!\=\=?\s+\'string\'/g, 'not isinstance($1, str)' ],

            [ /typeof\s+([^\s\[]+)(?:\s|\[(.+?)\])\s+\=\=\=?\s+\'object\'/g, 'isinstance($1[$2], dict)' ],
            [ /typeof\s+([^\s\[]+)(?:\s|\[(.+?)\])\s+\!\=\=?\s+\'object\'/g, 'not isinstance($1[$2], dict)' ],
            [ /typeof\s+([^\s]+)\s+\=\=\=?\s+\'object\'/g, 'isinstance($1, dict)' ],
            [ /typeof\s+([^\s]+)\s+\!\=\=?\s+\'object\'/g, 'not isinstance($1, dict)' ],

            [ /undefined/g, 'None' ],
            [ /\=\=\=?/g, '==' ],
            [ /\!\=\=?/g, '!=' ],
            [ /this\.stringToBinary\s*\((.*)\)/g, '$1' ],
            [ /\.shift\s*\(\)/g, '.pop(0)' ],
            [ /Number\.MAX_SAFE_INTEGER/g, 'float(\'inf\')'],
            [ /function\s*(\w+\s*\([^)]+\))\s*{/g, 'def $1:'],
            // [ /\.replaceAll\s*\(([^)]+)\)/g, '.replace($1)' ], // still not a part of the standard
            [ /assert\s*\((.+)\);/g, 'assert $1'],
            [ /Promise\.all\s*\(([^\)]+)\)/g, 'asyncio.gather(*$1)' ],
            [ /Precise\.stringAdd\s/g, 'Precise.string_add' ],
            [ /Precise\.stringMul\s/g, 'Precise.string_mul' ],
            [ /Precise\.stringDiv\s/g, 'Precise.string_div' ],
            [ /Precise\.stringSub\s/g, 'Precise.string_sub' ],
            [ /Precise\.stringAbs\s/g, 'Precise.string_abs' ],
            [ /Precise\.stringNeg\s/g, 'Precise.string_neg' ],
            [ /Precise\.stringMod\s/g, 'Precise.string_mod' ],
            [ /Precise\.stringEquals\s/g, 'Precise.string_equals' ],
            [ /Precise\.stringEq\s/g, 'Precise.string_eq' ],
            [ /Precise\.stringMin\s/g, 'Precise.string_min' ],
            [ /Precise\.stringMax\s/g, 'Precise.string_max' ],
            [ /Precise\.stringGt\s/g, 'Precise.string_gt' ],
            [ /Precise\.stringGe\s/g, 'Precise.string_ge' ],
            [ /Precise\.stringLt\s/g, 'Precise.string_lt' ],
            [ /Precise\.stringLe\s/g, 'Precise.string_le' ],
            [ /\.padEnd\s/g, '.ljust'],
            [ /\.padStart\s/g, '.rjust' ],

        // insert common regexes in the middle (critical)
        ].concat (this.getCommonRegexes ()).concat ([

            // [ /this\.urlencode\s/g, '_urlencode.urlencode ' ], // use self.urlencode instead
            [ /this\./g, 'self.' ],
            [ /([^a-zA-Z\'])this([^a-zA-Z])/g, '$1self$2' ],
            [ /\[\s*([^\]]+)\s\]\s=/g, '$1 =' ],
            [ /(^|[^a-zA-Z0-9_])(?:let|const|var)\s\[\s*([^\]]+)\s\]/g, '$1$2' ],
            [ /(^|[^a-zA-Z0-9_])(?:let|const|var)\s\{\s*([^\}]+)\s\}\s\=\s([^\;]+)/g, '$1$2 = (lambda $2: ($2))(**$3)' ],
            [ /(^|[^a-zA-Z0-9_])(?:let|const|var)\s/g, '$1' ],
            [ /Object\.keys\s*\((.*)\)\.length/g, '$1' ],
            [ /Object\.keys\s*\((.*)\)/g, 'list($1.keys())' ],
            [ /Object\.values\s*\((.*)\)/g, 'list($1.values())' ],
            [ /\[([^\]]+)\]\.join\s*\(([^\)]+)\)/g, "$2.join([$1])" ],
            [ /hash \(([^,]+)\, \'(sha[0-9])\'/g, "hash($1, '$2'" ],
            [ /hmac \(([^,]+)\, ([^,]+)\, \'(md5)\'/g, 'hmac($1, $2, hashlib.$3' ],
            [ /hmac \(([^,]+)\, ([^,]+)\, \'(sha[0-9]+)\'/g, 'hmac($1, $2, hashlib.$3' ],
            [ /throw new ([\S]+) \((.*)\)/g, 'raise $1($2)'],
            [ /throw ([\S]+)/g, 'raise $1'],
            [ /try {/g, 'try:'],
            [ /\}\s+catch \(([\S]+)\) {/g, 'except Exception as $1:'],
            [ /([\s\(])extend(\s)/g, '$1self.extend$2' ],
            [ /\} else if/g, 'elif' ],
            [ /else if/g, 'elif' ],
            [ /if\s+\((.*)\)\s+\{/g, 'if $1:' ],
            [ /if\s+\((.*)\)\s*[\n]/g, "if $1:\n" ],
            [ /\}\s*else\s*\{/g, 'else:' ],
            [ /else\s*[\n]/g, "else:\n" ],
            [ /for\s+\(([a-zA-Z0-9_]+)\s*=\s*([^\;\s]+\s*)\;[^\<\>\=]+(?:\<=|\>=|<|>)\s*(.*)\.length\s*\;[^\)]+\)\s*{/g, 'for $1 in range($2, len($3)):'],
            [ /for\s+\(([a-zA-Z0-9_]+)\s*=\s*([^\;\s]+\s*)\;[^\<\>\=]+(?:\<=|\>=|<|>)\s*(.*)\s*\;[^\)]+\)\s*{/g, 'for $1 in range($2, $3):'],
            [ /\s\|\|\s/g, ' or ' ],
            [ /\s\&\&\s/g, ' and ' ],
            [ /\!([^\s\='"])/g, 'not $1'],
            [ /\.push\s*\(([\s\S]+?)\);/g, '.append($1);' ],
            [ /^(\s*}\s*$)+/gm, '' ],
            [ /\;(\s+?\/\/.+?)/g, '$1' ],
            [ /\;$/gm, '' ],
            [ /\.toUpperCase\s*/g, '.upper' ],
            [ /\.toLowerCase\s*/g, '.lower' ],
            [ /(\b)String(\b)/g, '$1str$2'],
            [ /JSON\.stringify\s*/g, 'json.dumps' ],
            [ /JSON\.parse\s*/g, "json.loads" ],
            // [ /([^\(\s]+)\.includes\s+\(([^\)]+)\)/g, '$2 in $1' ],
            // [ /\'%([^\']+)\'\.sprintf\s*\(([^\)]+)\)/g, "'{:$1}'.format($2)" ],
            [ /([^\s]+)\.toFixed\s*\(([0-9]+)\)/g, "format($1, '.$2f')" ],
            [ /([^\s]+)\.toFixed\s*\(([^\)]+)\)/g, "format($1, '.' + str($2) + 'f')" ],
            [ /parseFloat\s*/g, 'float'],
            [ /parseInt\s*/g, 'int'],
            [ /self\[([^\]+]+)\]/g, 'getattr(self, $1)' ],
            [ /Math\.floor\s*\(([^\)]+)\)/g, 'int(math.floor($1))' ],
            [ /Math\.abs\s*\(([^\)]+)\)/g, 'abs($1)' ],
            [ /Math\.pow\s*\(([^\)]+)\)/g, 'math.pow($1)' ],
            [ /Math\.round\s*\(([^\)]+)\)/g, 'int(round($1))' ],
            [ /Math\.ceil\s*\(([^\)]+)\)/g, 'int(math.ceil($1))' ],
            [ /Math\.log/g, 'math.log' ],
            [ /([a-zA-Z0-9_\.]*\([^\)]+\)|[^\s]+)\s+\?\s*([^\:]+)\s+\:\s*([^\n]+)/g, '$2 if $1 else $3'],
            [ /([^\s]+)\.slice \(([^\,\)]+)\,\s?([^\)]+)\)/g, '$1[$2:$3]' ],
            [ /([^\s]+)\.slice \(([^\)\:]+)\)/g, '$1[$2:]' ],
            [ /([^\s(:]+)\.length/g, 'len($1)' ],
            [ /(^|\s)\/\//g, '$1#' ],
            [ /([^\n\s]) #/g, '$1  #' ],   // PEP8 E261
            [ /\.indexOf/g, '.find'],
            [ /(\s|\()true/g, '$1True'],
            [ /(\s|\()false/g, '$1False'],
            [ /([^\s]+\s*\(\))\.toString\s+\(\)/g, 'str($1)' ],
            [ /([^\s]+)\.toString \(\)/g, 'str($1)' ],
            [ /([^\s]+)\.join\s*\(\s*([^\)\[\]]+?)\s*\)/g, '$2.join($1)' ],
            [ /Math\.(max|min)\s/g, '$1' ],
            [ / = new /g, ' = ' ], // python does not have a 'new' keyword
            [ /console\.log\s/g, 'print' ],
            [ /process\.exit\s+/g, 'sys.exit' ],
            [ /(while \(.*\)) {/, '$1\:' ], // While loops replace bracket with :
            [ /([^:+=\/\*\s-]+) \(/g, '$1(' ], // PEP8 E225 remove whitespaces before left ( round bracket
            [ /\sand\(/g, ' and (' ],
            [ /\sor\(/g, ' or (' ],
            [ /\snot\(/g, ' not (' ],
            [ /\[ /g, '[' ],              // PEP8 E201 remove whitespaces after left [ square bracket
            [ /\{ /g, '{' ],              // PEP8 E201 remove whitespaces after left { bracket
            [ /(?<=[^\s#]) \]/g, ']' ],    // PEP8 E202 remove whitespaces before right ] square bracket
            [ /(?<=[^\s#]) \}/g, '}' ],    // PEP8 E202 remove whitespaces before right } bracket
            [ /([^a-z])(elif|if|or|else)\(/g, '$1$2 \(' ], // a correction for PEP8 E225 side-effect for compound and ternary conditionals
            [ /\!\=\sTrue/g, 'is not True' ], // a correction for PEP8 E712, it likes "is not True", not "!= True"
            [ /\=\=\sTrue/g, 'is True' ], // a correction for PEP8 E712, it likes "is True", not "== True"
            [ /\sdelete\s/g, ' del ' ],
            [ /(?<!#.+)null/, 'None' ],
            [ /\/\*\*/, '\"\"\"' ], // Doc strings
            [ / \*\//, '\"\"\"' ], // Doc strings
            [ /\[([^\[\]]*)\]\{@link (.*)\}/g, '`$1 <$2>`' ], // docstring item with link
            [ /\s+\* @method/g, '' ], // docstring @method
            [ /(\s+) \* @description (.*)/g, '$1$2' ], // docstring description
            [ /\s+\* @name .*/g, '' ], // docstring @name
            [ /(\s+) \* @see( .*)/g, '$1see$2' ], // docstring @see
            [ /(\s+ \* @(param|returns) {[^}]*)string([^}]*}.*)/g, '$1str$3' ], // docstring type conversion
            [ /(\s+ \* @(param|returns) {[^}]*)object([^}]*}.*)/g, '$1dict$3' ], // doctstrubg type conversion
            [ /(\s+) \* @returns ([^\{])/g, '$1:returns: $2' ], // docstring return
            [ /(\s+) \* @returns \{(.+)\}/g, '$1:returns $2:' ], // docstring return
            [ /(\s+ \* @param \{[\]\[\|a-zA-Z]+\} )([a-zA-Z0-9_-]+)\.([a-zA-Z0-9_-]+) (.*)/g, '$1$2[\'$3\'] $4' ], // docstring params.anything
            [ /(\s+) \* @([a-z]+) \{([\]\[a-zA-Z\|]+)\} ([a-zA-Z0-9_\-\.\[\]\']+)/g, '$1:$2 $3 $4:' ], // docstring param
        ])
    }

    getPython2Regexes () {
        return [
            [ /await\s+asyncio\.gather\(\*(.+)\)/g, '$1' ], // remove line entirely
            [ /(\s)await(\s)/g, '$1' ]
        ]
    }

    getPHPSyncRegexes () {
        return [
            [ /Async\\await\(Promise\\all\((.+)\)\)/g, '$1' ], // remove line entirely
            // delete await, the following regex does not pick up multiline await calls
            [ /\bAsync\\await\((.+)\);/g, '$1;' ],
            // hence the following regex is added with a dotAll modifier 's'
            // and a non greedy match for the calls not picked up by the previous regex
            [ /\bAsync\\await\((.+?)\);/gs, '$1;' ],
            [ /\byield(?: from)?\s+/g, '' ], // delete yield from
        ]
    }

    getPHPRegexes () {
        return [
            //
            // Curly-braces are used for both dictionaries in the code as well as for the url-imploded params.
            // For example: https://docs.ccxt.com/#/?id=implicit-api-methods
            //
            // There's a conflict between the curly braces that have to be converted from dictionaries to PHP-arrays and
            // the curly braces used for url-imploded params that should not be touched.
            //
            // The transpiler takes all non-spaced strings in curly braces {likeThis} and converts them to ~likeThis~.
            // That is done to avoid changing the curly braces into the array() in PHP.
            // This way we protect the url-imploded params from being touched by the regexes that will follow.
            // That conversion is done first-thing, at the very early stage of transpilation.
            // The regexes are applied in the order they're listed, top-down.
            //
            // A dictionary in curly braces will never have those curly braces attached to the contents of the dictionary.
            // There will always be a space like { 'a': b, 'c': d }.
            // Hence, the remaining non-converted curly-brace dictionaries will have to be converted to arrays in PHP.
            // That is done in the middle of the transpilation process.
            //
            // The last step is to convert those "saved embedded/imploded url-params substitutions" from ~likeThis~ back to {likeThis}.
            // That is done at the very last regex steps.
            // All of that is a workaround for PHP-arrays vs dictionaries vs url-imploded params in other langs.
            //
            [ /\{([\]\[\|a-zA-Z0-9_-]+?)\}/g, '~$1~' ], // resolve the "arrays vs url params" conflict (both are in {}-brackets)
            [ /\[([^\]\[]*)\]\{(@link .*)\}/g, '~$2 $1~' ], // docstring item with link
            [ /\s+\* @method/g, '' ], // docstring @method
            [ /(\s+)\* @description (.*)/g, '$1\* $2' ], // docstring description
            [ /\s+\* @name .*/g, '' ], // docstring @name
            [ /(\s+)\* @returns/g, '$1\* @return' ], // docstring return
            [ /\!Array\.isArray\s*\(([^\)]+)\)/g, "gettype($1) !== 'array' || array_keys($1) !== array_keys(array_keys($1))" ],
            [ /Array\.isArray\s*\(([^\)]+)\)/g, "gettype($1) === 'array' && array_keys($1) === array_keys(array_keys($1))" ],
            [ /([^\(\s]+)\s+instanceof\s+String/g, 'is_string($1)' ],

            [ /typeof\s+([^\s\[]+)(?:\s|\[(.+?)\])\s+\=\=\=?\s+\'undefined\'/g, '$1[$2] === null' ],
            [ /typeof\s+([^\s\[]+)(?:\s|\[(.+?)\])\s+\!\=\=?\s+\'undefined\'/g, '$1[$2] !== null' ],
            [ /typeof\s+([^\s]+)\s+\=\=\=?\s+\'undefined\'/g, '$1 === null' ],
            [ /typeof\s+([^\s]+)\s+\!\=\=?\s+\'undefined\'/g, '$1 !== null' ],
            [ /typeof\s+(.+?)\s+\=\=\=?\s+\'undefined\'/g, '$1 === null' ],
            [ /typeof\s+(.+?)\s+\!\=\=?\s+\'undefined\'/g, '$1 !== null' ],

            [ /([^\s\[]+)(?:\s|\[(.+?)\])\s+\=\=\=?\s+undefined/g, '$1[$2] === null' ],
            [ /([^\s\[]+)(?:\s|\[(.+?)\])\s+\!\=\=?\s+undefined/g, '$1[$2] !== null' ],
            [ /([^\s]+)\s+\=\=\=?\s+undefined/g, '$1 === null' ],
            [ /([^\s]+)\s+\!\=\=?\s+undefined/g, '$1 !== null' ],
            [ /(.+?)\s+\=\=\=?\s+undefined/g, '$1 === null' ],
            [ /(.+?)\s+\!\=\=?\s+undefined/g, '$1 !== null' ],

            [ /typeof\s+([^\s\[]+)(?:\s|\[(.+?)\])\s+\=\=\=?\s+\'string\'/g, "gettype($1[$2]) === 'string'" ],
            [ /typeof\s+([^\s\[]+)(?:\s|\[(.+?)\])\s+\!\=\=?\s+\'string\'/g, "gettype($1[$2]) !== 'string'" ],
            [ /typeof\s+([^\s]+)\s+\=\=\=?\s+\'string\'/g, "gettype($1) === 'string'" ],
            [ /typeof\s+([^\s]+)\s+\!\=\=?\s+\'string\'/g, "gettype($1) !== 'string'" ],

            [ /typeof\s+([^\s\[]+)(?:\s|\[(.+?)\])\s+\=\=\=?\s+\'object\'/g, "gettype($1[$2]) === 'array'" ],
            [ /typeof\s+([^\s\[]+)(?:\s|\[(.+?)\])\s+\!\=\=?\s+\'object\'/g, "gettype($1[$2]) !== 'array'" ],
            [ /typeof\s+([^\s]+)\s+\=\=\=?\s+\'object\'/g, "gettype($1) === 'array'" ],
            [ /typeof\s+([^\s]+)\s+\!\=\=?\s+\'object\'/g, "gettype($1) !== 'array'" ],

            [ /typeof\s+([^\s\[]+)(?:\s|\[(.+?)\])\s+\=\=\=?\s+\'number\'/g, "(is_float($1[$2]) || is_int($1[$2]))" ], // same as above but for number
            [ /typeof\s+([^\s\[]+)(?:\s|\[(.+?)\])\s+\!\=\=?\s+\'number\'/g, "!(is_float($1[$2]) || is_int($1[$2]))" ],
            [ /typeof\s+([^\s]+)\s+\=\=\=?\s+\'number\'/g, "(is_float($1) || is_int($1))" ],
            [ /typeof\s+([^\s]+)\s+\!\=\=?\s+\'number\'/g, "!(is_float($1) || is_int($1))" ],

            [ /undefined/g, 'null' ],
            [ /\} else if/g, '} elseif' ],
            [ /this\.extend\s/g, 'array_merge' ],
            [ /this\.stringToBinary\s*\((.*)\)/g, '$1' ],
            [ /this\.stringToBase64\s/g, 'base64_encode' ],
            [ /this\.binaryToBase16\s/g, 'bin2hex' ],
            [ /this\.base64ToBinary\s/g, 'base64_decode' ],
            [ /this\.base64ToString\s/g, 'base64_decode' ],
            [ /Promise\.all\s*\(([^\)]+)\)/g, 'Promise\\all($1)' ],
            // deepExtend is commented for PHP because it does not overwrite linear arrays
            // a proper \ccxt\Exchange::deep_extend() base method is implemented instead
            // [ /this\.deepExtend\s/g, 'array_replace_recursive'],
            [ /(\w+)\.shift\s*\(\)/g, 'array_shift($1)' ],
            [ /(\w+)\.pop\s*\(\)/g, 'array_pop($1)' ],
            [ /Number\.MAX_SAFE_INTEGER/g, 'PHP_INT_MAX' ],
            [ /Precise\.stringAdd\s/g, 'Precise::string_add' ],
            [ /Precise\.stringDiv\s/g, 'Precise::string_div' ],
            [ /Precise\.stringMul\s/g, 'Precise::string_mul' ],
            [ /Precise\.stringSub\s/g, 'Precise::string_sub' ],
            [ /Precise\.stringAbs\s/g, 'Precise::string_abs' ],
            [ /Precise\.stringNeg\s/g, 'Precise::string_neg' ],
            [ /Precise\.stringMod\s/g, 'Precise::string_mod' ],
            [ /Precise\.stringEquals\s/g, 'Precise::string_equals' ],
            [ /Precise\.stringEq\s/g, 'Precise::string_eq' ],
            [ /Precise\.stringMin\s/g, 'Precise::string_min' ],
            [ /Precise\.stringMax\s/g, 'Precise::string_max' ],
            [ /Precise\.stringGt\s/g, 'Precise::string_gt' ],
            [ /Precise\.stringGe\s/g, 'Precise::string_ge' ],
            [ /Precise\.stringLt\s/g, 'Precise::string_lt' ],
            [ /Precise\.stringLe\s/g, 'Precise::string_le' ],
            [ /(\w+)\.padEnd\s*\(([^,]+),\s*([^)]+)\)/g, 'str_pad($1, $2, $3, STR_PAD_RIGHT)' ],
            [ /(\w+)\.padStart\s*\(([^,]+),\s*([^)]+)\)/g, 'str_pad($1, $2, $3, STR_PAD_LEFT)' ],

        // insert common regexes in the middle (critical)
        ].concat (this.getCommonRegexes ()).concat ([

            [ /this\./g, '$this->' ],
            [ / this;/g, ' $this;' ],
            [ /([^'])this_\./g, '$1$this_->' ],
            [ /([^'])\{\}/g, '$1array()' ],
            [ /([^'])\[\]/g, '$1array()' ],

        // add {}-array syntax conversions up to 20 levels deep on the same line
        ]).concat ([ ... Array (20) ].map (x => [ /\{([^\n\}]+)\}/g, 'array($1)' ] )).concat ([
            [ /\[\s*([^\]]+)\s\]\s=/g, 'list($1) =' ],
            [ /(^|[^a-zA-Z0-9_])(?:let|const|var)\s\[\s*([^\]]+)\s\]/g, '$1list($2)' ],
            [ /(^|[^a-zA-Z0-9_])(?:let|const|var)\s\{\s*([^\}]+)\s\}/g, '$1array_values(list($2))' ],
            [ /(^|[^a-zA-Z0-9_])(?:let|const|var)\s/g, '$1' ],
            [ /Object\.keys\s*\((.*)\)\.length/g, '$1' ],
            [ /Object\.keys\s*\((.*)\)/g, 'is_array($1) ? array_keys($1) : array()' ],
            [ /Object\.values\s*\((.*)\)/g, 'is_array($1) ? array_values($1) : array()' ],
            [ /([^\s]+\s*\(\))\.toString \(\)/g, '(string) $1' ],
            [ /([^\s]+)\.toString \(\)/g, '(string) $1' ],
            [ /throw new Error \((.*)\)/g, 'throw new \\Exception($1)' ],
            [ /throw new ([\S]+) \((.*)\)/g, 'throw new $1($2)' ],
            [ /throw ([\S]+)\;/g, 'throw $$$1;' ],
            [ '([^a-z]+) (' + Object.keys (errors).join ('|') + ')([^\\s])', "$1 '\\\\ccxt\\\\$2'$3" ],
            [ /\}\s+catch \(([\S]+)\) {/g, '} catch (Exception $$$1) {' ],
            [ /for\s+\(([a-zA-Z0-9_]+)\s*=\s*([^\;\s]+\s*)\;[^\<\>\=]+(\<=|\>=|<|>)\s*(.*)\.length\s*\;([^\)]+)\)\s*{/g, 'for ($1 = $2; $1 $3 count($4);$5) {' ],
            [ /for\s+\(([a-zA-Z0-9_]+)\s*=\s*([^\;\s]+\s*)\;[^\<\>\=]+(\<=|\>=|<|>)\s*(.*)\s*\;([^\)]+)\)\s*{/g, 'for ($1 = $2; $1 $3 $4;$5) {' ],
            [ /([^\s]+)\.length\;/g, 'count($1);' ],
            [ /\.push\s*\(([\s\S]+?)\)\;/g, '[] = $1;' ],
            [ /\sawait\s+([^;]+);/g, ' Async\\await($1);' ],
            [ /([\S])\: /g, '$1 => ' ],
            [/\$this->ws\./g, '$this->ws->'], // ws method fix


        // add {}-array syntax conversions up to 20 levels deep
        ]).concat ([ ... Array (20) ].map (x => [ /\{([^\{]+?)\}([^\s])/g, 'array($1)$2' ])).concat ([

            [ /\[\s*([^\]]+?)\s*\]\.join\s*\(\s*([^\)]+?)\s*\)/g, "implode($2, array($1))" ],

        // add []-array syntax conversions up to 20 levels deep
        ]).concat ([ ... Array (20) ].map (x => [ /\[(\s[^\]]+?\s)\]/g, 'array($1)' ])).concat ([

            [ /(\b)String(\b)/g, "$1'strval'$2"],
            [ /JSON\.stringify/g, 'json_encode' ],
            [ /JSON\.parse\s+\(([^\)]+)\)/g, 'json_decode($1, $$as_associative_array = true)' ],
            // [ /\'([^\']+)\'\.sprintf\s*\(([^\)]+)\)/g, "sprintf ('$1', $2)" ],
            [ /([^\s]+)\.toFixed\s*\(([0-9]+)\)/g, "sprintf('%.$2f', $1)" ],
            [ /([^\s]+)\.toFixed\s*\(([^\)]+)\)/g, "sprintf('%.' . $2 . 'f', $1)" ],
            [ /parseFloat\s/g, 'floatval'],
            [ /parseInt\s/g, 'intval'],
            [ / \+ (?!\d)/g, ' . ' ],
            [ / \+\= (?!\d)/g, ' .= ' ],
            [ /([^\s\(]+(?:\s*\(.+\))?)\.toUpperCase\s*\(\)/g, 'strtoupper($1)' ],
            [ /([^\s\(]+(?:\s*\(.+\))?)\.toLowerCase\s*\(\)/g, 'strtolower($1)' ],
            // [ /([^\s\(]+(?:\s*\(.+\))?)\.replaceAll\s*\(([^)]+)\)/g, 'str_replace($2, $1)' ], // still not a part of the standard in Node.js 13
            [ /([^\s\(]+(?:\s*\(.+\))?)\.replace\s*\(([^)]+)\)/g, 'str_replace($2, $1)' ],
            [ /this\[([^\]+]+)\]/g, '$$this->$$$1' ],
            [ /([^\s\(]+).slice \(([^\)\:,]+)\)/g, 'mb_substr($1, $2)' ],
            [ /([^\s\(]+).slice \(([^\,\)]+)\,\s*([^\)]+)\)/g, 'mb_substr($1, $2, $3 - $2)' ],
            [ /([^\s\(]+).split \(('[^']*'|[^\,]+?)\)/g, 'explode($2, $1)' ],
            [ /([^\s\(]+)\.length/g, 'strlen($1)' ],
            [ /Math\.floor\s*\(([^\)]+)\)/g, '(int) floor($1)' ],
            [ /Math\.abs\s*\(([^\)]+)\)/g, 'abs($1)' ],
            [ /Math\.round\s*\(([^\)]+)\)/g, '(int) round($1)' ],
            [ /Math\.ceil\s*\(([^\)]+)\)/g, '(int) ceil($1)' ],
            [ /Math\.pow\s*\(([^\)]+)\)/g, 'pow($1)' ],
            [ /Math\.log/g, 'log' ],
            [ /([^\(\s]+)\s+%\s+([^\s\,\;\)]+)/g, 'fmod($1, $2)' ],
            [ /\(([^\s\(]+)\.indexOf\s*\(([^\)]+)\)\s*\>\=\s*0\)/g, '(mb_strpos($1, $2) !== false)' ],
            [ /([^\s\(]+)\.indexOf\s*\(([^\)]+)\)\s*\>\=\s*0/g, 'mb_strpos($1, $2) !== false' ],
            [ /([^\s\(]+)\.indexOf\s*\(([^\)]+)\)\s*\<\s*0/g, 'mb_strpos($1, $2) === false' ],
            [ /([^\s\(]+)\.indexOf\s*\(([^\)]+)\)/g, 'mb_strpos($1, $2)' ],
            [ /\(([^\s\(]+)\sin\s([^\)]+)\)/g, '(is_array($2) && array_key_exists($1, $2))' ],
            [ /([^\s]+)\.join\s*\(\s*([^\)]+?)\s*\)/g, 'implode($2, $1)' ],
            [ 'new ccxt\\.', 'new \\ccxt\\' ], // a special case for test_exchange_datetime_functions.php (and for other files, maybe)
            [ /Math\.(max|min)/g, '$1' ],
            [ /console\.log/g, 'var_dump'],
            [ /process\.exit/g, 'exit'],
            [ /super\./g, 'parent::'],
            [ /\sdelete\s([^\n]+)\;/g, ' unset($1);' ],
            [ /\~([\]\[\|@\.\s+\:\/#\-a-zA-Z0-9_-]+?)\~/g, '{$1}' ], // resolve the "arrays vs url params" conflict (both are in {}-brackets)
            [ /(\s+ \* @(param|return) {[^}]*)object([^}]*}.*)/g, '$1array$3' ], // docstring type conversion
        ])
    }

    getTypescriptRemovalRegexes() {
        return [
            [ /\((\w+)\sas\s\w+\)/g, '$1'], // remove (this as any) or (x as number) paren included
            [ /\sas \w+(\[])?/g, ''], // remove any "as any" or "as number" or "as trade[]"
            [ /([let|const][^:]+):([^=]+)(\s+=.*$)/g, '$1$3'], // remove variable type
        ]
    }

    getTypescripSignaturetRemovalRegexes() {
        // currently they can't be mixin with the ones above
        return [
            [ /(\s*(?:async\s)?\w+\s\([^)]+\)):[^{]+({)/, "$1 $2" ], // remove return type
            // remove param types
            // Currently supported: single name (object, number, mytype, etc)
            // optional params (string | number)
            // [ /:\s\w+(\s*\|\s*\w+)?(?=\s|,|\))/g, ""], // remove parameters type
            // array types: string[] or (string|number)[]
            // [ /:\s\(?\w+(\s*\|\s*\w+)?\)?\[]/g, ""], // remove parameters type
        ]
    }

    getBaseClass () {
        return new Exchange ()
    }

    getBaseMethods () {
        const baseExchange = this.getBaseClass ()
        let object = baseExchange
        let properties = []
        while (object !== Object.prototype) {
            properties = properties.concat (Object.getOwnPropertyNames (object))
            object = Object.getPrototypeOf (object)
        }
        return properties.filter (x => typeof baseExchange[x] === 'function')
    }

    getPythonBaseMethods () {
        return this.getBaseMethods ()
    }

    getPHPBaseMethods () {
        return this.getBaseMethods ()
    }

    //-------------------------------------------------------------------------
    // the following common headers are used for transpiled tests

    getJsPreamble () {
        return [
            "// ----------------------------------------------------------------------------",
            "",
            "// PLEASE DO NOT EDIT THIS FILE, IT IS GENERATED AND WILL BE OVERWRITTEN:",
            "// https://github.com/ccxt/ccxt/blob/master/CONTRIBUTING.md#how-to-contribute-code",
            "// EDIT THE CORRESPONDENT .ts FILE INSTEAD",
            "",
        ].join ("\n")
    }

    getPythonPreamble (level = 3) {
        return [
            "import os",
            "import sys",
            "",
            `root = ${'os.path.dirname('.repeat(level)}os.path.abspath(__file__)${')'.repeat(level)}`,
            "sys.path.append(root)",
            "",
            "# ----------------------------------------------------------------------------",
            "",
            "# PLEASE DO NOT EDIT THIS FILE, IT IS GENERATED AND WILL BE OVERWRITTEN:",
            "# https://github.com/ccxt/ccxt/blob/master/CONTRIBUTING.md#how-to-contribute-code",
            "",
            "# ----------------------------------------------------------------------------",
            "",
        ].join ("\n")
    }

    getPHPPreamble (include = true, level = 2) {
        return [
            "<?php",
            "namespace ccxt;",
            include ? `include_once (__DIR__.'/${'../'.repeat(level)}ccxt.php');` : "",
            "// ----------------------------------------------------------------------------",
            "",
            "// PLEASE DO NOT EDIT THIS FILE, IT IS GENERATED AND WILL BE OVERWRITTEN:",
            "// https://github.com/ccxt/ccxt/blob/master/CONTRIBUTING.md#how-to-contribute-code",
            "",
            "// -----------------------------------------------------------------------------",
            "",
        ].join ("\n")
    }

    getPythonGenerated() {
        return [
            "# ----------------------------------------------------------------------------",
            "# PLEASE DO NOT EDIT THIS FILE, IT IS GENERATED AND WILL BE OVERWRITTEN:",
            "# https://github.com/ccxt/ccxt/blob/master/CONTRIBUTING.md#how-to-contribute-code",
            "# -----------------------------------------------------------------------------",
            "",
        ].join ("\n");
    }

    // ------------------------------------------------------------------------
    // a helper to apply an array of regexes and substitutions to text
    // accepts an array like [ [ regex, substitution ], ... ]

    regexAll (text, array) {
        for (const i in array) {
            let regex = array[i][0]
            const flags = (typeof regex === 'string') ? 'g' : undefined
            regex = new RegExp (regex, flags)
            text = text.replace (regex, array[i][1])
        }
        return text
    }

    // ========================================================================
    // one-time helpers

    createPythonClassDeclaration (className, baseClass) {
        return 'class ' + className + '(' + baseClass + '):'
    }

    createPythonHeader () {
        return [
            pythonCodingUtf8,
            "",
            "# PLEASE DO NOT EDIT THIS FILE, IT IS GENERATED AND WILL BE OVERWRITTEN:",
            "# https://github.com/ccxt/ccxt/blob/master/CONTRIBUTING.md#how-to-contribute-code",
            "",
        ]
    }

    createPythonClassHeader (imports, bodyAsString) {
        const header = this.createPythonHeader ()
        return header.concat (imports);
    }

    createPythonClassImports (baseClass, async = false) {
        const baseClasses = {
            'Exchange': 'base.exchange',
        }
        async = (async ? '.async_support' : '')

        return [
            (baseClass.indexOf ('ccxt.') === 0) ?
                ('import ccxt' + async + ' as ccxt') :
                ('from ccxt' + async + '.' + safeString (baseClasses, baseClass, baseClass) + ' import ' + baseClass)        ]
    }

    createPythonClass (className, baseClass, body, methods, async = false) {

        let bodyAsString = body.join ("\n")

        const {
            imports,
            asyncioImports,
            libraries,
            errorImports,
            precisionImports
        } = this.createPythonImports(baseClass, bodyAsString, async)

        let header = this.createPythonClassHeader (imports, bodyAsString)

        header = header.concat (asyncioImports, libraries, errorImports, precisionImports)

        // transpile camelCase base method names to underscore base method names
        const baseMethods = this.getPythonBaseMethods ()
        methods = methods.concat (baseMethods)
        for (let method of methods) {
            const regex = new RegExp ('(self|super\\([^)]+\\))\\.(' + method + ')([^a-zA-Z0-9_])', 'g')
            bodyAsString = bodyAsString.replace (regex, (match, p1, p2, p3) => (p1 + '.' + unCamelCase (p2) + p3))
        }

        header.push ("\n\n" + this.createPythonClassDeclaration (className, baseClass))

        const footer = [
            '', // footer (last empty line)
        ]

        const result = header.join ("\n") + "\n" + bodyAsString + "\n" + footer.join ('\n')
        return result
    }

    createPythonImports (baseClass, bodyAsString, async = false) {

        async = (async ? '.async_support' : '')


        const pythonStandardLibraries = {
            'hashlib': 'hashlib',
            'math': 'math',
            'json.loads': 'json',
            'json.dumps': 'json',
            'sys': 'sys',
        }

        const imports = this.createPythonClassImports (baseClass, async)

        const libraries = []

        for (let library in pythonStandardLibraries) {
            const regex = new RegExp ("[^\\'\\\"a-zA-Z]" + library + "[^\\'\\\"a-zA-Z]")
            if (bodyAsString.match (regex)){
                const importStatement = 'import ' + pythonStandardLibraries[library];
                if (!libraries.includes(importStatement)) {
                    libraries.push (importStatement)
                }
            }
        }

        if (bodyAsString.match (/numbers\.(Real|Integral)/)) {
            libraries.push ('import numbers')
        }
        if (bodyAsString.match (/: OrderSide/)) {
            libraries.push ('from ccxt.base.types import OrderSide')
        }
        if (bodyAsString.match (/: OrderType/)) {
            libraries.push ('from ccxt.base.types import OrderType')
        }
        if (bodyAsString.match (/: Client/)) {
            libraries.push ('from ccxt.async_support.base.ws.client import Client')
        }
        if (bodyAsString.match (/[\s(]Optional\[/)) {
            libraries.push ('from typing import Optional')
        }
        if (bodyAsString.match (/[\s\[(]List\[/)) {
            libraries.push ('from typing import List')
        }

        const errorImports = []

        for (let error in errors) {
            const regex = new RegExp ("[^\\'\"]" + error + "[^\\'\"]")
            if (bodyAsString.match (regex)) {
                errorImports.push ('from ccxt.base.errors import ' + error)
            }
        }

        const precisionImports = []

        for (let constant in precisionConstants) {
            if (bodyAsString.indexOf (constant) >= 0) {
                precisionImports.push ('from ccxt.base.decimal_to_precision import ' + constant)
            }
        }
        if (bodyAsString.match (/[\s(]Precise/)) {
            precisionImports.push ('from ccxt.base.precise import Precise')
        }
        const asyncioImports = []
        if (bodyAsString.match (/asyncio/)) {
            asyncioImports.push ('import asyncio')
        }

        return {
            imports,
            asyncioImports,
            libraries,
            errorImports,
            precisionImports
        }
    }

    // ========================================================================
    // exchange capabilities ordering

    sortExchangeCapabilities (code) {
        const lineBreak = '\n';
        const capabilitiesObjectRegex = /(?<='has': {[\n])([^|})]*)(?=\n(\s+}))/;
        const found = capabilitiesObjectRegex.exec (code);
        if (found === null) {
            return false // capabilities not found
        }
        let capabilities = found[0].split (lineBreak);
        const sortingOrder = {
            'CORS': 'undefined,',
            'spot': 'true,',
            'margin': 'undefined,',
            'swap': 'undefined,',
            'future': 'undefined,',
            'option': 'undefined,',
            // then everything else
        }
        const features = {}
        let indentation = '                ' // 16 spaces
        for (let i = 0; i < capabilities.length; i++) {
            const capability = capabilities[i]
            const match = capability.match (/(\s+)\'(.+)\': (.+)$/)
            if (match) {
                indentation = match[1]
                const feature = match[2]
                const value = match[3]
                features[feature] = value
            }
        }
        let keys = Object.keys (features)
        keys.sort ((a, b) => a.localeCompare (b))
        const allKeys = Object.keys (sortingOrder).concat (keys)
        for (let i = 0; i < allKeys.length; i++) {
            const key = allKeys[i]
            sortingOrder[key] = (key in features) ? features[key] : sortingOrder[key]
        }
        const result = Object.entries (sortingOrder).map (([ key, value ]) => indentation + "'" + key + "': " + value).join (lineBreak)
        if (result === found[0]) {
            return false
        }
        return code.replace (capabilitiesObjectRegex, result)
    }

    // ------------------------------------------------------------------------

    createPHPClassDeclaration (className, baseClass) {
        return 'class ' + className + ' extends ' + baseClass + ' {'
    }

    createPHPClassHeader (className, baseClass, bodyAsString, namespace) {
        return [
            "<?php",
            "",
            "namespace " + namespace + ";",
            "",
            "// PLEASE DO NOT EDIT THIS FILE, IT IS GENERATED AND WILL BE OVERWRITTEN:",
            "// https://github.com/ccxt/ccxt/blob/master/CONTRIBUTING.md#how-to-contribute-code",
            "",
            "use Exception; // a common import",
            "use " + namespace + "\\abstract\\" + className + " as " + baseClass + ';',
        ]
    }

    createPHPClass (className, baseClass, body, methods, async = false) {

        let bodyAsString = body.join ("\n")

        let header = this.createPHPClassHeader (className, baseClass, bodyAsString, async ? 'ccxt\\async' : 'ccxt')

        const errorImports = []

        if (async) {
            for (let error in errors) {
                const regex = new RegExp ("[^'\"]" + error + "[^'\"]")
                if (bodyAsString.match (regex)) {
                    errorImports.push ('use ccxt\\' + error + ';')
                }
            }
        }

        const precisionImports = []
        const libraryImports = []

        if (async) {
            if (bodyAsString.match (/[\s(]Precise/)) {
                precisionImports.push ('use ccxt\\Precise;')
            }
            if (bodyAsString.match (/Async\\await/)) {
                libraryImports.push ('use React\\Async;')
            }
            if (bodyAsString.match (/Promise\\all/)) {
                libraryImports.push ('use React\\Promise;')
            }
        }

        header = header.concat (errorImports).concat (precisionImports).concat (libraryImports)

        // transpile camelCase base method names to underscore base method names
        const baseMethods = this.getPHPBaseMethods ()
        methods = methods.concat (baseMethods)

        for (let method of methods) {
            let regex = new RegExp ('\\$this->(' + method + ')\\s?(\\(|[^a-zA-Z0-9_])', 'g')
            bodyAsString = bodyAsString.replace (regex,
                (match, p1, p2) => {
                    return ((p2 === '(') ?
                        ('$this->' + unCamelCase (p1) + p2) : // support direct php calls
                        ("array($this, '" + unCamelCase (p1) + "')" + p2)) // as well as passing instance methods as callables
                })

            regex = new RegExp ('parent::(' + method + ')\\s?(\\(|[^a-zA-Z0-9_])', 'g')
            bodyAsString = bodyAsString.replace (regex,
                (match, p1, p2) => {
                    return ((p2 === '(') ?
                        ('parent::' + unCamelCase (p1) + p2) : // support direct php calls
                        ("array($this, '" + unCamelCase (p1) + "')" + p2)) // as well as passing instance methods as callables
                })
        }

        header.push ("\n" + this.createPHPClassDeclaration (className, baseClass))

        const footer = [
            "}\n",
        ]

        const result = header.join ("\n") + "\n" + bodyAsString + "\n" + footer.join ('\n')
        return result
    }

    // ========================================================================

    transpileJavaScriptToPython3 ({ js, className, removeEmptyLines }) {

        // transpile JS → Python 3
        let python3Body = this.regexAll (js, this.getPythonRegexes ())

        if (removeEmptyLines) {
            python3Body = python3Body.replace (/$\s*$/gm, '')
        }

        const strippedPython3BodyWithoutComments = python3Body.replace (/^[\s]+#.+$/gm, '')

        if (!strippedPython3BodyWithoutComments.match(/[^\s]/)) {
            python3Body += '\n        pass'
        }

        python3Body = python3Body.replace (/\'([абвгдеёжзийклмнопрстуфхцчшщъыьэюя服务端忙碌]+)\'/gm, "u'$1'")

        // special case for Python OrderedDicts
        let orderedDictRegex = /\.ordered\s+\(\{([^\}]+)\}\)/g
        let orderedDictMatches = undefined
        while (orderedDictMatches = orderedDictRegex.exec (python3Body)) {
            let replaced = orderedDictMatches[1].replace (/^(\s+)([^\:]+)\:\s*([^\,]+)\,$/gm, '$1($2, $3),')
            python3Body = python3Body.replace (orderedDictRegex, '\.ordered([' + replaced + '])')
        }

        // snake case function names
        python3Body = python3Body.replace (/def (\w+)/g, (match, group1) => 'def ' + unCamelCase (group1))

        // special case for Python super
        if (className) {
            python3Body = python3Body.replace (/super\./g, 'super(' + className + ', self).')
        }

        return python3Body
    }

    // ------------------------------------------------------------------------

    transpilePython3ToPython2 (py) {

        // remove await from Python sync body (transpile Python async → Python sync)
        let python2Body = this.regexAll (py, this.getPython2Regexes ())

        return python2Body
    }

    // ------------------------------------------------------------------------

    transpileAsyncPHPToSyncPHP (php) {

        // remove yield from php body
        return this.regexAll (php, this.getPHPSyncRegexes ())
    }

    // ------------------------------------------------------------------------


    transpileJavaScriptToPHP ({ js, variables }, async = false) {

        // match all local variables (let, const or var)
        let localVariablesRegex = /(?:^|[^a-zA-Z0-9_])(?:let|const|var)\s+(?:\[([^\]]+)\]|([a-zA-Z0-9_]+))/g // local variables

        let allVariables = (variables || []).map (x => x); // clone the array
        // process the variables created in destructuring assignments as well
        let localVariablesMatches
        while (localVariablesMatches = localVariablesRegex.exec (js)) {
            if (localVariablesMatches[1]) {
                // this is a destructuring assignment like
                // let [ a, b, c ] = 'a-b-c'.split ('-')
                let matches = localVariablesMatches[1].trim ().split (', ') // split the destructuring assignment by comma
                matches.forEach (x => allVariables.push (x.trim ())) // trim each variable name
            } else {
                // this is a single variable assignment
                allVariables.push (localVariablesMatches[2].trim ()) // add it to the list of local variables
            }
        }

        // match all variables instantiated in the catch()-block of a try-catch clause
        let catchClauseRegex = /catch \(([^)]+)\)/g
        let catchClauseMatches
        while (catchClauseMatches = catchClauseRegex.exec (js)) {
            allVariables.push (catchClauseMatches[1])
        }

        // match all variables instantiated as function parameters
        let functionParamRegex = /function\s*(\w+)\s*\(([^)]+)\)/g
        js = js.replace (functionParamRegex, (match, group1, group2) => 'function ' + unCamelCase (group1) + '(' + group2 + ')')
        let functionParamVariables
        while (functionParamVariables = functionParamRegex.exec (js)) {
            const match = functionParamVariables[2]
            const tokens = match.split (', ')
            allVariables = allVariables.concat (tokens)
        }

        allVariables = allVariables.map (error => this.regexAll (error, this.getCommonRegexes ()))

        // append $ to all variables in the method (PHP syntax demands $ at the beginning of a variable name)
        let phpVariablesRegexes = allVariables.map (x => [ "(^|[^$$a-zA-Z0-9\\.\\>'\"_/])" + x + "([^a-zA-Z0-9'_/])", '$1$$' + x + '$2' ])

        // support for php syntax for object-pointer dereference
        // convert all $variable.property to $variable->property
        let variablePropertiesRegexes = allVariables.map (x => [ "(^|[^a-zA-Z0-9\\.\\>'\"_])" + x + '\\.', '$1' + x + '->' ])

        // transpile JS → PHP
        const phpRegexes = this.getPHPRegexes ()
        let phpBody = this.regexAll (js, phpRegexes.concat (phpVariablesRegexes).concat (variablePropertiesRegexes))
        // indent async php
        if (async && js.indexOf (' await ') > -1) {
            const closure = variables && variables.length ? 'use (' + variables.map (x => '$' + x).join (', ') + ')': '';
            phpBody = '        return Async\\async(function () ' + closure + ' {\n    ' +  phpBody.replace (/\n/g, '\n    ') + '\n        }) ();'
        }

        return phpBody
    }

    // ------------------------------------------------------------------------

    transpileJavaScriptToPythonAndPHP (args) {

        // transpile JS → Python 3
        let python3Body = this.transpileJavaScriptToPython3 (args)

        // remove await from Python sync body (transpile Python async → Python sync)
        let python2Body = this.transpilePython3ToPython2 (python3Body)

        // transpile JS → Async PHP
        let phpAsyncBody = this.transpileJavaScriptToPHP (args, true)

        // transpile JS -> Sync PHP
        let phpBody = this.transpileAsyncPHPToSyncPHP (this.transpileJavaScriptToPHP (args, false))

        return { python3Body, python2Body, phpBody, phpAsyncBody }
    }

    //-----------------------------------------------------------------------------

    transpilePythonAsyncToSync (asyncFilePath, syncFilePath) {

        const async = asyncFilePath
        const sync = syncFilePath
        log.magenta ('Transpiling ' + async.yellow + ' → ' + sync.yellow)
        const fileContents = fs.readFileSync (async, 'utf8')
        let lines = fileContents.split ("\n")

        lines = lines.filter (line => ![ 'import asyncio' ].includes (line))
            .map (line => {
                return (
                    line.replace ('asyncio.get_event_loop().run_until_complete(main())', 'main()')
                        .replace ('asyncio.run(main())', 'main()')
                        .replace ('import ccxt.async_support as ccxt', 'import ccxt')
                        .replace (/.*token\_bucket.*/g, '')
                        .replace ('await asyncio.sleep', 'time.sleep')
                        .replace ('async ', '')
                        .replace ('await ', ''))
                        .replace ('asyncio.gather\(\*', '(') // needed for async -> sync
                        .replace ('asyncio.run', '') // needed for async -> sync
            })

        // lines.forEach (line => log (line))

        function deleteFunction (f, from) {
            // the following regexes make a technical error
            // since it won't cut away a single function
            // it will delete everything up to the beginning of the next comment
            const re1 = new RegExp ('def ' + f + '[^\#]+', 'g')
            const re2 = new RegExp ('[\\s]+' + f + '\\(exchange\\)', 'g')
            return from.replace (re1, '').replace (re2, '')
        }

        let newContents = lines.join ('\n')

        newContents = deleteFunction ('test_tickers_async', newContents)
        newContents = deleteFunction ('test_l2_order_books_async', newContents)
        if (fs.existsSync (sync)) {
            fs.truncateSync (sync)
        }
        fs.writeFileSync (sync, newContents)
    }

    //-----------------------------------------------------------------------------

    transpilePhpAsyncToSync (asyncFilePath, syncFilePath) {

        const async = asyncFilePath
        const sync = syncFilePath
        log.magenta ('Transpiling ' + async .yellow + ' → ' + sync.yellow)
        const fileContents = fs.readFileSync (async, 'utf8')
        const syncBody = this.transpileAsyncPHPToSyncPHP (fileContents)

        const phpTestRegexes = [
            [ /Async\\coroutine\(\$main\)/, '\$main()' ],
            [ /ccxt\\\\async/, 'ccxt' ],
        ]

        const newContents = this.regexAll (syncBody, this.getPHPSyncRegexes ().concat (phpTestRegexes));
        if (fs.existsSync (sync)) {
            fs.truncateSync (sync)
        }
        fs.writeFileSync (sync, newContents)
    }

    // ------------------------------------------------------------------------

    getExchangeClassDeclarationMatches (contents) {
        return contents.match (/^export default\s*class\s+([\S]+)\s+extends\s+([\S]+)\s+{([\s\S]+?)^};*/m)
    }

    getClassDeclarationMatches (contents) {
        return contents.match (/^export \s*(?:default)?\s*class\s+([\S]+)(?:\s+extends\s+([\S]+))?\s+{([\s\S]+?)^};*/m)
    }

    // ------------------------------------------------------------------------

    transpileClass (contents) {
        const [ _, className, baseClass, classBody ] = this.getClassDeclarationMatches (contents)
        const methods = classBody.trim ().split (/\n\s*\n/)
        const {
            python2,
            python3,
            php,
            phpAsync,
            methodNames
        } = this.transpileMethodsToAllLanguages (className, methods)
        // altogether in PHP, async PHP, Python sync and async
        const sync = false
        const async = true
        return {
            python2:      this.createPythonClass (className, baseClass, python2,  methodNames, sync),
            python3:      this.createPythonClass (className, baseClass, python3,  methodNames, async),
            php:          this.createPHPClass    (className, baseClass, php,      methodNames, sync),
            phpAsync:     this.createPHPClass    (className, baseClass, phpAsync, methodNames, async),
            className,
            baseClass,
        }
    }

    // ========================================================================

    transpileDerivedExchangeFile (tsFolder, filename, options, force = false) {

        // todo normalize jsFolder and other arguments

        try {

            const { python2Folder, python3Folder, phpFolder, phpAsyncFolder } = options
            const pythonFilename = filename.replace ('.ts', '.py')
            const phpFilename = filename.replace ('.ts', '.php')

            const tsPath = tsFolder + filename

            let contents = fs.readFileSync (tsPath, 'utf8')
            const sortedExchangeCapabilities = this.sortExchangeCapabilities (contents)
            if (sortedExchangeCapabilities) {
                contents = sortedExchangeCapabilities
                overwriteFile (tsPath, contents)
            }

            const tsMtime = fs.statSync (tsPath).mtime.getTime ()

            const python2Path  = python2Folder  ? (python2Folder  + pythonFilename) : undefined
            const python3Path  = python3Folder  ? (python3Folder  + pythonFilename) : undefined
            const phpPath      = phpFolder      ? (phpFolder      + phpFilename)    : undefined
            const phpAsyncPath = phpAsyncFolder ? (phpAsyncFolder + phpFilename)    : undefined

            const python2Mtime  = python2Folder  ? (fs.existsSync (python2Path)  ? fs.statSync (python2Path).mtime.getTime ()  : 0) : undefined
            const python3Mtime  = python3Path    ? (fs.existsSync (python3Path)  ? fs.statSync (python3Path).mtime.getTime ()  : 0) : undefined
            const phpAsyncMtime = phpAsyncFolder ? (fs.existsSync (phpAsyncPath) ? fs.statSync (phpAsyncPath).mtime.getTime () : 0) : undefined
            const phpMtime      = phpPath        ? (fs.existsSync (phpPath)      ? fs.statSync (phpPath).mtime.getTime ()      : 0) : undefined

            if (force ||
                (python3Folder  && (tsMtime > python3Mtime))  ||
                (phpFolder      && (tsMtime > phpMtime))      ||
                (phpAsyncFolder && (tsMtime > phpAsyncMtime)) ||
                (python2Folder  && (tsMtime > python2Mtime))) {
                const { python2, python3, php, phpAsync, className, baseClass } = this.transpileClass (contents)
                log.cyan ('Transpiling from', filename.yellow)

                ;[
                    [ python2Folder, pythonFilename, python2 ],
                    [ python3Folder, pythonFilename, python3 ],
                    [ phpFolder, phpFilename, php ],
                    [ phpAsyncFolder, phpFilename, phpAsync ],
                ].forEach (([ folder, filename, code ]) => {
                    if (folder) {
                        overwriteFile (folder + filename, code)
                        fs.utimesSync (folder + filename, new Date (), new Date (tsMtime))
                    }
                })

                return { className, baseClass }

            } else {

                const [ _, className, baseClass ] = this.getClassDeclarationMatches (contents)
                log.green ('Already transpiled', filename.yellow)
                return { className, baseClass }
            }

        } catch (e) {

            log.red ('\nFailed to transpile source code from', filename.yellow)
            log.red ('See https://github.com/ccxt/ccxt/blob/master/CONTRIBUTING.md on how to build this library properly\n')
            throw e // rethrow it
        }
    }

    //-------------------------------------------------------------------------

    transpileDerivedExchangeFiles (jsFolder, options, pattern = '.ts', force = false, child = false) {

        // todo normalize jsFolder and other arguments

        const { python2Folder, python3Folder, phpFolder, phpAsyncFolder } = options

        // exchanges.json accounts for ids included in exchanges.cfg
        let ids = undefined
        try {
            ids = exchanges.ids
        } catch (e) {
        }

        const regex = new RegExp (pattern.replace (/[.*+?^${}()|[\]\\]/g, '\\$&'))

        let exchanges
        if (options.exchanges && options.exchanges.length) {
            exchanges = options.exchanges.map (x => x + pattern)
        } else {
            exchanges = fs.readdirSync (jsFolder).filter (file => file.match (regex) && (!ids || ids.includes (basename (file, '.js'))))
        }

        const classNames = exchanges.map (file => this.transpileDerivedExchangeFile (jsFolder, file, options, force))

        const classes = {}

        if (classNames.length === 0) {
            return null
        }

        classNames.forEach (({ className, baseClass }) => {
            classes[className] = baseClass
        })

        if (!child && classNames.length > 1) {

            function deleteOldTranspiledFiles (folder, pattern) {
                fs.readdirSync (folder)
                    .filter (file =>
                        !fs.lstatSync (folder + file).isDirectory () &&
                        !(file.replace (pattern, '') in classes) &&
                        !file.match (/^[A-Z_]/))
                    .map (file => folder + file)
                    .forEach (file => log.red ('Deleting ' + file.yellow) && fs.unlinkSync (file))
            }

            [
                [ python2Folder, /\.pyc?$/ ],
                [ python3Folder, /\.pyc?$/ ],
                [ phpFolder, /\.php$/ ],
                [ phpAsyncFolder, /\.php$/ ],
            ].forEach (([ folder, pattern ]) => {
                if (folder) {
                    deleteOldTranspiledFiles (folder, pattern)
                }
            })

        }

        return classes
    }

    // ========================================================================

    transpileMethodsToAllLanguages (className, methods) {

        let python2 = []
        let python3 = []
        let php = []
        let phpAsync = []
        let methodNames = []

        for (let i = 0; i < methods.length; i++) {
            // parse the method signature
            let part = methods[i].trim ()
            let lines = part.split ("\n")
            let signature = lines[0].trim ()
            signature = signature.replace('function ', '')

            // Typescript types trim from signature
            // will be improved in the future
            // Here we will be removing return type:
            // example: async fetchTickers(): Promise<any> { ---> async fetchTickers() {
            // and remove parameters types
            // example: myFunc (name: string | number = undefined) ---> myFunc(name = undefined)
            signature = this.regexAll(signature, this.getTypescripSignaturetRemovalRegexes())

            let methodSignatureRegex = /(async |)(\S+)\s\(([^)]*)\)\s*(?::\s+(\S+))?\s*{/ // signature line
            let matches = methodSignatureRegex.exec (signature)

            if (!matches) {
                log.red (methods[i])
                log.yellow.bright ("\nMake sure your methods don't have empty lines!\n")
            }

            // async or not
            let keyword = matches[1]

            // method name
            let method = matches[2]

            methodNames.push (method)

            method = unCamelCase (method)

            // method arguments
            let args = matches[3].trim ()

            // return type
            let returnType = matches[4]

            // extract argument names and local variables
            args = args.length ? args.split (',').map (x => x.trim ()) : []

            // get names of all method arguments for later substitutions
            let variables = args.map (arg => arg.split ('=').map (x => x.split (':')[0].trim ().replace (/\?$/, '')) [0])

            // add $ to each argument name in PHP method signature
            const phpTypes = {
                'any': 'mixed',
                'string': 'string',
                'number': 'float',
                'boolean': 'bool',
                'Promise<any>': 'mixed',
                'Balance': 'array',
                'IndexType': 'int|string',
                'Int': 'int',
                'object': 'array',
                'OrderType': 'string',
                'OrderSide': 'string',
            }
            let phpArgs = args.map (x => {
                const parts = x.split (':')
                if (parts.length === 1) {
                    return '$' + x
                } else {
                    let variable = parts[0]
                    const secondPart = parts[1].split ('=')
                    let nullable = false
                    let endpart = ''
                    if (secondPart.length === 2) {
                        const trimmed = secondPart[1].trim ()
                        nullable = trimmed === 'undefined'
                        endpart = ' = ' + trimmed
                    }
                    nullable = nullable || variable.slice (-1) === '?'
                    variable = variable.replace (/\?$/, '')
                    const type = secondPart[0].trim ()
                    const phpType = phpTypes[type] ?? type
                    const resolveType = phpType.slice (-2) === '[]' ? 'array' : phpType
                    return (nullable && (resolveType !== 'mixed') ? '?' : '') + resolveType + ' $' + variable + endpart
                }
            }).join (', ').trim ()
                .replace (/undefined/g, 'null')
                .replace (/\{\}/g, 'array ()')
            phpArgs = phpArgs.length ? (phpArgs) : ''
            const phpReturnType = returnType ? ': ' + (phpTypes[returnType] ?? returnType) : ''
            const phpSignature = '    ' + 'public function ' + method + '(' + phpArgs + ')' + phpReturnType + ' {'

            // remove excessive spacing from argument defaults in Python method signature
            const pythonTypes = {
                'string': 'str',
                'number': 'float',
                'any': 'Any',
                'boolean': 'bool',
                'Int': 'int',
            }
            let pythonArgs = args.map (x => {
                if (x.includes (':')) {
                    const parts = x.split(':')
                    let typeParts = parts[1].trim ().split (' ')
                    const type = typeParts[0]
                    typeParts[0] = ''
                    let variable = parts[0]
                    const nullable = typeParts[typeParts.length - 1] === 'undefined' || variable.slice (-1) === '?'
                    variable = variable.replace (/\?$/, '')
                    const isList = type.slice (-2) === '[]'
                    const searchType = isList ? type.slice (0, -2) : type
                    let rawType = pythonTypes[searchType] ?? searchType
                    rawType = isList ? 'List[' + rawType + ']' : rawType
                    let resolvedType
                    if (nullable) {
                        resolvedType = 'Optional[' + rawType + ']'
                    } else {
                        resolvedType = rawType
                    }
                    return variable + ': ' + resolvedType + typeParts.join (' ')
                } else {
                    return x.replace (' = ', '=')
                }
            })
            .join (', ')
            .replace (/undefined/g, 'None')
            .replace (/false/g, 'False')
            .replace (/true/g, 'True')
            // method body without the signature (first line)
            // and without the closing bracket (last line)
            let js = lines.slice (1, -1).join ("\n")

            // transpile everything
            let { python3Body, python2Body, phpBody, phpAsyncBody } = this.transpileJavaScriptToPythonAndPHP ({ js, className, variables, removeEmptyLines: true })

            // compile the final Python code for the method signature
            const pythonReturnType = returnType ? ' -> ' + (pythonTypes[returnType] ?? returnType) : ''
            let pythonString = 'def ' + method + '(self' + (pythonArgs.length ? ', ' + pythonArgs : '') + ')' + pythonReturnType + ':'

            // compile signature + body for Python sync
            python2.push ('');
            python2.push ('    ' + pythonString);
            python2.push (python2Body);

            // compile signature + body for Python async
            python3.push ('');
            python3.push ('    ' + keyword + pythonString);
            python3.push (python3Body);

            // compile signature + body for PHP
            php.push ('');
            php.push (phpSignature);
            php.push (phpBody);
            php.push ('    ' + '}')

            phpAsync.push ('');
            phpAsync.push (phpSignature);
            phpAsync.push (phpAsyncBody);
            phpAsync.push ('    ' + '}')
        }

        return {
            // altogether in PHP, async PHP, Python sync and async
            python2,
            python3,
            php,
            phpAsync,
            methodNames
        }
    }

    // ========================================================================

    transpileBaseMethods () {
        const delimiter = 'METHODS BELOW THIS LINE ARE TRANSPILED FROM JAVASCRIPT TO PYTHON AND PHP'
        const contents = fs.readFileSync (baseExchangeJsFile, 'utf8')
        const [ _, className, baseClass, classBody ] = this.getClassDeclarationMatches (contents)
        const jsDelimiter = '// ' + delimiter
        const parts = classBody.split (jsDelimiter)
        if (parts.length > 1) {
            log.magenta ('Transpiling from', baseExchangeJsFile.yellow)
            const secondPart = parts[1]
            const methods = secondPart.trim ().split (/\n\s*\n/)
            const {
                python2,
                python3,
                php,
                phpAsync,
            } = this.transpileMethodsToAllLanguages (className, methods)
            const pythonDelimiter = '# ' + delimiter + '\n'
            const phpDelimiter = '// ' + delimiter + '\n'
            const restOfFile = '([^\n]*\n)+'
            const python2File = './python/ccxt/base/exchange.py'
            const python3File = './python/ccxt/async_support/base/exchange.py'
            const phpFile = './php/Exchange.php'
            const phpAsyncFile = './php/async/Exchange.php'
            log.magenta ('→', python2File.yellow)
            replaceInFile (python2File,  new RegExp (pythonDelimiter + restOfFile), pythonDelimiter + python2.join ('\n') + '\n')
            log.magenta ('→', python3File.yellow)
            replaceInFile (python3File,  new RegExp (pythonDelimiter + restOfFile), pythonDelimiter + python3.join ('\n') + '\n')
            log.magenta ('→', phpFile.yellow)
            replaceInFile (phpFile,      new RegExp (phpDelimiter + restOfFile),    phpDelimiter + php.join ('\n') + '\n}\n')
            log.magenta ('→', phpAsyncFile.yellow)
            replaceInFile (phpAsyncFile, new RegExp (phpDelimiter + restOfFile),    phpDelimiter + phpAsync.join ('\n') + '\n}\n')
        }
    }

    // ========================================================================

    async getTSClassDeclarationsAllFiles (ids, folder, extension = '.js')  {
        const files = fs.readdirSync (folder).filter (file => ids.includes (basename (file, extension)))
        const promiseReadFile = promisify (fs.readFile);
        const fileArray = await Promise.all (files.map (file => promiseReadFile (folder + file, 'utf8')));
        const classComponents = await Promise.all (fileArray.map (file => this.getClassDeclarationMatches (file)));

        const classes = {}
        classComponents.forEach ( elem => classes[elem[1]] = elem[2] );

        return classes
    }

    // ========================================================================

    exportTypeScriptClassNames (file, classes) {

        log.bright.cyan ('Exporting TypeScript class names →', file.yellow)

        const regex = /\/[\n]{2}(?:    export class [^\s]+ extends [^\s]+ \{\}[\r]?[\n])+/
        const replacement = "/\n\n" + Object.keys (classes).map (className => {
            const baseClass = classes[className].replace (/ccxt\.[a-z0-9_]+/, 'Exchange')
            return '    export class ' + className + ' extends ' + baseClass + " {}"
        }).join ("\n") + "\n"

        replaceInFile (file, regex, replacement)
    }

    exportTypeScriptExchangeIds (file, classes) {

        log.bright.cyan ('Exporting TypeScript exchange ids →', file.yellow)

        const regex = /\/[\n]{2}    export type ExchangeId =\n(?:        \| \'[a-z0-9_]+\'[\r]?[\n])+/
        const replacement = "/\n\n    export type ExchangeId =\n" + Object.keys (classes).map (className => {
            return "        | '" + className + "'"
        }).join ("\n") + "\n"

        replaceInFile (file, regex, replacement)
    }

    // ========================================================================

    transpileErrorHierarchy () {

        const errorHierarchyFilename = './js/src/base/errorHierarchy.js'
        const errorHierarchyPath = __dirname + '/.' + errorHierarchyFilename

        let js = fs.readFileSync (errorHierarchyPath, 'utf8')

        js = this.regexAll (js, [
            // [ /export { [^\;]+\s*\}\n/s, '' ], // new esm
            [ /\s*export default(.*?);/g, '' ],
            // [ /module\.exports = [^\;]+\;\n/s, '' ], // old commonjs
        ]).trim ()

        const message = 'Transpiling error hierachy →'
        const root = errorHierarchy['BaseError']

        const { python3Body } = this.transpileJavaScriptToPythonAndPHP ({ js })

        // a helper to generate a list of exception class declarations
        // properly derived from corresponding parent classes according
        // to the error hierarchy

        function intellisense (map, parent, generate, classes) {
            function* generator(map, parent, generate, classes) {
                for (const key in map) {
                    yield generate (key, parent, classes)
                    yield* generator (map[key], key, generate, classes)
                }
            }
            return Array.from (generator (map, parent, generate, classes))
        }

        // Python -------------------------------------------------------------

        function pythonDeclareErrorClass (name, parent, classes) {
            classes.push (name)
            return [
                'class ' + name + '(' + parent + '):',
                '    pass',
                '',
                '',
            ].join ('\n');
        }

        const pythonBaseError = [
            'class BaseError(Exception):',
            '    pass',
            '',
            '',
        ].join ('\n');

        const quote = (s) => "'" + s + "'" // helper to add quotes around class names
        const pythonExports = [ 'error_hierarchy', 'BaseError' ]
        const pythonErrors = intellisense (root, 'BaseError', pythonDeclareErrorClass, pythonExports)
        const pythonAll = '__all__ = [\n    ' + pythonExports.map (quote).join (',\n    ') + '\n]'
        const python3BodyIntellisense = python3Body + '\n\n\n' + pythonBaseError + '\n' + pythonErrors.join ('\n') + '\n' + pythonAll + '\n'

        const pythonFilename = './python/ccxt/base/errors.py'
        if (fs.existsSync (pythonFilename)) {
            log.bright.cyan (message, pythonFilename.yellow)
            fs.writeFileSync (pythonFilename, python3BodyIntellisense)
        }

        // PHP ----------------------------------------------------------------

        function phpMakeErrorClassFile (name, parent) {

            const useClause = "\nuse " + parent + ";\n"
            const requireClause = "\nrequire_once PATH_TO_CCXT . '" + parent + ".php';\n"

            const phpBody = [
                '<?php',
                '',
                'namespace ccxt;',
                (parent === 'Exception') ? useClause : requireClause,
                'class ' + name + ' extends ' + parent + ' {};',
                '',
            ].join ("\n")
            const phpFilename = './php/' + name + '.php'
            log.bright.cyan (message, phpFilename.yellow)
            fs.writeFileSync (phpFilename, phpBody)
            return "require_once PATH_TO_CCXT . '" + name + ".php';"
        }

        const phpFilename ='./ccxt.php'

        if (fs.existsSync (phpFilename)) {
            const phpErrors = intellisense (errorHierarchy, 'Exception', phpMakeErrorClassFile)
            const phpBodyIntellisense = phpErrors.join ("\n") + "\n\n"
            log.bright.cyan (message, phpFilename.yellow)
            const phpRegex = /require_once PATH_TO_CCXT \. \'BaseError\.php\'\;\n(?:require_once PATH_TO_CCXT[^\n]+\n)+\n/m
            replaceInFile (phpFilename, phpRegex, phpBodyIntellisense)
        }
    }

    //-----------------------------------------------------------------------------

    transpileDateTimeTests () {
        const jsFile = './ts/src/test/base/functions/test.datetime.ts'
        const pyFile = './python/ccxt/test/base/test_datetime.py'
        const phpFile = './php/test/base/test_datetime.php'

        log.magenta ('Transpiling from', jsFile.yellow)

        let js = fs.readFileSync (jsFile).toString ()

        js = this.regexAll (js, [
            [ /[^\n]+from[^\n]+\n/g, '' ],
            [ /^export default[^\n]+\n/g, '' ],
            [/^\/\*.*\s+/mg, ''],
            [/^const\s+{.*}\s+=.*$/gm, ''],
        ])

        let { python2Body, phpBody } = this.transpileJavaScriptToPythonAndPHP ({ js, removeEmptyLines: false })

        // phpBody = phpBody.replace (/exchange\./g, 'Exchange::')

        const pythonHeader = [
            "",
            "import ccxt  # noqa: F402",
            "from ccxt.base.decimal_to_precision import ROUND_UP, ROUND_DOWN  # noqa F401",
            "",
            "# ----------------------------------------------------------------------------",
            "",
            "",
        ].join ("\n")

        const python = this.getPythonPreamble (4) + pythonHeader + python2Body
        const php = this.getPHPPreamble (true, 3) + phpBody

        log.magenta ('→', pyFile.yellow)
        log.magenta ('→', phpFile.yellow)

        overwriteFile (pyFile, python)
        overwriteFile (phpFile, php)
    }

    //-------------------------------------------------------------------------

    transpilePrecisionTests () {

        const jsFile = './ts/src/test/base/functions/test.number.ts'
        const pyFile = './python/ccxt/test/base/test_number.py'
        const phpFile = './php/test/base/test_number.php'

        log.magenta ('Transpiling from', jsFile.yellow)

        let js = fs.readFileSync (jsFile).toString ()

        js = this.regexAll (js, [
            [ /\'use strict\';?\s+/g, '' ],
            [ /[^\n]+from[^\n]+\n/g, '' ],
            [ /^export default[^\n]+\n/g, '' ],
            [/^const\s+{.*}\s+=.*$/gm, ''],
            [ /decimalToPrecision/g, 'decimal_to_precision' ],
            [ /numberToString/g, 'number_to_string' ],
        ])

        let { python3Body, python2Body, phpBody, phpAsyncBody } = this.transpileJavaScriptToPythonAndPHP ({ js, removeEmptyLines: false })

        const pythonHeader = [
            "",
            "from ccxt.base.decimal_to_precision import decimal_to_precision  # noqa F401",
            "from ccxt.base.decimal_to_precision import TRUNCATE              # noqa F401",
            "from ccxt.base.decimal_to_precision import ROUND                 # noqa F401",
            "from ccxt.base.decimal_to_precision import DECIMAL_PLACES        # noqa F401",
            "from ccxt.base.decimal_to_precision import SIGNIFICANT_DIGITS    # noqa F401",
            "from ccxt.base.decimal_to_precision import TICK_SIZE             # noqa F401",
            "from ccxt.base.decimal_to_precision import PAD_WITH_ZERO         # noqa F401",
            "from ccxt.base.decimal_to_precision import NO_PADDING            # noqa F401",
            "from ccxt.base.decimal_to_precision import number_to_string      # noqa F401",
            "from ccxt.base.exchange import Exchange                          # noqa F401",
            "from ccxt.base.precise import Precise                            # noqa F401",
            "",
            "",
        ].join ("\n")

        const phpHeader = [
            "",
            "include_once (__DIR__.'/../fail_on_all_errors.php');",
            "",
            "// testDecimalToPrecisionErrorHandling",
            "//",
            "// $this->expectException ('ccxt\\\\BaseError');",
            "// $this->expectExceptionMessageRegExp ('/Negative precision is not yet supported/');",
            "// Exchange::decimalToPrecision ('123456.789', TRUNCATE, -2, DECIMAL_PLACES);",
            "//",
            "// $this->expectException ('ccxt\\\\BaseError');",
            "// $this->expectExceptionMessageRegExp ('/Invalid number/');",
            "// Exchange::decimalToPrecision ('foo');",
            "",
            "// ----------------------------------------------------------------------------",
            "",
            "function decimal_to_precision ($x, $roundingMode = ROUND, $numPrecisionDigits = null, $countingMode = DECIMAL_PLACES, $paddingMode = NO_PADDING) {",
            "    return Exchange::decimal_to_precision ($x, $roundingMode, $numPrecisionDigits, $countingMode, $paddingMode);",
            "}",
            "function number_to_string ($x) {",
            "    return Exchange::number_to_string ($x);",
            "}",
            "",
        ].join ("\n")

        const python = this.getPythonPreamble (4) + pythonHeader + python2Body
        const php = this.getPHPPreamble (true, 3) + phpHeader + phpBody

        log.magenta ('→', pyFile.yellow)
        log.magenta ('→', phpFile.yellow)

        overwriteFile (pyFile, python)
        overwriteFile (phpFile, php)
    }

    //-------------------------------------------------------------------------

    transpileCryptoTests () {
        const jsFile = './ts/src/test/base/functions/test.crypto.ts' // using ts version to avoid formatting issues
        const pyFile = './python/ccxt/test/base/test_crypto.py'
        const phpFile = './php/test/base/test_crypto.php'

        log.magenta ('Transpiling from', jsFile.yellow)
        let js = fs.readFileSync (jsFile).toString ()

        js = this.regexAll (js, [
            [ /\'use strict\';?\s+/g, '' ],
            [ /[^\n]+from[^\n]+\n/g, '' ],
            [ /^export default[^\n]+\n/g, '' ],
            [/^const\s+{.*}\s+=.*$/gm, ''],
            [ /function equals \([\S\s]+?return true\n}\n/g, '' ],
        ])

        let { python2Body, phpBody } = this.transpileJavaScriptToPythonAndPHP ({ js, removeEmptyLines: false })

        const pythonHeader = [
            "",
            "import ccxt  # noqa: F402",
            "import hashlib  # noqa: F402",
            "",
            "Exchange = ccxt.Exchange",
            "hash = Exchange.hash",
            "hmac = Exchange.hmac",
            "ecdsa = Exchange.ecdsa",
            "eddsa = Exchange.eddsa",
            "jwt = Exchange.jwt",
            "crc32 = Exchange.crc32",
            "rsa = Exchange.rsa",
            "encode = Exchange.encode",
            "",
            "",
            "def equals(a, b):",
            "    return a == b",
            "",
        ].join ("\n")

        const phpHeader = [
            "",
            "function hash(...$args) {",
            "    return Exchange::hash(...$args);",
            "}",
            "",
            "function hmac(...$args) {",
            "    return Exchange::hmac(...$args);",
            "}",
            "",
            "function encode(...$args) {",
            "    return Exchange::encode(...$args);",
            "}",
            "",
            "function ecdsa(...$args) {",
            "    return Exchange::ecdsa(...$args);",
            "}",
            "",
            "function eddsa(...$args) {",
            "    return Exchange::eddsa(...$args);",
            "}",
            "",
            "function jwt(...$args) {",
            "    return Exchange::jwt(...$args);",
            "}",
            "",
            "function crc32(...$arg) {",
            "    return Exchange::crc32(...$arg);",
            "}",
            "",
            "function rsa(...$arg) {",
            "    return Exchange::rsa(...$arg);",
            "}",
            "",
            "function equals($a, $b) {",
            "    return $a === $b;",
            "}",
        ].join ("\n")

        const python = this.getPythonPreamble (4) + pythonHeader + python2Body
        const php = this.getPHPPreamble (true, 3) + phpHeader + phpBody

        log.magenta ('→', pyFile.yellow)
        log.magenta ('→', phpFile.yellow)

        overwriteFile (pyFile, python)
        overwriteFile (phpFile, php)
    }

    // ============================================================================

    async readFilesAsync(files) {
        const promiseReadFile = promisify(fs.readFile);
        const fileArray = await Promise.all(files.map(file => promiseReadFile(file)));
        return fileArray.map( file => file.toString() );
    }

    // ============================================================================

    uncamelcaseName (name) {
        return unCamelCase (name).replace (/\./g, '_');
    }

    // ============================================================================

    transpileExchangeTests () {

        this.transpileMainTests ({
            'tsFile': './ts/src/test/test.ts',
            'pyFileAsync': './python/ccxt/test/test_async.py',
            'phpFileAsync': './php/test/test_async.php',
            'pyFileSync': './python/ccxt/test/test_sync.py',
            'phpFileSync': './php/test/test_sync.php',
            'jsFile': './js/test/test.js',
        });

        const baseFolders = {
            ts: './ts/src/test/Exchange/',
            tsBase: './ts/src/test/Exchange/base/',
            py: './python/ccxt/test/',
            pyBase: './python/ccxt/test/base/',
            php: './php/test/',
            phpBase: './php/test/base/',
        };

        let baseTests = fs.readdirSync (baseFolders.tsBase).filter(filename => filename.endsWith('.ts')).map(filename => filename.replace('.ts', ''));
        const exchangeTests = fs.readdirSync (baseFolders.ts).filter(filename => filename.endsWith('.ts')).map(filename => filename.replace('.ts', ''));

        // ignore throttle test for now
        baseTests = baseTests.filter (filename => filename !== 'test.throttle');

        const tests = [];
        for (const testName of baseTests) {
            const unCamelCasedFileName = this.uncamelcaseName(testName);
            const test = {
                base: true,
                name: testName,
                tsFile: baseFolders.tsBase + testName + '.ts',
                pyFile: baseFolders.pyBase + unCamelCasedFileName + '.py',
                phpFile: baseFolders.phpBase + unCamelCasedFileName + '.php',
            };
            tests.push(test);
        }
        for (const testName of exchangeTests) {
            const unCamelCasedFileName = this.uncamelcaseName(testName);
            const test = {
                base: false,
                name: testName,
                tsFile: baseFolders.ts + testName + '.ts',
                pyFile: baseFolders.py + 'sync/' + unCamelCasedFileName + '.py',
                pyFileAsync: baseFolders.py + 'async/' + unCamelCasedFileName + '.py',
                phpFile: baseFolders.php + 'sync/' + unCamelCasedFileName + '.php',
                phpFileAsync: baseFolders.php + 'async/' + unCamelCasedFileName + '.php',
            };
            tests.push(test);
        }
        this.transpileAndSaveExchangeTests (tests);
        this.createBaseInitFile(baseFolders.pyBase, baseTests)
    }

    createBaseInitFile (pyPath, tests) {
        const finalPath = pyPath + '__init__.py';
        const fileNames = tests.filter(t => t !== 'exportTests' && t !== 'test.sharedMethods').map(test => this.uncamelcaseName(test));
        const importNames = fileNames.map(testName => `from ccxt.test.base.${testName} import ${testName} # noqa E402`)
        const baseContent = [
            '',
            this.getPythonGenerated(),
            ...importNames
        ].join('\n');

        log.magenta ('→', finalPath)
        overwriteFile (finalPath, baseContent)
    }

    transpileMainTests (files) {
        log.magenta ('Transpiling from', files.tsFile.yellow)
        let ts = fs.readFileSync (files.tsFile).toString ()

        ts = this.regexAll (ts, [
            [ /\'use strict\';?\s+/g, '' ],
            [ /[^\n]+require[^\n]+\n/g, '' ],
        ])

        const allDefinedFunctions = [ ...ts.matchAll (/function (.*?) \(/g)].map(m => m[1]);
        const snakeCaseFunctions = (cont) => {
            return this.regexAll (cont, allDefinedFunctions.map( fName => {
                return [ new RegExp ('\\b' + fName + '\\b', 'g'), unCamelCase (fName)];
            }));
        };

        const commentStartLine = '***** AUTO-TRANSPILER-START *****';
        const commentEndLine = '***** AUTO-TRANSPILER-END *****';

        const mainContent = ts.split (commentStartLine)[1].split (commentEndLine)[0];
        let { python2, python3, php, phpAsync, className, baseClass } = this.transpileClass (mainContent);

        // ########### PYTHON ###########
        python3 = python3.
            // remove async ccxt import
            replace (/from ccxt\.async_support(.*)/g, '').
            // add one more newline before function
            replace (/^(async def|def) (\w)/gs, '\n$1 $2')
        const existinPythonBody = fs.readFileSync (files.pyFileAsync).toString ();
        let newPython = existinPythonBody.split(commentStartLine)[0] + commentStartLine + '\n' + python3 + '\n# ' + commentEndLine + existinPythonBody.split(commentEndLine)[1];
        newPython = snakeCaseFunctions (newPython);
        overwriteFile (files.pyFileAsync, newPython);
        this.transpilePythonAsyncToSync (files.pyFileAsync, files.pyFileSync);
        // remove 4 extra newlines
        let existingPythonWN = fs.readFileSync (files.pyFileSync).toString ();
        existingPythonWN = existingPythonWN.replace (/(\n){4}/g, '\n\n');
        overwriteFile (files.pyFileSync, existingPythonWN);


        // ########### PHP ###########
        phpAsync = phpAsync.replace (/\<\?php(.*?)namespace ccxt\\async;/sg, '');
        const existinPhpBody = fs.readFileSync (files.phpFileAsync).toString ();
        const phpReform = (cont) => {
            let newContent = existinPhpBody.split(commentStartLine)[0] + commentStartLine + '\n' + cont + '\n' + '// ' + commentEndLine + existinPhpBody.split(commentEndLine)[1];
            newContent = newContent.replace (/use ccxt\\(async\\|)abstract\\testMainClass as baseMainTestClass;/g, '');
            newContent = snakeCaseFunctions (newContent);
            return newContent;
        }
        let bodyPhpAsync = phpReform (phpAsync);
        overwriteFile (files.phpFileAsync, bodyPhpAsync);
        //doesnt work: this.transpilePhpAsyncToSync (files.phpFileAsync, files.phpFileSync);
        const phpRemovedStart = php.replace (/\<\?php(.*?)(?:namespace ccxt)/gs, '');
        let bodyPhpSync = phpReform (phpRemovedStart);
        bodyPhpSync = bodyPhpSync.replace (/ccxt(\\)+async/g, 'ccxt');
        overwriteFile (files.phpFileSync, bodyPhpSync);
    }

    // ============================================================================

    async webworkerTranspile (allFiles, fileConfig, parserConfig) {
        // create worker config
        const workerConfigArray = allFiles.map( file => {
            return {
                content: file,
                config: fileConfig
            }
        });

        // create worker
        const piscina = new Piscina({
            filename: resolve(__dirname, './ast-transpiler-worker.js')
        });

        const chunkSize = 10;
        const promises = [];
        const now = Date.now();
        for (let i = 0; i < workerConfigArray.length; i += chunkSize) {
            const chunk = workerConfigArray.slice(i, i + chunkSize);
            promises.push(piscina.run({transpilerConfig:parserConfig, filesConfig:chunk}));
        }
        const workerResult = await Promise.all(promises);
        const elapsed = Date.now() - now;
        log.green ('[ast-transpiler] Transpiled', workerResult.length, 'tests in', elapsed, 'ms');
        const flatResult = workerResult.flat();
        return flatResult;
    }
    // ============================================================================

    async transpileAndSaveExchangeTests (tests) {
        const parser = {
            'LINES_BETWEEN_FILE_MEMBERS': 2
        }
        let fileConfig = [
            {
                language: "php",
                async: true
            },
            {
                language: "php",
                async: false
            },
            {
                language: "python",
                async: false
            },
            {
                language: "python",
                async: true
            },
        ]
        if (tests.base) {
            fileConfig = [{ language: "php", async: false}, { language: "python", async: false}]
        }
        const parserConfig = {
            'verbose': false,
            'python':{
                'uncamelcaseIdentifiers': true,
                'parser': parser
            },
            'php':{
                'uncamelcaseIdentifiers': true,
                'parser': parser
            }
        };

        let allFiles = await this.readFilesAsync (tests.map(t => t.tsFile));

        // apply regex to every file
        allFiles = allFiles.map( file => this.regexAll (file, [
            [ /\'use strict\';?\s+/g, '' ],
        ]));

        const flatResult = await this.webworkerTranspile (allFiles, fileConfig, parserConfig);
        const replaceAsert = (str) => str.replace (/assert\((.*)\)(?!$)/g, 'assert $1');

        for (let i = 0; i < flatResult.length; i++) {
            const result = flatResult[i];
            const test = tests[i];
            const phpVarNameFix = (str) => {
                return str.
                    replace (/\$exchange\[\$method\]/g, '$exchange->$method').
                    replace (/\$test_shared_methods\->/g, '').
                    replace (/Precise\->/g, 'Precise::');
            }
            const phpAsync = !tests.base ? phpVarNameFix(result[0].content) : '';
            const phpSync = phpVarNameFix(result[1].content);
            const pythonSync = replaceAsert (result[2].content);
            const pythonAsync = !tests.base ? replaceAsert (result[3].content): '';

            const imports = result[0].imports;

            const usesPrecise = imports.find(x => x.name.includes('Precise'));
            const usesNumber = pythonAsync.indexOf ('numbers.') >= 0;
            const requiredSubTests  = imports.filter(x => x.name.includes('test')).map(x => x.name);

            let pythonHeaderSync = []
            let pythonHeaderAsync = []
            let phpHeaderSync = []
            let phpHeaderAsync = []

            if (usesNumber) {
                pythonHeaderSync.push ('import numbers  # noqa E402')
                pythonHeaderAsync.push ('import numbers  # noqa E402')
            }
            if (usesPrecise) {
                pythonHeaderAsync.push ('from ccxt.base.precise import Precise  # noqa E402')
                pythonHeaderSync.push ('from ccxt.base.precise import Precise  # noqa E402')
            }

            for (const subTestName of requiredSubTests) {
                const snake_case = unCamelCase(subTestName);
                const isSharedMethodsImport = subTestName.includes ('SharedMethods');
                const isSameDirImport = tests.find(t => t.name === subTestName);
                const phpPrefix = isSameDirImport ? '/' : '/../base/';
                let pySuffix = isSameDirImport ? '' : '.base';

                if (isSharedMethodsImport) {
                    pythonHeaderAsync.push (`from ccxt.test.base import test_shared_methods  # noqa E402`)
                    pythonHeaderSync.push (`from ccxt.test.base import test_shared_methods  # noqa E402`)

                    // php
                    if (!test.base) {
                        phpHeaderAsync.push (`include_once __DIR__ . '/../base/test_shared_methods.php';`)
                    } else {
                        phpHeaderSync.push (`include_once __DIR__ . '/test_shared_methods.php';`)
                    }
                }

                if (!isSharedMethodsImport) {
                    if (test.base) {
                        phpHeaderSync.push (`include_once __DIR__ . '/${snake_case}.php';`)
                        pythonHeaderSync.push (`from ccxt.test.base.${snake_case} import ${snake_case}  # noqa E402`)
                    } else {
                        phpHeaderSync.push (`include_once __DIR__ . '${phpPrefix}${snake_case}.php';`)
                        phpHeaderAsync.push (`include_once __DIR__ . '${phpPrefix}${snake_case}.php';`)
                        pySuffix = (pySuffix === '') ? snake_case : pySuffix;
                        pythonHeaderSync.push (`from ccxt.test${pySuffix} import ${snake_case}  # noqa E402`)
                        pythonHeaderAsync.push (`from ccxt.test${pySuffix} import ${snake_case}  # noqa E402`)
                    }
                }
            }

            if (pythonHeaderAsync.length > 0) {
                pythonHeaderAsync = ['', ...pythonHeaderAsync, '', '']
                pythonHeaderSync = ['', ...pythonHeaderSync, '', '']
            }
            const pythonPreambleSync = this.getPythonPreamble(4) + pythonCodingUtf8 + '\n\n' + pythonHeaderSync.join ('\n') + '\n';
            const phpPreamble = this.getPHPPreamble (false)
            let phpPreambleSync = phpPreamble + phpHeaderSync.join ('\n') + "\n\n";
            phpPreambleSync = phpPreambleSync.replace (/namespace ccxt;/, 'namespace ccxt;\nuse \\ccxt\\Precise;');

            const finalPhpContentSync = phpPreambleSync + phpSync;
            const finalPyContentSync = pythonPreambleSync + pythonSync;

            if (!test.base) {
                let phpPreambleAsync = phpPreamble + phpHeaderAsync.join ('\n') + "\n\n";
                phpPreambleAsync = phpPreambleAsync.replace (/namespace ccxt;/, 'namespace ccxt;\nuse \\ccxt\\Precise;\nuse React\\\Async;\nuse React\\\Promise;');
                const pythonPreambleAsync = this.getPythonPreamble(4) + pythonCodingUtf8 + '\n\n' + pythonHeaderAsync.join ('\n') + '\n';
                const finalPhpContentAsync = phpPreambleAsync + phpAsync;
                const finalPyContentAsync = pythonPreambleAsync + pythonAsync;
                log.magenta ('→', test.pyFileAsync.yellow)
                overwriteFile (test.pyFileAsync, finalPyContentAsync)
                log.magenta ('→', test.phpFileAsync.yellow)
                overwriteFile (test.phpFileAsync, finalPhpContentAsync)
            }

            log.magenta ('→', test.phpFile.yellow)
            overwriteFile (test.phpFile, finalPhpContentSync)
            log.magenta ('→', test.pyFile.yellow)
            overwriteFile (test.pyFile, finalPyContentSync)
        }
    }

    // ============================================================================

    transpileTests () {

        this.transpilePrecisionTests ()
        this.transpileDateTimeTests ()
        this.transpileCryptoTests ()

        this.transpileExchangeTests ()
    }

    // ============================================================================
    transpileExamples () {
        const parser = {
            'LINES_BETWEEN_FILE_MEMBERS': 2
        }
        const fileConfig = [
            {
                language: "php",
                async: true
            },
            {
                language: "python",
                async: true
            },
        ]
        const parserConfig = {
            'verbose': false,
            'python':{
                'uncamelcaseIdentifiers': true,
                'parser': parser
            },
            'php':{
                'uncamelcaseIdentifiers': true,
                'parser': parser
            },
        };
        const transpiler = new astTranspiler(parserConfig);

        const examplesBaseFolder = __dirname + '/../examples/'
        const examplesFolders = {
            ts: examplesBaseFolder +'ts/',
            js: examplesBaseFolder +'js/',
            py: examplesBaseFolder +'py/',
            php: examplesBaseFolder +'php/',
        }
        const transpileFlagPhrase = '// AUTO-TRANSPILE //'

        const pythonPreamble = this.getPythonPreamble ().replace ('sys.path.append(root)', 'sys.path.append(root + \'/python\')'); // as main preamble is meant for derived exchange classes, the path needs to be changed
        const phpPreamble = this.getPHPPreamble ();

        const preambles = {
            phpAsync: phpPreamble,
            pyAsync: pythonPreamble,
        };

        const fileHeaders = {
            pyAsync: [
                "import asyncio",
                "import ccxt.async_support as ccxt  # noqa: E402",
                "",
                "",
                "",
            ],
            phpAsync: [
                "",
                "error_reporting(E_ALL | E_STRICT);",
                "date_default_timezone_set('UTC');",
                "",
                "use ccxt\\Precise;",
                "use React\\Async;",
                "use React\\Promise;",
                "",
                "",
                "",
            ]
        }
        // join header arrays into strings
        for (const [key, value] of Object.entries (fileHeaders)) {
            fileHeaders[key] = value.join ('\n')
        }

        // start iteration through examples folder
        const allTsExamplesFiles = fs.readdirSync (examplesFolders.ts).filter((f) => f.endsWith('.ts'));
        for (const filenameWithExtenstion of allTsExamplesFiles) {
            const tsFile = examplesFolders.ts + filenameWithExtenstion
            let tsContent = fs.readFileSync (tsFile).toString ()
            if (tsContent.indexOf (transpileFlagPhrase) > -1) {
                log.magenta ('Transpiling from', tsFile.yellow)
                const fileName = filenameWithExtenstion.replace ('.ts', '')
                // temporary: avoid console.log with + (plos) because it may break in python. 
                if (tsContent.match ('console\.log \((.*?)\\+(.*?)\);')){
                    throw new Error ('console.log with +(plus) detected in ' + tsFile + '. Please use commas or string interpolation.');
                }

                // detect all function declarations in JS, e.g. `async function Xyz (...)`)
                const allDetectedFunctionNames = [...tsContent.matchAll(/\bfunction (.*?)\(/g)].map (match => match[1].trim());

                // exec the main transpile function
                const transpiled = transpiler.transpileDifferentLanguages(fileConfig, tsContent);
                let [ phpAsyncBody, pythonAsyncBody ] = [ transpiled[0].content, transpiled[1].content  ];
                // ###### replace common (synchronity agnostic) syntaxes ######
                const fixPython = (body, isAsync)=> {
                    return this.regexAll (body, [
                        [ /console\.log/g, 'print' ],
                        // cases like: exchange = new ccxt.binance ()
                        //[ / ccxt\.(.?)\(/g, 'ccxt.' + '$2\(' ],
                        // cases like: exchange = new ccxt['name' or name] ()
                        [ /ccxt\[(.*?)\]/g, 'getattr(ccxt, $1)'],
                    ]);
                };
                const fixPhp = (body, isAsync)=> {
                    let asyncSub = isAsync ? 'async\\' : '';
                    const regexes = [
                        [ /\$console\->log/g, 'var_dump' ],
                        // cases like: exchange = new ccxt.huobi ()
                        [ /new \$ccxt->/g, 'new \\ccxt\\' + asyncSub ],
                        // cases like: exchange = new ccxt['huobi' or varname] ()
                        [ /new \$ccxt\[(?:['"]|)(.*?)(?:['"]|)\]\(/g, 'new (\'\\\\ccxt\\\\' + asyncSub + '$1\')(' ],
                    ];
                    return this.regexAll (body, regexes);
                };

                const finalBodies = {};
                finalBodies.pyAsync = fixPython (pythonAsyncBody, true);
                finalBodies.phpAsync = fixPhp (phpAsyncBody, true);

                // specifically in python (not needed in other langs), we need add `await .close()` inside matching methods
                for (const funcName of allDetectedFunctionNames) {
                    // match function bodies
                    const funcBodyRegex = new RegExp ('(?=def ' + funcName + '\\()(.*?)(?=\\n\\w)', 'gs');
                    // inside functions, find exchange initiations
                    finalBodies.pyAsync = finalBodies.pyAsync.replace (funcBodyRegex, function (wholeMatch, innerMatch){
                        // find inited exchanges
                        // case 1: inited with getattr
                        let matches = [ ... innerMatch.matchAll(/(\w*?) \= getattr\(ccxt,\s*(.*?)\)/g)];
                        if (matches.length === 0) {
                            // case 2: inited with direct call
                            matches = [ ... innerMatch.matchAll(/(\w*?) \= ccxt\.(.*?)\(/g)];
                        }
                        let matchedBody = innerMatch;
                        // add `await exchange.close()` to instantiated variables
                        for (const exchLineMatches of matches) {
                            // we presume all methods to be in main scope, so adding just 4 spaces
                            matchedBody = matchedBody + '    await ' + exchLineMatches[1] + '.close()\n'
                        }
                        return matchedBody;
                    });
                    // place main-scope await function calls within asyncio
                    finalBodies.pyAsync = finalBodies.pyAsync.replace (new RegExp ('await ' + funcName + '\\((.*?)\\)', 'g'), function(wholeMatch, innerMatch){ return '\nasyncio.run(' + wholeMatch.replace('await ','').trim() + ')';})
                }

                // write files
                overwriteFile (examplesFolders.py  + fileName + '.py', preambles.pyAsync + fileHeaders.pyAsync + finalBodies.pyAsync)
                overwriteFile (examplesFolders.php + fileName + '.php', preambles.phpAsync + fileHeaders.phpAsync + finalBodies.phpAsync)
            }
        }
    }

    // ============================================================================
    transpilePhpBaseClassMethods () {
        const baseMethods = this.getPHPBaseMethods ()
        const indent = 4
        const space = ' '.repeat (indent)
        const result = [
            'public static $camelcase_methods = array(',
        ]
        for (const method of baseMethods) {
            const underscoreCase = unCamelCase (method)
            if (underscoreCase !== method) {
                result.push (space.repeat (2) + '\'' + method + '\' => ' + '\'' + underscoreCase + '\',')
            }
        }
        result.push (space + ');')
        const string = result.join ('\n')

        const phpBaseClass = './php/Exchange.php';
        const phpBody = fs.readFileSync (phpBaseClass, 'utf8')
        const regex = /public static \$camelcase_methods = array\([\s\S]+?\);/g
        const bodyArray = phpBody.split (regex)

        const newBody = bodyArray[0] + string + bodyArray[1]

        log.magenta ('Transpiling from ', phpBaseClass.yellow, '→', phpBaseClass.yellow)
        overwriteFile (phpBaseClass, newBody)
    }

    // ============================================================================

    getAllFilesRecursively(folder, jsFiles) {
        fs.readdirSync(folder).forEach(File => {
            const absolute = join(folder, File);
            if (fs.statSync(absolute).isDirectory()) return this.getAllFilesRecursively(absolute, jsFiles);
            else return jsFiles.push(absolute);
        });
    }

    addGeneratedHeaderToJs (jsFolder, force = false) {

        // add it to every .js file inside the folder
        let jsFiles = [];
        this.getAllFilesRecursively(jsFolder, jsFiles);

        jsFiles.filter(f => !f.includes(".d.ts")).map (jsFilePath => {
            const content = fs.readFileSync (jsFilePath, 'utf8');
            if (content.indexOf (this.getJsPreamble()) === -1) {
                let contents = [
                    this.getJsPreamble(),
                    content
                ].join ("\n")
                overwriteFile (jsFilePath, contents)
            }
        })
        log.bright.yellow ('Added JS preamble to all ', jsFiles.length + ' files.')
    }

    // ============================================================================


    async transpileEverything (force = false, child = false) {

        // default pattern is '.js'
        const exchanges = process.argv.slice (2).filter (x => !x.startsWith ('--'))
            , python2Folder  = './python/ccxt/'
            , python3Folder  = './python/ccxt/async_support/'
            , phpFolder      = './php/'
            , phpAsyncFolder = './php/async/'
            , tsFolder = './ts/src/'
            , jsFolder = './js/src/'
            // , options = { python2Folder, python3Folder, phpFolder, phpAsyncFolder }
            , options = { python2Folder, python3Folder, phpFolder, phpAsyncFolder, exchanges }

        if (!child) {
            createFolderRecursively (python2Folder)
            createFolderRecursively (python3Folder)
            createFolderRecursively (phpFolder)
            createFolderRecursively (phpAsyncFolder)
        }

        // const classes = this.transpileDerivedExchangeFiles (tsFolder, options, pattern, force)
        const classes = this.transpileDerivedExchangeFiles (tsFolder, options, '.ts', force, child || exchanges.length)

        if (classes === null) {
            log.bright.yellow ('0 files transpiled.')
            return;
        }
        if (child) {
            return
        }

        this.transpileBaseMethods ()

        //*/

        this.transpileErrorHierarchy ()

        this.transpileTests ()

        // this.transpilePhpBaseClassMethods ()

        this.transpileExamples ()

        this.addGeneratedHeaderToJs ('./js/')

        log.bright.green ('Transpiled successfully.')
    }
}

function parallelizeTranspiling (exchanges, processes = undefined) {
    const processesNum = processes || os.cpus ().length
    log.bright.green ('starting ' + processesNum + ' new processes...')
    let isFirst = true
    const increment = Math.ceil (exchanges.length / processesNum)
    for (let i = 0; i < increment; i ++) {
        const toProcess = exchanges.filter ((_, index) => index % increment === i)
        const args = isFirst ? [ '--force' ] : [ '--child', '--force' ]
        isFirst = false
        fork (process.argv[1], toProcess.concat (args))
    }
}

function isMainEntry(metaUrl) {
    // https://exploringjs.com/nodejs-shell-scripting/ch_nodejs-path.html#detecting-if-module-is-main
    if (import.meta.url.startsWith('file:')) {
        const modulePath = url.fileURLToPath(metaUrl);
        if (process.argv[1] === modulePath) {
            return true;
        }
        // when called without .js extension
        if (process.argv[1] === modulePath.replace('.js','')) {
            return true;
        }
    }
    return false;
}

// ============================================================================
if (isMainEntry(import.meta.url)) {
    const transpiler = new Transpiler ()
    const test = process.argv.includes ('--test') || process.argv.includes ('--tests')
    const errors = process.argv.includes ('--error') || process.argv.includes ('--errors')
    const child = process.argv.includes ('--child')
    const force = process.argv.includes ('--force')
    const multiprocess = process.argv.includes ('--multiprocess') || process.argv.includes ('--multi')
    if (!child && !multiprocess) {
        log.bright.green ({ force })
    }
    if (test) {
        transpiler.transpileTests ()
    } else if (errors) {
        transpiler.transpileErrorHierarchy ({ tsFilename })
    } else if (multiprocess) {
        parallelizeTranspiling (exchangeIds)
    } else {
        (async () => {
            await transpiler.transpileEverything (force, child)
        })()
    }

} else { // if required as a module

    // do nothing
}

// ============================================================================

export {
    Transpiler,
    parallelizeTranspiling,
    isMainEntry
}<|MERGE_RESOLUTION|>--- conflicted
+++ resolved
@@ -250,13 +250,10 @@
             [ /\.isPostOnly\s/g, '.is_post_only'],
             [ /\.reduceFeesByCurrency\s/g, '.reduce_fees_by_currency'],
             [ /\.omitZero\s/g, '.omit_zero'],
-<<<<<<< HEAD
             [ /\.currencyStructure\s/g, '.currency_structure'],
-=======
             [ /\ssha(1|256|384|512)([,)])/g, ' \'sha$1\'$2'], // from js imports to this
             [ /\s(md5|secp256k1|ed25519|keccak)([,)])/g, ' \'$1\'$2'], // from js imports to this
 
->>>>>>> aa1ffa6e
         ].concat(this.getTypescriptRemovalRegexes())
     }
 
