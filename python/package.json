{
  "name": "ccxt",
  "version": "2.5.35",
  "description": "A JavaScript / Python / PHP cryptocurrency trading library with support for 130+ exchanges",
  "main": "./ccxt.js",
  "unpkg": "dist/ccxt.browser.js",
  "engines": {
    "node": ">=10.4.0"
  },
  "publishConfig": {
    "registry": "https://registry.npmjs.com"
  },
  "repository": {
    "type": "git",
    "url": "https://github.com/ccxt/ccxt.git"
  },
  "readme": "README.md",
  "scripts": {
    "docker": "docker-compose run --rm ccxt",
    "build": "npm run pre-transpile && npm run transpile && npm run post-transpile && npm run update-badges",
    "force-build": "npm run pre-transpile && npm run force-transpile-fast && npm run post-transpile && npm run update-badges",
    "force-build-slow": "npm run pre-transpile && npm run force-transpile && npm run post-transpile && npm run update-badges",
    "pre-transpile": "npm run export-exchanges && npm run vss && npm run copy-python-files && npm run check-js-syntax && npm run browserify",
    "post-transpile": "npm run check-python-syntax && npm run check-php-syntax",
    "test": "npm run build && node run-tests",
    "fast-test": "node run-tests --js",
    "test-js": "node run-tests --js",
    "test-py": "node run-tests --python",
    "test-php": "node run-tests --php",
    "test-base": "npm run test-js-base && npm run test-python-base && npm run test-php-base",
    "test-js-base": "node ./js/test/base/test.base.js",
    "test-python-base": "python3 python/ccxt/test/test_decimal_to_precision.py && python3 python/ccxt/test/test_crypto.py",
    "test-php-base": "php -f php/test/decimal_to_precision.php && php -f php/test/test_crypto.php",
    "cli.js": "node ./examples/js/cli.js",
    "cli.py": "python3 ./examples/py/cli.py",
    "cli.php": "php ./examples/php/cli.php",
    "export-exchanges": "node build/export-exchanges",
    "export-docs": "python3 build/export-docs.py",
    "capabilities": "node ./examples/js/exchange-capabilities.js",
    "git-ignore-generated-files": "node build/git-ignore-generated-files",
    "git-unignore-generated-files": "node build/git-ignore-generated-files --unignore",
    "update-badges": "node build/update-badges",
    "update-links": "node build/update-links",
    "transpile": "npm run transpileRest && npm run transpileWs",
    "transpileRest": "node build/transpile",
    "transpileWs": "node build/transpileWS",
    "force-transpile": "npm run force-transpileRest && npm run force-transpileWs",
    "force-transpile-fast": "npm run dev-force-transpile",
    "dev-force-transpile": "npm run fast-force-transpileRest && npm run fast-force-transpileWs",
    "force-transpileRest": "node build/transpile --force",
    "fast-force-transpileRest": "node build/transpile.js --multiprocess",
    "force-transpileWs": "node build/transpileWS --force",
    "fast-force-transpileWs": "node build/transpileWS.js --multiprocess",
    "test-js-cache": "node js/pro/test/base/test.Cache.js",
    "test-js-orderbook": "node js/pro/test/base/test.OrderBook.js",
    "test-python-cache": "python python/ccxt/pro/test/test_cache.py",
    "test-python-orderbook": "python python/ccxt/pro/test/test_order_book.py",
    "test-ws-php-base": "npm run test-php-cache && npm run test-php-orderbook",
    "test-php-cache": "php -f php/pro/test/Cache.php",
    "test-php-orderbook": "php -f php/pro/test/OrderBook.php",
    "vss": "node build/vss",
    "lint": "eslint",
    "check-syntax": "npm run transpile && npm run check-js-syntax && npm run check-python-syntax && npm run check-php-syntax",
    "check-js-syntax": "node -e \"console.log(process.cwd())\" && eslint --version && eslint \"js/*.js\" \"js/base/Exchange.js\" --cache --cache-location .cache/eslintcache --cache-strategy metadata",
    "check-python-syntax": "cd python && tox -e qa && cd ..",
    "check-php-syntax": "php -f php/test/syntax.php",
    "browserify": "browserify ./ccxt.browser.js > ./dist/ccxt.browser.js",
    "copy-python-files": "npm run copy-python-package && npm run copy-python-license && npm run copy-python-keys && npm run copy-python-readme",
    "copy-python-package": "node build/copy package.json python/package.json",
    "copy-python-license": "node build/copy LICENSE.txt python/LICENSE.txt",
    "copy-python-keys": "node build/copy keys.json python/keys.json",
    "copy-python-readme": "node build/copy README.md python/README.md",
    "postinstall": "node postinstall"
  },
  "types": "./ccxt.d.ts",
  "devDependencies": {
    "ansicolor": "1.1.81",
    "as-table": "1.0.37",
    "asciichart": "1.5.25",
    "browserify": "14.5.0",
    "eslint": "^8.8.0",
    "eslint-config-airbnb-base": "15.0.0",
    "eslint-plugin-import": "2.25.4",
    "https-proxy-agent": "^5.0.1",
    "ololog": "1.1.155",
    "replace-in-file": "^6.3.5"
  },
  "author": {
    "name": "Igor Kroitor",
    "email": "igor.kroitor@gmail.com",
    "url": "https://github.com/kroitor"
  },
  "license": "MIT",
  "bugs": {
    "url": "https://github.com/ccxt/ccxt/issues"
  },
  "homepage": "https://ccxt.com",
  "keywords": [
    "algorithmic",
    "algotrading",
    "altcoin",
    "altcoins",
    "api",
    "arbitrage",
    "real-time",
    "realtime",
    "backtest",
    "backtesting",
    "bitcoin",
    "bot",
    "btc",
    "cny",
    "coin",
    "coins",
    "crypto",
    "cryptocurrency",
    "crypto currency",
    "crypto market",
    "currency",
    "currencies",
    "darkcoin",
    "dash",
    "digital currency",
    "doge",
    "dogecoin",
    "e-commerce",
    "etc",
    "eth",
    "ether",
    "ethereum",
    "exchange",
    "exchanges",
    "eur",
    "framework",
    "invest",
    "investing",
    "investor",
    "library",
    "light",
    "litecoin",
    "ltc",
    "market",
    "market data",
    "markets",
    "merchandise",
    "merchant",
    "minimal",
    "ohlcv",
    "order",
    "orderbook",
    "order book",
    "price",
    "price data",
    "pricefeed",
    "private",
    "public",
    "ripple",
    "strategy",
    "ticker",
    "tickers",
    "toolkit",
    "trade",
    "trader",
    "trading",
    "usd",
    "volume",
    "websocket",
    "websockets",
    "web socket",
    "web sockets",
    "ws",
    "xbt",
    "xrp",
    "zec",
    "zerocoin",
    "1Broker",
    "1BTCXE",
    "ACX",
    "acx.io",
    "Allcoin",
    "allcoin.com",
    "ANX",
    "ANXPro",
    "Bibox",
    "bibox.com",
    "Binance",
    "binance.com",
    "bit2c.co.il",
    "Bit2C",
    "BitBay",
    "BitBays",
    "bitcoincoid",
    "Bitcoin.co.id",
    "Bitfinex",
    "bitFlyer",
    "bitflyer.jp",
    "Bithumb",
    "bithumb.com",
    "Bitlish",
    "BitMarket",
    "BitMEX",
    "Bitso",
    "Bitstamp",
    "Bittrex",
    "BL3P",
    "Bleutrade",
    "bleutrade.com",
    "BlinkTrade",
    "Braziliex",
    "braziliex.com",
    "BtcBox",
    "btcbox.co.jp",
    "BTCC",
    "BTCChina",
    "BTC-e",
    "BTCe",
    "BTCExchange",
    "btcexchange.ph",
    "BTC Markets",
    "btcmarkets",
    "btcmarkets.net",
    "BTCTrader",
    "btctrader.com",
    "btc-trade.com.ua",
    "BTC Trade UA",
    "BTCTurk",
    "btcturk.com",
    "BTCX",
    "btc-x",
    "bter",
    "Bter.com",
    "bx.in.th",
    "ccex",
    "C-CEX",
    "cex",
    "cex.io",
    "CHBTC",
    "ChileBit",
    "chilebit.net",
    "coincheck",
    "CoinExchange",
    "coinexchange.io",
    "Coingi",
    "coingi.com",
    "CoinMarketCap",
    "CoinMate",
    "Coinsecure",
    "CoinSpot",
    "coinspot.com.au",
    "Crypto Capital",
    "cryptocapital.co",
    "DSX",
    "dsx.uk",
    "EXMO",
    "flowBTC",
    "flowbtc.com",
    "FoxBit",
    "foxbit.exchange",
    "FYB-SE",
    "FYB-SG",
    "Gatecoin",
    "GDAX",
    "Gemini",
    "HitBTC",
    "Huobi",
    "HuobiPRO",
    "huobi.pro",
    "Independent Reserve",
    "independentreserve.com",
    "itBit",
    "jubi.com",
    "Kraken",
    "KuCoin",
    "Kuna",
    "LakeBTC",
    "lakebtc.com",
    "LiveCoin",
    "Liqui",
    "liqui.io",
    "luno",
    "mercado",
    "MercadoBitcoin",
    "mercadobitcoin.br",
    "MixCoins",
    "mixcoins.com",
    "nova",
    "Novaexchange",
    "novaexchange.com",
    "OKCoin",
    "okcoin.com",
    "okcoin.cn",
    "OKEX",
    "okex.com",
    "Paymium",
    "Poloniex",
    "QuadrigaCX",
    "Qryptos",
    "QUOINEX",
    "SouthXchange",
    "SurBitcoin",
    "surbitcoin.com",
    "Tidex",
    "tidex.com",
    "TheRockTrading",
    "UrduBit",
    "urdubit.com",
    "Vaultoro",
    "VBTC",
    "vbtc.exchange",
    "vbtc.vn",
    "VirWoX",
    "WEX",
    "wex.nz",
    "xBTCe",
    "xbtce.com",
    "YoBit",
    "yobit.net",
    "YUNBI",
    "Zaif",
    "ZB",
    "1btcxe.com",
    "anxpro.com",
    "anybits.com",
    "Anybits",
    "bcex.top",
    "BCEX",
    "big.one",
    "BigONE",
    "bitbank.cc",
    "bitbank",
    "bitbay.net",
    "bitfinex.com",
    "bitforex.com",
    "Bitforex",
    "bitibu.com",
    "Bitibu",
    "bitkk.com",
    "bitkk",
    "bitlish.com",
    "bitmarket.pl",
    "bitmarket.net",
    "bitmex.com",
    "bitsane.com",
    "Bitsane",
    "bitso.com",
    "bitstamp.net",
    "bittrex.com",
    "bit-z.com",
    "Bit-Z",
    "bl3p.eu",
    "bitonic.nl",
    "btc-alpha.com",
    "BTC-Alpha",
    "btcchina.com",
    "BtcTrade.im",
    "buda.com",
    "Buda",
    "c-cex.com",
    "trade.chbtc.com",
    "cobinhood.com",
    "COBINHOOD",
    "coinbase.com",
    "Coinbase",
    "prime.coinbase.com",
    "Coinbase Prime",
    "pro.coinbase.com",
    "Coinbase Pro",
    "coincheck.com",
    "coinegg.com",
    "CoinEgg",
    "coinex.com",
    "CoinEx",
    "coinfalcon.com",
    "CoinFalcon",
    "coinfloor.co.uk",
    "coinfloor",
    "coinmarketcap.com",
    "coinmate.io",
    "coinnest.co.kr",
    "coinnest",
    "coinone.co.kr",
    "CoinOne",
    "cointiger.pro",
    "CoinTiger",
    "coolcoin.com",
    "CoolCoin",
    "coss.io",
    "COSS",
    "crex24.com",
    "CREX24",
    "cryptonbtc.com",
    "Crypton",
    "deribit.com",
    "Deribit",
    "ethfinex.com",
    "Ethfinex",
    "exmo.me",
    "exx.com",
    "EXX",
    "fcoin.com",
    "FCoin",
    "trader.flowbtc.com",
    "fybse.se",
    "fybsg.com",
    "gatecoin.com",
    "Gate.io",
    "gdax.com",
    "gemini.com",
    "getbtc.org",
    "GetBTC",
    "hadax.com",
    "HADAX",
    "hitbtc.com",
    "Huobi Pro",
    "huobi.com.ru",
    "Huobi Russia",
    "ice3x.com",
    "ice3x.co.za",
    "ICE3X",
    "indodax.com",
    "INDODAX",
    "itbit.com",
    "kkex.com",
    "KKEX",
    "kraken.com",
    "kucoin.com",
    "kuna.io",
    "lbank.info",
    "LBank",
    "liquid.com",
    "Liquid",
    "livecoin.net",
    "luno.com",
    "lykke.com",
    "Lykke",
    "mercadobitcoin.com.br",
    "Mercado Bitcoin",
    "negociecoins.com.br",
    "NegocieCoins",
    "OKCoin CNY",
    "OKCoin USD",
    "paymium.com",
    "poloniex.com",
    "quadrigacx.com",
    "rightbtc.com",
    "RightBTC",
    "southxchange.com",
    "stronghold.co",
    "Stronghold",
    "theocean.trade",
    "The Ocean",
    "therocktrading.com",
    "tidebit.com",
    "TideBit",
    "uex.com",
    "UEX",
    "upbit.com",
    "Upbit",
    "vaultoro.com",
    "virwox.com",
    "yunbi.com",
    "zaif.jp",
    "zb.com",
    "fcoinjp.com",
    "FCoinJP",
    "binance.je",
    "Binance Jersey",
    "bequant.io",
    "Bequant",
    "DX.Exchange",
    "oceanex.pro.com",
    "OceanEx",
    "flowbtc.com.br",
    "foxbit.com.br",
    "latoken.com",
    "Latoken",
    "bitmart.com",
    "BitMart",
    "digifinex.vip",
    "DigiFinex",
    "idex.market",
    "IDEX",
    "adara.io",
    "Adara",
    "binance.us",
    "Binance US",
    "whitebit.com",
    "WhiteBit",
    "bitmax.io",
    "BitMax",
    "bytetrade.com",
    "ByteTrade",
    "ftx.com",
    "FTX",
    "{hostname}",
    "bw.com",
    "stex.com",
    "STEX",
    "BW",
    "timex.io",
    "TimeX",
    "bitz.com",
    "topliq.com",
    "TOP.Q",
    "hollaex.com",
    "HollaEx",
    "bybit.com",
    "Bybit",
    "aofex.com",
    "AOFEX",
    "byte-trade.com",
    "hbtc.com",
    "HBTC",
    "probit.com",
    "ProBit",
    "eterbase.com",
    "Eterbase",
    "qtrade.io",
    "qTrade",
    "dsxglobal.com",
    "bitvavo.com",
    "Bitvavo",
    "Currency.com",
    "Waves.Exchange",
    "phemex.com",
    "Phemex",
    "huobi.co.jp",
    "Huobi Japan",
    "digifinex.com",
    "bitflyer.com",
    "bitpanda.com",
    "Bitpanda",
    "Bitpanda Pro",
    "xena.exchange",
    "Xena Exchange",
    "bitget.com",
    "Bitget",
    "idex.io",
    "novadax.com.br",
    "NovaDAX",
    "exchange.ripio.com",
    "Ripio",
    "huobi.com",
    "exchange.bitcoin.com",
    "bitcoin.com",
    "bibox365.com",
    "vcc.exchange",
    "VCC Exchange",
    "cdax.io",
    "CDAX",
    "delta.exchange",
    "Delta Exchange",
    "gopax.co.kr",
    "GOPAX",
    "aax.com",
    "AAX",
    "aaxpro.com",
    "equos.io",
    "EQUOS",
    "ndax.io",
    "NDAX",
    "ascendex.com",
    "AscendEX",
    "exchange.coinbase.com",
    "bitbns.com",
    "Bitbns",
    "Binance COIN-M Futures",
    "Binance USDⓈ-M Futures",
    "Binance COIN-M",
    "Binance USDⓈ-M",
    "eqonex.com",
    "EQONEX",
    "FMFW.io",
    "mexc.com",
    "MEXC Global",
    "bitrue.com",
    "Bitrue",
    "ftx.us",
    "FTXUS",
    "FTX US",
    "zipmex.com",
    "Zipmex",
    "zondaglobal.com",
    "Zonda",
    "futures.kucoin.com",
    "KuCoin Futures",
    "Blockchain.com",
    "Crypto.com",
    "wazirx.com",
    "WazirX",
    "woo.org",
    "Woo",
    "WOO X",
    "okx.com",
    "OKX",
    "bkex.com",
    "BKEX",
    "bitopro.com",
    "BitoPro",
    "coinflex.com",
    "CoinFLEX",
    "btcex.com",
    "BTCEX",
    "tokocrypto.com",
<<<<<<< HEAD
    "Tokocrypto"
=======
    "Tokocrypto",
    "alpaca.markets",
    "Alpaca",
    "futures.kraken.com",
    "Kraken Futures",
    "bitazza.com",
    "Bitazza",
    "Poloniex Futures"
>>>>>>> 0c123a36
  ],
  "collective": {
    "type": "opencollective",
    "url": "https://opencollective.com/ccxt",
    "logo": "https://opencollective.com/ccxt/logo.txt"
  },
  "ethereum": "0x26a3CB49578F07000575405a57888681249c35Fd",
  "dependencies": {
    "ws": "^8.8.1"
  }
}<|MERGE_RESOLUTION|>--- conflicted
+++ resolved
@@ -602,9 +602,6 @@
     "btcex.com",
     "BTCEX",
     "tokocrypto.com",
-<<<<<<< HEAD
-    "Tokocrypto"
-=======
     "Tokocrypto",
     "alpaca.markets",
     "Alpaca",
@@ -613,7 +610,6 @@
     "bitazza.com",
     "Bitazza",
     "Poloniex Futures"
->>>>>>> 0c123a36
   ],
   "collective": {
     "type": "opencollective",
