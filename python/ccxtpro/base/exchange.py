# -*- coding: utf-8 -*-

# -----------------------------------------------------------------------------

__version__ = '1.0.0'

# -----------------------------------------------------------------------------

from zlib import decompress, MAX_WBITS
from base64 import b64decode
from asyncio import ensure_future
from ccxtpro.base.aiohttp_client import AiohttpClient
from ccxt.async_support import Exchange as BaseExchange
from ccxt import NotSupported
from ccxtpro.base.order_book import OrderBook, IndexedOrderBook, CountedOrderBook


# -----------------------------------------------------------------------------

__all__ = [
    'BaseExchange',
    'Exchange',
]

# -----------------------------------------------------------------------------


class Exchange(BaseExchange):

    clients = {}

    # streaming-specific options
    streaming = {
        'keepAlive': 30000,
        'heartbeat': True,
        'ping': None,
        'maxPingPongMisses': 2.0,
    }

    @staticmethod
    def inflate(string):
        return decompress(b64decode(string), -MAX_WBITS)

    def order_book(self, snapshot={}, depth=float('inf')):
        return OrderBook(snapshot, depth)

    def indexed_order_book(self, snapshot={}, depth=float('inf')):
        return IndexedOrderBook(snapshot, depth)

    def counted_order_book(self, snapshot={}, depth=float('inf')):
        return CountedOrderBook(snapshot, depth)

    def client(self, url):
        self.clients = self.clients or {}
        if url not in self.clients:
            on_message = self.handle_message
            on_error = self.on_error
            on_close = self.on_close
            # decide client type here: aiohttp ws / websockets / signalr / socketio
            options = self.extend(self.streaming, {
                'ping': getattr(self, 'ping', None)
            })
            self.clients[url] = AiohttpClient(url, on_message, on_error, on_close, options)
        return self.clients[url]

    async def after(self, future, method, *args):
        # method is bound to self instance
        return method(await future, *args)

    async def after_async(self, future, method, *args):
        return await method(await future, *args)

<<<<<<< HEAD
    async def afterDropped(self, future, method, *args):
        await future
=======
    async def after_dropped(self, future, method, *args):
        if future:
            await future
>>>>>>> beadbd17
        return await method(*args)

    async def spawn_async(self, method, *args):
        try:
            await method(*args)
        except Exception as e:
            # todo: handle spawned errors
            pass

    def spawn(self, method, *args):
        ensure_future(self.spawn_async(method, *args))

    def handle_message(self, client, message):
        always = True
        if always:
            raise NotSupported(self.id + '.handle_message() not implemented yet')
        return {}

    def sign_message(self, client, message_hash, message):
        always = True
        if always:
            raise NotSupported(self.id + '.sign_message() not implemented yet')
        return {}

    async def connect_client(self, client, message_hash, message=None, subscribe_hash=None, subscription=None):
        # todo: calculate the backoff using the clients cache
        backoff_delay = 0
        try:
            self.open()
            await client.connect(self.session, backoff_delay)
            if message and (subscribe_hash not in client.subscriptions):
                client.subscriptions[subscribe_hash] = subscription or True
                # todo: decouple signing from subscriptions
                message = self.sign_message(client, message_hash, message)
                await client.send(message)
        except Exception as e:
            client.reject(e, message_hash)
            print(self.iso8601(self.milliseconds()), 'connect_client', 'Exception', e)

    def watch(self, url, message_hash, message=None, subscribe_hash=None, subscription=None):
        client = self.client(url)
        future = client.future(message_hash)
        # we intentionally do not use await here to avoid unhandled exceptions
        # the policy is to make sure that 100% of promises are resolved or rejected
        ensure_future(self.connect_client(client, message_hash, message, subscribe_hash, subscription))
        return future

    def on_error(self, client, error):
        if self.clients[client.url].error:
            del self.clients[client.url]

    def on_close(self, client, error):
        if client.error:
            # connection closed due to an error, do nothing
            pass
        else:
            # server disconnected a working connection
            if client.url in self.clients:
                del self.clients[client.url]

    async def close(self):
        keys = list(self.clients.keys())
        for key in keys:
            await self.clients[key].close()
            del self.clients[key]
        return await super(Exchange, self).close()<|MERGE_RESOLUTION|>--- conflicted
+++ resolved
@@ -70,14 +70,8 @@
     async def after_async(self, future, method, *args):
         return await method(await future, *args)
 
-<<<<<<< HEAD
-    async def afterDropped(self, future, method, *args):
+    async def after_dropped(self, future, method, *args):
         await future
-=======
-    async def after_dropped(self, future, method, *args):
-        if future:
-            await future
->>>>>>> beadbd17
         return await method(*args)
 
     async def spawn_async(self, method, *args):
