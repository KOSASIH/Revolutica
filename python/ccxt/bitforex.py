--- conflicted
+++ resolved
@@ -406,13 +406,8 @@
 
     def parse_order(self, order, market=None):
         id = self.safe_string(order, 'orderId')
-<<<<<<< HEAD
-        timestamp = self.safe_float_2(order, 'createTime')
-        lastTradeTimestamp = self.safe_float_2(order, 'lastTime')
-=======
         timestamp = self.safe_float(order, 'createTime')
         lastTradeTimestamp = self.safe_float(order, 'lastTime')
->>>>>>> 77cffd12
         symbol = market['symbol']
         sideId = self.safe_integer(order, 'tradeType')
         side = self.parse_side(sideId)
