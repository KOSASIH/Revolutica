--- conflicted
+++ resolved
@@ -34,11 +34,7 @@
 use kornrunner\Secp256k1;
 use kornrunner\Solidity;
 
-<<<<<<< HEAD
-$version = '1.17.308';
-=======
 $version = '1.17.375';
->>>>>>> 77cffd12
 
 // rounding mode
 const TRUNCATE = 0;
@@ -54,11 +50,7 @@
 
 class Exchange {
 
-<<<<<<< HEAD
-    const VERSION = '1.17.308';
-=======
     const VERSION = '1.17.375';
->>>>>>> 77cffd12
 
     public static $eth_units = array (
         'wei'        => '1',
