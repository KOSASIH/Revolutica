--- conflicted
+++ resolved
@@ -379,11 +379,8 @@
         'loadTimeDifference' => 'load_time_difference',
         'parseLeverageTiers' => 'parse_leverage_tiers',
         'fetchMarketLeverageTiers' => 'fetch_market_leverage_tiers',
-<<<<<<< HEAD
         'createPostOnlyOrder' => 'create_post_only_order',
-=======
         'parseBorrowInterests' => 'parse_borrow_interests',
->>>>>>> 1ddf54c2
     );
 
     public static function split($string, $delimiters = array(' ')) {
@@ -3749,7 +3746,6 @@
     public function sleep($milliseconds) {
         sleep($milliseconds / 1000);
     }
-<<<<<<< HEAD
 
     public function is_post_only($type, $time_in_force, $exchange_specific_option, $params = array()){
         $post_only = $this->safe_value2($params, 'postOnly', 'post_only', false);
@@ -3781,8 +3777,8 @@
         $array = array('postOnly' => true);
         $query = $this->extend($params, $array);
         return $this->create_order($symbol, $type, $side, $amount, $price, $params);
-=======
-    
+    }
+
     public function parse_borrow_interests($response, $market = null) {
         $interest = array();
         for ($i = 0; $i < count($response); $i++){
@@ -3790,6 +3786,5 @@
             array_push($interest, $this->parseBorrowInterest ($row, $market));
         }
         return $interest;
->>>>>>> 1ddf54c2
     }
 }