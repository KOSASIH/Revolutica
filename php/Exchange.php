--- conflicted
+++ resolved
@@ -3788,7 +3788,6 @@
         sleep($milliseconds / 1000);
     }
 
-<<<<<<< HEAD
     public function is_post_only($type, $time_in_force, $exchange_specific_option, $params = array()){
         $post_only = $this->safe_value2($params, 'postOnly', 'post_only', false);
         $params = $this->omit($params, ['post_only', 'postOnly']);
@@ -3821,8 +3820,6 @@
         return $this->create_order($symbol, $type, $side, $amount, $price, $params);
     }
 
-=======
->>>>>>> 889dd075
     public function parse_borrow_interests($response, $market = null) {
         $interest = array();
         for ($i = 0; $i < count($response); $i++){
