--- conflicted
+++ resolved
@@ -3964,18 +3964,6 @@
          * @param {dict} $params Exchange specific $params
          * @return {boolean} true if a post only order, false otherwise
          */
-<<<<<<< HEAD
-        $post_only = $this->safe_value_2($params, 'postOnly', 'post_only', false);
-        $params = $this->omit($params, array( 'postOnly', 'post_only' ));
-        $time_in_force_upper = ($time_in_force !== null) ? strtoupper($time_in_force) : null;
-        $type_lower = strtolower($type);
-        $ioc = $time_in_force_upper === 'IOC';
-        $fok = $time_in_force_upper === 'FOK';
-        $time_in_force_post_only = $time_in_force_upper === 'PO';
-        $is_market = $type_lower === 'market';
-        $post_only = $post_only || ($type_lower === 'postonly') || $time_in_force_post_only || $exchange_specific_option;
-        if ($post_only) {
-=======
         $timeInForce = $this->safe_string_upper($params, 'timeInForce');
         $postOnly = $this->safe_value_2($params, 'postOnly', 'post_only', false);
         // we assume $timeInForce is uppercase from safeStringUpper ($params, 'timeInForce')
@@ -3986,23 +3974,15 @@
         $isMarket = $typeLower === 'market';
         $postOnly = $postOnly || $timeInForcePostOnly;
         if ($postOnly) {
->>>>>>> 73a2e4ee
             if ($ioc || $fok) {
                 throw new InvalidOrder($this->id . ' $postOnly orders cannot have $timeInForce equal to ' . $timeInForce);
             } elseif ($isMarket) {
                 throw new InvalidOrder($this->id . ' $postOnly orders cannot have $type ' . $type);
             } else {
-<<<<<<< HEAD
-                return array( 'limit', true, $time_in_force_upper, $params );
-            }
-        } else {
-            return array( $type, false, $time_in_force_upper, $params );
-=======
                 return true;
             }
         } else {
             return false;
->>>>>>> 73a2e4ee
         }
     }
 
