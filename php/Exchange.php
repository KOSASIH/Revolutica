--- conflicted
+++ resolved
@@ -3914,11 +3914,8 @@
         $this->lastRestRequestTimestamp = $this->milliseconds ();
         $request = $this->sign ($path, $api, $method, $params, $headers, $body);
         $this->last_request_headers = $request['headers'];
-<<<<<<< HEAD
         $this->last_request_body = $request['body'];
         $this->last_request_url = $request['url'];
-=======
->>>>>>> 1b4cbde1
         return $this->fetch ($request['url'], $request['method'], $request['headers'], $request['body']);
     }
 
