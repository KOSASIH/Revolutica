--- conflicted
+++ resolved
@@ -2392,15 +2392,9 @@
         return $this->filter_by_symbol_since_limit($sorted, $symbol, $since, $limit);
     }
 
-<<<<<<< HEAD
-    public function safe_symbol($marketId, $market = null, $delimiter = null) {
-        $safeMarket = $this->safe_market($marketId, $market, $delimiter);
-        return $safeMarket['symbol'];
-=======
     public function safe_symbol($marketId, $market = null, $delimiter = null, $marketType = null) {
         $market = $this->safe_market($marketId, $market, $delimiter, $marketType);
         return $market['symbol'];
->>>>>>> ad6fd984
     }
 
     public function parse_funding_rate($contract, $market = null) {
