--- conflicted
+++ resolved
@@ -15,13 +15,8 @@
     'enableRateLimit': True,
 })
 
-<<<<<<< HEAD
-symbol = 'XBTM18'  # bitcoin contract according to bitmex futures coding
+symbol = 'XBTM18'  # bitcoin contract according to https://github.com/ccxt/ccxt/wiki/Manual#symbols-and-market-ids
 type = 'StopLimit'  # or 'Market', or 'Stop' or 'StopLimit'
-=======
-symbol = 'XBTM18'  # bitcoin contract according to https://github.com/ccxt/ccxt/wiki/Manual#symbols-and-market-ids
-type = 'StopLimit'  # or 'market', or 'Stop' or 'StopLimit'
->>>>>>> ef132501
 side = 'sell'  # or 'buy'
 amount = 1.0
 price = 6500.0  # or None
