--- conflicted
+++ resolved
@@ -172,11 +172,7 @@
 
 //-----------------------------------------------------------------------------
 // this is updated by vss.js when building
-<<<<<<< HEAD
-const version = '4.1.75';
-=======
 const version = '4.1.76';
->>>>>>> bd55d91b
 Exchange["default"].ccxtVersion = version;
 const exchanges = {
     'ace': ace,
