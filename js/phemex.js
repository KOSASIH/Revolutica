'use strict';

// ----------------------------------------------------------------------------

const Exchange = require ('./base/Exchange');
const { ExchangeError, BadSymbol, AuthenticationError, InsufficientFunds, InvalidOrder, ArgumentsRequired, OrderNotFound, BadRequest, PermissionDenied, AccountSuspended, CancelPending, DDoSProtection, DuplicateOrderId, RateLimitExceeded } = require ('./base/errors');
const { TICK_SIZE } = require ('./base/functions/number');
const Precise = require ('./base/Precise');

// ----------------------------------------------------------------------------

module.exports = class phemex extends Exchange {
    describe () {
        return this.deepExtend (super.describe (), {
            'id': 'phemex',
            'name': 'Phemex',
            'countries': [ 'CN' ], // China
            'rateLimit': 100,
            'version': 'v1',
            'certified': false,
            'pro': true,
            'hostname': 'api.phemex.com',
            'has': {
                'CORS': undefined,
                'spot': true,
                'margin': false,
                'swap': true,
                'future': false,
                'option': false,
                'addMargin': false,
                'cancelAllOrders': true,
                'cancelOrder': true,
                'createOrder': true,
                'createReduceOnlyOrder': true,
                'createStopLimitOrder': true,
                'createStopMarketOrder': true,
                'createStopOrder': true,
                'editOrder': true,
                'fetchBalance': true,
                'fetchBorrowRate': false,
                'fetchBorrowRateHistories': false,
                'fetchBorrowRateHistory': false,
                'fetchBorrowRates': false,
                'fetchBorrowRatesPerSymbol': false,
                'fetchClosedOrders': true,
                'fetchCurrencies': true,
                'fetchDepositAddress': true,
                'fetchDeposits': true,
                'fetchFundingHistory': true,
                'fetchFundingRate': true,
                'fetchFundingRateHistories': false,
                'fetchFundingRateHistory': false,
                'fetchFundingRates': false,
                'fetchIndexOHLCV': false,
                'fetchLeverage': false,
                'fetchLeverageTiers': true,
                'fetchMarketLeverageTiers': 'emulated',
                'fetchMarkets': true,
                'fetchMarkOHLCV': false,
                'fetchMyTrades': true,
                'fetchOHLCV': true,
                'fetchOpenOrders': true,
                'fetchOrder': true,
                'fetchOrderBook': true,
                'fetchOrders': true,
                'fetchPositions': true,
                'fetchPositionsRisk': false,
                'fetchPremiumIndexOHLCV': false,
                'fetchTicker': true,
                'fetchTrades': true,
                'fetchTradingFee': false,
                'fetchTradingFees': false,
                'fetchTransfers': true,
                'fetchWithdrawals': true,
                'reduceMargin': false,
                'setLeverage': true,
                'setMargin': true,
                'setMarginMode': true,
                'setPositionMode': false,
                'transfer': true,
                'withdraw': undefined,
            },
            'urls': {
                'logo': 'https://user-images.githubusercontent.com/1294454/85225056-221eb600-b3d7-11ea-930d-564d2690e3f6.jpg',
                'test': {
                    'v1': 'https://testnet-api.phemex.com/v1',
                    'public': 'https://testnet-api.phemex.com/exchange/public',
                    'private': 'https://testnet-api.phemex.com',
                },
                'api': {
                    'v1': 'https://{hostname}/v1',
                    'v2': 'https://{hostname}',
                    'public': 'https://{hostname}/exchange/public',
                    'private': 'https://{hostname}',
                },
                'www': 'https://phemex.com',
                'doc': 'https://github.com/phemex/phemex-api-docs',
                'fees': 'https://phemex.com/fees-conditions',
                'referral': {
                    'url': 'https://phemex.com/register?referralCode=EDNVJ',
                    'discount': 0.1,
                },
            },
            'timeframes': {
                '1m': '60',
                '3m': '180',
                '5m': '300',
                '15m': '900',
                '30m': '1800',
                '1h': '3600',
                '2h': '7200',
                '3h': '10800',
                '4h': '14400',
                '6h': '21600',
                '12h': '43200',
                '1d': '86400',
                '1w': '604800',
                '1M': '2592000',
            },
            'api': {
                'public': {
                    'get': [
                        'cfg/v2/products', // spot + contracts
                        'cfg/fundingRates',
                        'products', // contracts only
                        'nomics/trades', // ?market=<symbol>&since=<since>
                        'md/kline', // ?from=1589811875&resolution=1800&symbol=sBTCUSDT&to=1592457935
                        'md/v2/kline/list', // perpetual api ?symbol=<symbol>&to=<to>&from=<from>&resolution=<resolution>
                        'md/v2/kline/last', // perpetual ?symbol=<symbol>&resolution=<resolution>&limit=<limit>
                    ],
                },
                'v1': {
                    'get': [
                        'md/orderbook', // ?symbol=<symbol>&id=<id>
                        'md/trade', // ?symbol=<symbol>&id=<id>
                        'md/ticker/24hr', // ?symbol=<symbol>&id=<id>
                        'md/ticker/24hr/all', // ?id=<id>
                        'md/spot/ticker/24hr', // ?symbol=<symbol>&id=<id>
                        'md/spot/ticker/24hr/all', // ?symbol=<symbol>&id=<id>
                        'exchange/public/products', // contracts only
                    ],
                },
                'v2': {
                    'get': [
                        'md/v2/orderbook', // ?symbol=<symbol>&id=<id>
                        'md/v2/trade', // ?symbol=<symbol>&id=<id>
                        'md/v2/ticker/24hr', // ?symbol=<symbol>&id=<id>
                        'md/v2/ticker/24hr/all', // ?id=<id>
<<<<<<< HEAD
                    ]
=======
                    ],
>>>>>>> 51121525
                },
                'private': {
                    'get': [
                        // spot
                        'spot/orders/active', // ?symbol=<symbol>&orderID=<orderID>
                        // 'spot/orders/active', // ?symbol=<symbol>&clOrDID=<clOrdID>
                        'spot/orders', // ?symbol=<symbol>
                        'spot/wallets', // ?currency=<currency>
                        'exchange/spot/order', // ?symbol=<symbol>&ordStatus=<ordStatus1,orderStatus2>ordType=<ordType1,orderType2>&start=<start>&end=<end>&limit=<limit>&offset=<offset>
                        'exchange/spot/order/trades', // ?symbol=<symbol>&start=<start>&end=<end>&limit=<limit>&offset=<offset>
                        // swap
                        'accounts/accountPositions', // ?currency=<currency>
                        'accounts/positions', // ?currency=<currency>
                        'api-data/futures/funding-fees', // ?symbol=<symbol>
                        'orders/activeList', // ?symbol=<symbol>
                        'exchange/order/list', // ?symbol=<symbol>&start=<start>&end=<end>&offset=<offset>&limit=<limit>&ordStatus=<ordStatus>&withCount=<withCount>
                        'exchange/order', // ?symbol=<symbol>&orderID=<orderID1,orderID2>
                        // 'exchange/order', // ?symbol=<symbol>&clOrdID=<clOrdID1,clOrdID2>
                        'exchange/order/trade', // ?symbol=<symbol>&start=<start>&end=<end>&limit=<limit>&offset=<offset>&withCount=<withCount>
                        'phemex-user/users/children', // ?offset=<offset>&limit=<limit>&withCount=<withCount>
                        'phemex-user/wallets/v2/depositAddress', // ?_t=1592722635531&currency=USDT
                        'phemex-user/wallets/tradeAccountDetail', // ?bizCode=&currency=&end=1642443347321&limit=10&offset=0&side=&start=1&type=4&withCount=true
                        'phemex-user/order/closedPositionList', // ?currency=USD&limit=10&offset=0&symbol=&withCount=true
                        'exchange/margins/transfer', // ?start=<start>&end=<end>&offset=<offset>&limit=<limit>&withCount=<withCount>
                        'exchange/wallets/confirm/withdraw', // ?code=<withdrawConfirmCode>
                        'exchange/wallets/withdrawList', // ?currency=<currency>&limit=<limit>&offset=<offset>&withCount=<withCount>
                        'exchange/wallets/depositList', // ?currency=<currency>&offset=<offset>&limit=<limit>
                        'exchange/wallets/v2/depositAddress', // ?currency=<currency>
                        'api-data/spots/funds', // ?currency=<currency>&start=<start>&end=<end>&limit=<limit>&offset=<offset>
                        'assets/convert', // ?startTime=<startTime>&endTime=<endTime>&limit=<limit>&offset=<offset>
                        // transfer
                        'assets/transfer', // ?currency=<currency>&start=<start>&end=<end>&limit=<limit>&offset=<offset>
                        'assets/spots/sub-accounts/transfer', // ?currency=<currency>&start=<start>&end=<end>&limit=<limit>&offset=<offset>
                        'assets/futures/sub-accounts/transfer', // ?currency=<currency>&start=<start>&end=<end>&limit=<limit>&offset=<offset>
                        'assets/quote', // ?fromCurrency=<currency>&toCurrency=<currency>&amountEv=<amount>
                        'assets/convert', // ?fromCurrency=<currency>&toCurrency=<currency>&startTime=<start>&endTime=<end>&limit=<limit>&offset=<offset>
                    ],
                    'post': [
                        // spot
                        'spot/orders',
                        // swap
                        'orders',
                        'positions/assign', // ?symbol=<symbol>&posBalance=<posBalance>&posBalanceEv=<posBalanceEv>
                        'exchange/wallets/transferOut',
                        'exchange/wallets/transferIn',
                        'exchange/margins',
                        'exchange/wallets/createWithdraw', // ?otpCode=<otpCode>
                        'exchange/wallets/cancelWithdraw',
                        'exchange/wallets/createWithdrawAddress', // ?otpCode={optCode}
                        // transfer
                        'assets/transfer',
                        'assets/spots/sub-accounts/transfer', // for sub-account only
                        'assets/futures/sub-accounts/transfer', // for sub-account only
                        'assets/universal-transfer', // for Main account only
                        'assets/convert',
                    ],
                    'put': [
                        // spot
                        'spot/orders', // ?symbol=<symbol>&orderID=<orderID>&origClOrdID=<origClOrdID>&clOrdID=<clOrdID>&priceEp=<priceEp>&baseQtyEV=<baseQtyEV>&quoteQtyEv=<quoteQtyEv>&stopPxEp=<stopPxEp>
                        // swap
                        'orders/replace', // ?symbol=<symbol>&orderID=<orderID>&origClOrdID=<origClOrdID>&clOrdID=<clOrdID>&price=<price>&priceEp=<priceEp>&orderQty=<orderQty>&stopPx=<stopPx>&stopPxEp=<stopPxEp>&takeProfit=<takeProfit>&takeProfitEp=<takeProfitEp>&stopLoss=<stopLoss>&stopLossEp=<stopLossEp>&pegOffsetValueEp=<pegOffsetValueEp>&pegPriceType=<pegPriceType>
                        'positions/leverage', // ?symbol=<symbol>&leverage=<leverage>&leverageEr=<leverageEr>
                        'positions/riskLimit', // ?symbol=<symbol>&riskLimit=<riskLimit>&riskLimitEv=<riskLimitEv>
                    ],
                    'delete': [
                        // spot
                        'spot/orders', // ?symbol=<symbol>&orderID=<orderID>
                        'spot/orders/all', // ?symbol=<symbol>&untriggered=<untriggered>
                        // 'spot/orders', // ?symbol=<symbol>&clOrdID=<clOrdID>
                        // swap
                        'orders/cancel', // ?symbol=<symbol>&orderID=<orderID>
                        'orders', // ?symbol=<symbol>&orderID=<orderID1>,<orderID2>,<orderID3>
                        'orders/all', // ?symbol=<symbol>&untriggered=<untriggered>&text=<text>
                    ],
                },
            },
            'precisionMode': TICK_SIZE,
            'fees': {
                'trading': {
                    'tierBased': false,
                    'percentage': true,
                    'taker': this.parseNumber ('0.001'),
                    'maker': this.parseNumber ('0.001'),
                },
            },
            'requiredCredentials': {
                'apiKey': true,
                'secret': true,
            },
            'exceptions': {
                'exact': {
                    // not documented
                    '412': BadRequest, // {"code":412,"msg":"Missing parameter - resolution","data":null}
                    '6001': BadRequest, // {"error":{"code":6001,"message":"invalid argument"},"id":null,"result":null}
                    // documented
                    '19999': BadRequest, // REQUEST_IS_DUPLICATED Duplicated request ID
                    '10001': DuplicateOrderId, // OM_DUPLICATE_ORDERID Duplicated order ID
                    '10002': OrderNotFound, // OM_ORDER_NOT_FOUND Cannot find order ID
                    '10003': CancelPending, // OM_ORDER_PENDING_CANCEL Cannot cancel while order is already in pending cancel status
                    '10004': CancelPending, // OM_ORDER_PENDING_REPLACE Cannot cancel while order is already in pending cancel status
                    '10005': CancelPending, // OM_ORDER_PENDING Cannot cancel while order is already in pending cancel status
                    '11001': InsufficientFunds, // TE_NO_ENOUGH_AVAILABLE_BALANCE Insufficient available balance
                    '11002': InvalidOrder, // TE_INVALID_RISK_LIMIT Invalid risk limit value
                    '11003': InsufficientFunds, // TE_NO_ENOUGH_BALANCE_FOR_NEW_RISK_LIMIT Insufficient available balance
                    '11004': InvalidOrder, // TE_INVALID_LEVERAGE invalid input or new leverage is over maximum allowed leverage
                    '11005': InsufficientFunds, // TE_NO_ENOUGH_BALANCE_FOR_NEW_LEVERAGE Insufficient available balance
                    '11006': ExchangeError, // TE_CANNOT_CHANGE_POSITION_MARGIN_WITHOUT_POSITION Position size is zero. Cannot change margin
                    '11007': ExchangeError, // TE_CANNOT_CHANGE_POSITION_MARGIN_FOR_CROSS_MARGIN Cannot change margin under CrossMargin
                    '11008': ExchangeError, // TE_CANNOT_REMOVE_POSITION_MARGIN_MORE_THAN_ADDED exceeds the maximum removable Margin
                    '11009': ExchangeError, // TE_CANNOT_REMOVE_POSITION_MARGIN_DUE_TO_UNREALIZED_PNL exceeds the maximum removable Margin
                    '11010': InsufficientFunds, // TE_CANNOT_ADD_POSITION_MARGIN_DUE_TO_NO_ENOUGH_AVAILABLE_BALANCE Insufficient available balance
                    '11011': InvalidOrder, // TE_REDUCE_ONLY_ABORT Cannot accept reduce only order
                    '11012': InvalidOrder, // TE_REPLACE_TO_INVALID_QTY Order quantity Error
                    '11013': InvalidOrder, // TE_CONDITIONAL_NO_POSITION Position size is zero. Cannot determine conditional order's quantity
                    '11014': InvalidOrder, // TE_CONDITIONAL_CLOSE_POSITION_WRONG_SIDE Close position conditional order has the same side
                    '11015': InvalidOrder, // TE_CONDITIONAL_TRIGGERED_OR_CANCELED
                    '11016': BadRequest, // TE_ADL_NOT_TRADING_REQUESTED_ACCOUNT Request is routed to the wrong trading engine
                    '11017': ExchangeError, // TE_ADL_CANNOT_FIND_POSITION Cannot find requested position on current account
                    '11018': ExchangeError, // TE_NO_NEED_TO_SETTLE_FUNDING The current account does not need to pay a funding fee
                    '11019': ExchangeError, // TE_FUNDING_ALREADY_SETTLED The current account already pays the funding fee
                    '11020': ExchangeError, // TE_CANNOT_TRANSFER_OUT_DUE_TO_BONUS Withdraw to wallet needs to remove all remaining bonus. However if bonus is used by position or order cost, withdraw fails.
                    '11021': ExchangeError, // TE_INVALID_BONOUS_AMOUNT // Grpc command cannot be negative number Invalid bonus amount
                    '11022': AccountSuspended, // TE_REJECT_DUE_TO_BANNED Account is banned
                    '11023': ExchangeError, // TE_REJECT_DUE_TO_IN_PROCESS_OF_LIQ Account is in the process of liquidation
                    '11024': ExchangeError, // TE_REJECT_DUE_TO_IN_PROCESS_OF_ADL Account is in the process of auto-deleverage
                    '11025': BadRequest, // TE_ROUTE_ERROR Request is routed to the wrong trading engine
                    '11026': ExchangeError, // TE_UID_ACCOUNT_MISMATCH
                    '11027': BadSymbol, // TE_SYMBOL_INVALID Invalid number ID or name
                    '11028': BadSymbol, // TE_CURRENCY_INVALID Invalid currency ID or name
                    '11029': ExchangeError, // TE_ACTION_INVALID Unrecognized request type
                    '11030': ExchangeError, // TE_ACTION_BY_INVALID
                    '11031': DDoSProtection, // TE_SO_NUM_EXCEEDS Number of total conditional orders exceeds the max limit
                    '11032': DDoSProtection, // TE_AO_NUM_EXCEEDS Number of total active orders exceeds the max limit
                    '11033': DuplicateOrderId, // TE_ORDER_ID_DUPLICATE Duplicated order ID
                    '11034': InvalidOrder, // TE_SIDE_INVALID Invalid side
                    '11035': InvalidOrder, // TE_ORD_TYPE_INVALID Invalid OrderType
                    '11036': InvalidOrder, // TE_TIME_IN_FORCE_INVALID Invalid TimeInForce
                    '11037': InvalidOrder, // TE_EXEC_INST_INVALID Invalid ExecType
                    '11038': InvalidOrder, // TE_TRIGGER_INVALID Invalid trigger type
                    '11039': InvalidOrder, // TE_STOP_DIRECTION_INVALID Invalid stop direction type
                    '11040': InvalidOrder, // TE_NO_MARK_PRICE Cannot get valid mark price to create conditional order
                    '11041': InvalidOrder, // TE_NO_INDEX_PRICE Cannot get valid index price to create conditional order
                    '11042': InvalidOrder, // TE_NO_LAST_PRICE Cannot get valid last market price to create conditional order
                    '11043': InvalidOrder, // TE_RISING_TRIGGER_DIRECTLY Conditional order would be triggered immediately
                    '11044': InvalidOrder, // TE_FALLING_TRIGGER_DIRECTLY Conditional order would be triggered immediately
                    '11045': InvalidOrder, // TE_TRIGGER_PRICE_TOO_LARGE Conditional order trigger price is too high
                    '11046': InvalidOrder, // TE_TRIGGER_PRICE_TOO_SMALL Conditional order trigger price is too low
                    '11047': InvalidOrder, // TE_BUY_TP_SHOULD_GT_BASE TakeProfile BUY conditional order trigger price needs to be greater than reference price
                    '11048': InvalidOrder, // TE_BUY_SL_SHOULD_LT_BASE StopLoss BUY condition order price needs to be less than the reference price
                    '11049': InvalidOrder, // TE_BUY_SL_SHOULD_GT_LIQ StopLoss BUY condition order price needs to be greater than liquidation price or it will not trigger
                    '11050': InvalidOrder, // TE_SELL_TP_SHOULD_LT_BASE TakeProfile SELL conditional order trigger price needs to be less than reference price
                    '11051': InvalidOrder, // TE_SELL_SL_SHOULD_LT_LIQ StopLoss SELL condition order price needs to be less than liquidation price or it will not trigger
                    '11052': InvalidOrder, // TE_SELL_SL_SHOULD_GT_BASE StopLoss SELL condition order price needs to be greater than the reference price
                    '11053': InvalidOrder, // TE_PRICE_TOO_LARGE
                    '11054': InvalidOrder, // TE_PRICE_WORSE_THAN_BANKRUPT Order price cannot be more aggressive than bankrupt price if this order has instruction to close a position
                    '11055': InvalidOrder, // TE_PRICE_TOO_SMALL Order price is too low
                    '11056': InvalidOrder, // TE_QTY_TOO_LARGE Order quantity is too large
                    '11057': InvalidOrder, // TE_QTY_NOT_MATCH_REDUCE_ONLY Does not allow ReduceOnly order without position
                    '11058': InvalidOrder, // TE_QTY_TOO_SMALL Order quantity is too small
                    '11059': InvalidOrder, // TE_TP_SL_QTY_NOT_MATCH_POS Position size is zero. Cannot accept any TakeProfit or StopLoss order
                    '11060': InvalidOrder, // TE_SIDE_NOT_CLOSE_POS TakeProfit or StopLoss order has wrong side. Cannot close position
                    '11061': CancelPending, // TE_ORD_ALREADY_PENDING_CANCEL Repeated cancel request
                    '11062': InvalidOrder, // TE_ORD_ALREADY_CANCELED Order is already canceled
                    '11063': InvalidOrder, // TE_ORD_STATUS_CANNOT_CANCEL Order is not able to be canceled under current status
                    '11064': InvalidOrder, // TE_ORD_ALREADY_PENDING_REPLACE Replace request is rejected because order is already in pending replace status
                    '11065': InvalidOrder, // TE_ORD_REPLACE_NOT_MODIFIED Replace request does not modify any parameters of the order
                    '11066': InvalidOrder, // TE_ORD_STATUS_CANNOT_REPLACE Order is not able to be replaced under current status
                    '11067': InvalidOrder, // TE_CANNOT_REPLACE_PRICE Market conditional order cannot change price
                    '11068': InvalidOrder, // TE_CANNOT_REPLACE_QTY Condtional order for closing position cannot change order quantity, since the order quantity is determined by position size already
                    '11069': ExchangeError, // TE_ACCOUNT_NOT_IN_RANGE The account ID in the request is not valid or is not in the range of the current process
                    '11070': BadSymbol, // TE_SYMBOL_NOT_IN_RANGE The symbol is invalid
                    '11071': InvalidOrder, // TE_ORD_STATUS_CANNOT_TRIGGER
                    '11072': InvalidOrder, // TE_TKFR_NOT_IN_RANGE The fee value is not valid
                    '11073': InvalidOrder, // TE_MKFR_NOT_IN_RANGE The fee value is not valid
                    '11074': InvalidOrder, // TE_CANNOT_ATTACH_TP_SL Order request cannot contain TP/SL parameters when the account already has positions
                    '11075': InvalidOrder, // TE_TP_TOO_LARGE TakeProfit price is too large
                    '11076': InvalidOrder, // TE_TP_TOO_SMALL TakeProfit price is too small
                    '11077': InvalidOrder, // TE_TP_TRIGGER_INVALID Invalid trigger type
                    '11078': InvalidOrder, // TE_SL_TOO_LARGE StopLoss price is too large
                    '11079': InvalidOrder, // TE_SL_TOO_SMALL StopLoss price is too small
                    '11080': InvalidOrder, // TE_SL_TRIGGER_INVALID Invalid trigger type
                    '11081': InvalidOrder, // TE_RISK_LIMIT_EXCEEDS Total potential position breaches current risk limit
                    '11082': InsufficientFunds, // TE_CANNOT_COVER_ESTIMATE_ORDER_LOSS The remaining balance cannot cover the potential unrealized PnL for this new order
                    '11083': InvalidOrder, // TE_TAKE_PROFIT_ORDER_DUPLICATED TakeProfit order already exists
                    '11084': InvalidOrder, // TE_STOP_LOSS_ORDER_DUPLICATED StopLoss order already exists
                    '11085': DuplicateOrderId, // TE_CL_ORD_ID_DUPLICATE ClOrdId is duplicated
                    '11086': InvalidOrder, // TE_PEG_PRICE_TYPE_INVALID PegPriceType is invalid
                    '11087': InvalidOrder, // TE_BUY_TS_SHOULD_LT_BASE The trailing order's StopPrice should be less than the current last price
                    '11088': InvalidOrder, // TE_BUY_TS_SHOULD_GT_LIQ The traling order's StopPrice should be greater than the current liquidation price
                    '11089': InvalidOrder, // TE_SELL_TS_SHOULD_LT_LIQ The traling order's StopPrice should be greater than the current last price
                    '11090': InvalidOrder, // TE_SELL_TS_SHOULD_GT_BASE The traling order's StopPrice should be less than the current liquidation price
                    '11091': InvalidOrder, // TE_BUY_REVERT_VALUE_SHOULD_LT_ZERO The PegOffset should be less than zero
                    '11092': InvalidOrder, // TE_SELL_REVERT_VALUE_SHOULD_GT_ZERO The PegOffset should be greater than zero
                    '11093': InvalidOrder, // TE_BUY_TTP_SHOULD_ACTIVATE_ABOVE_BASE The activation price should be greater than the current last price
                    '11094': InvalidOrder, // TE_SELL_TTP_SHOULD_ACTIVATE_BELOW_BASE The activation price should be less than the current last price
                    '11095': InvalidOrder, // TE_TRAILING_ORDER_DUPLICATED A trailing order exists already
                    '11096': InvalidOrder, // TE_CLOSE_ORDER_CANNOT_ATTACH_TP_SL An order to close position cannot have trailing instruction
                    '11097': BadRequest, // TE_CANNOT_FIND_WALLET_OF_THIS_CURRENCY This crypto is not supported
                    '11098': BadRequest, // TE_WALLET_INVALID_ACTION Invalid action on wallet
                    '11099': ExchangeError, // TE_WALLET_VID_UNMATCHED Wallet operation request has a wrong wallet vid
                    '11100': InsufficientFunds, // TE_WALLET_INSUFFICIENT_BALANCE Wallet has insufficient balance
                    '11101': InsufficientFunds, // TE_WALLET_INSUFFICIENT_LOCKED_BALANCE Locked balance in wallet is not enough for unlock/withdraw request
                    '11102': BadRequest, // TE_WALLET_INVALID_DEPOSIT_AMOUNT Deposit amount must be greater than zero
                    '11103': BadRequest, // TE_WALLET_INVALID_WITHDRAW_AMOUNT Withdraw amount must be less than zero
                    '11104': BadRequest, // TE_WALLET_REACHED_MAX_AMOUNT Deposit makes wallet exceed max amount allowed
                    '11105': InsufficientFunds, // TE_PLACE_ORDER_INSUFFICIENT_BASE_BALANCE Insufficient funds in base wallet
                    '11106': InsufficientFunds, // TE_PLACE_ORDER_INSUFFICIENT_QUOTE_BALANCE Insufficient funds in quote wallet
                    '11107': ExchangeError, // TE_CANNOT_CONNECT_TO_REQUEST_SEQ TradingEngine failed to connect with CrossEngine
                    '11108': InvalidOrder, // TE_CANNOT_REPLACE_OR_CANCEL_MARKET_ORDER Cannot replace/amend market order
                    '11109': InvalidOrder, // TE_CANNOT_REPLACE_OR_CANCEL_IOC_ORDER Cannot replace/amend ImmediateOrCancel order
                    '11110': InvalidOrder, // TE_CANNOT_REPLACE_OR_CANCEL_FOK_ORDER Cannot replace/amend FillOrKill order
                    '11111': InvalidOrder, // TE_MISSING_ORDER_ID OrderId is missing
                    '11112': InvalidOrder, // TE_QTY_TYPE_INVALID QtyType is invalid
                    '11113': BadRequest, // TE_USER_ID_INVALID UserId is invalid
                    '11114': InvalidOrder, // TE_ORDER_VALUE_TOO_LARGE Order value is too large
                    '11115': InvalidOrder, // TE_ORDER_VALUE_TOO_SMALL Order value is too small
                    '11116': InvalidOrder, // TE_BO_NUM_EXCEEDS Details: the total count of brakcet orders should equal or less than 5
                    '11117': InvalidOrder, // TE_BO_CANNOT_HAVE_BO_WITH_DIFF_SIDE Details: all bracket orders should have the same Side.
                    '11118': InvalidOrder, // TE_BO_TP_PRICE_INVALID Details: bracker order take profit price is invalid
                    '11119': InvalidOrder, // TE_BO_SL_PRICE_INVALID Details: bracker order stop loss price is invalid
                    '11120': InvalidOrder, // TE_BO_SL_TRIGGER_PRICE_INVALID Details: bracker order stop loss trigger price is invalid
                    '11121': InvalidOrder, // TE_BO_CANNOT_REPLACE Details: cannot replace bracket order.
                    '11122': InvalidOrder, // TE_BO_BOTP_STATUS_INVALID Details: bracket take profit order status is invalid
                    '11123': InvalidOrder, // TE_BO_CANNOT_PLACE_BOTP_OR_BOSL_ORDER Details: cannot place bracket take profit order
                    '11124': InvalidOrder, // TE_BO_CANNOT_REPLACE_BOTP_OR_BOSL_ORDER Details: cannot place bracket stop loss order
                    '11125': InvalidOrder, // TE_BO_CANNOT_CANCEL_BOTP_OR_BOSL_ORDER Details: cannot cancel bracket sl/tp order
                    '11126': InvalidOrder, // TE_BO_DONOT_SUPPORT_API Details: doesn't support bracket order via API
                    '11128': InvalidOrder, // TE_BO_INVALID_EXECINST Details: ExecInst value is invalid
                    '11129': InvalidOrder, // TE_BO_MUST_BE_SAME_SIDE_AS_POS Details: bracket order should have the same side as position's side
                    '11130': InvalidOrder, // TE_BO_WRONG_SL_TRIGGER_TYPE Details: bracket stop loss order trigger type is invalid
                    '11131': InvalidOrder, // TE_BO_WRONG_TP_TRIGGER_TYPE Details: bracket take profit order trigger type is invalid
                    '11132': InvalidOrder, // TE_BO_ABORT_BOSL_DUE_BOTP_CREATE_FAILED Details: cancel bracket stop loss order due failed to create take profit order.
                    '11133': InvalidOrder, // TE_BO_ABORT_BOSL_DUE_BOPO_CANCELED Details: cancel bracket stop loss order due main order canceled.
                    '11134': InvalidOrder, // TE_BO_ABORT_BOTP_DUE_BOPO_CANCELED Details: cancel bracket take profit order due main order canceled.
                    // not documented
                    '30000': BadRequest, // {"code":30000,"msg":"Please double check input arguments","data":null}
                    '30018': BadRequest, // {"code":30018,"msg":"phemex.data.size.uplimt","data":null}
                    '34003': PermissionDenied, // {"code":34003,"msg":"Access forbidden","data":null}
                    '35104': InsufficientFunds, // {"code":35104,"msg":"phemex.spot.wallet.balance.notenough","data":null}
                    '39995': RateLimitExceeded, // {"code": "39995","msg": "Too many requests."}
                    '39996': PermissionDenied, // {"code": "39996","msg": "Access denied."}
                },
                'broad': {
                    '401 Insufficient privilege': PermissionDenied, // {"code": "401","msg": "401 Insufficient privilege."}
                    '401 Request IP mismatch': PermissionDenied, // {"code": "401","msg": "401 Request IP mismatch."}
                    'Failed to find api-key': AuthenticationError, // {"msg":"Failed to find api-key 1c5ec63fd-660d-43ea-847a-0d3ba69e106e","code":10500}
                    'Missing required parameter': BadRequest, // {"msg":"Missing required parameter","code":10500}
                    'API Signature verification failed': AuthenticationError, // {"msg":"API Signature verification failed.","code":10500}
                    'Api key not found': AuthenticationError, // {"msg":"Api key not found 698dc9e3-6faa-4910-9476-12857e79e198","code":"10500"}
                },
            },
            'options': {
                'brokerId': 'ccxt2022',
                'x-phemex-request-expiry': 60, // in seconds
                'createOrderByQuoteRequiresPrice': true,
                'networks': {
                    'TRC20': 'TRX',
                    'ERC20': 'ETH',
                },
                'defaultNetworks': {
                    'USDT': 'ETH',
                },
                'defaultSubType': 'linear',
                'accountsByType': {
                    'spot': 'spot',
                    'swap': 'future',
                },
                'transfer': {
                    'fillResponseFromRequest': true,
                },
            },
        });
    }

    parseSafeNumber (value = undefined) {
        if (value === undefined) {
            return value;
        }
        let parts = value.split (',');
        value = parts.join ('');
        parts = value.split (' ');
        return this.safeNumber (parts, 0);
    }

    parseSwapMarket (market) {
        //
        //     {
        //         "symbol":"BTCUSD",
        //         "displaySymbol":"BTC / USD",
        //         "indexSymbol":".BTC",
        //         "markSymbol":".MBTC",
        //         "fundingRateSymbol":".BTCFR",
        //         "fundingRate8hSymbol":".BTCFR8H",
        //         "contractUnderlyingAssets":"USD",
        //         "settleCurrency":"BTC",
        //         "quoteCurrency":"USD",
        //         "contractSize":"1 USD",
        //         "lotSize":1,
        //         "tickSize":0.5,
        //         "priceScale":4,
        //         "ratioScale":8,
        //         "pricePrecision":1,
        //         "minPriceEp":5000,
        //         "maxPriceEp":10000000000,
        //         "maxOrderQty":1000000,
        //         "type":"Perpetual",
        //         "status":"Listed",
        //         "tipOrderQty":1000000,
        //         "steps":"50",
        //         "riskLimits":[
        //             {"limit":100,"initialMargin":"1.0%","initialMarginEr":1000000,"maintenanceMargin":"0.5%","maintenanceMarginEr":500000},
        //             {"limit":150,"initialMargin":"1.5%","initialMarginEr":1500000,"maintenanceMargin":"1.0%","maintenanceMarginEr":1000000},
        //             {"limit":200,"initialMargin":"2.0%","initialMarginEr":2000000,"maintenanceMargin":"1.5%","maintenanceMarginEr":1500000},
        //         ],
        //         "underlyingSymbol":".BTC",
        //         "baseCurrency":"BTC",
        //         "settlementCurrency":"BTC",
        //         "valueScale":8,
        //         "defaultLeverage":0,
        //         "maxLeverage":100,
        //         "initMarginEr":"1000000",
        //         "maintMarginEr":"500000",
        //         "defaultRiskLimitEv":10000000000,
        //         "deleverage":true,
        //         "makerFeeRateEr":-250000,
        //         "takerFeeRateEr":750000,
        //         "fundingInterval":8,
        //         "marketUrl":"https://phemex.com/trade/BTCUSD",
        //         "description":"BTCUSD is a BTC/USD perpetual contract priced on the .BTC Index. Each contract is worth 1 USD of Bitcoin. Funding is paid and received every 8 hours. At UTC time: 00:00, 08:00, 16:00.",
        //     }
        //
        const id = this.safeString (market, 'symbol');
        const baseId = this.safeString2 (market, 'baseCurrency', 'contractUnderlyingAssets');
        const quoteId = this.safeString (market, 'quoteCurrency');
        const settleId = this.safeString (market, 'settleCurrency');
        const base = this.safeCurrencyCode (baseId);
        const quote = this.safeCurrencyCode (quoteId);
        const settle = this.safeCurrencyCode (settleId);
        let inverse = false;
        if (settleId !== quoteId) {
            inverse = true;
        }
        const priceScale = this.safeInteger (market, 'priceScale');
        const ratioScale = this.safeInteger (market, 'ratioScale');
        const valueScale = this.safeInteger (market, 'valueScale');
        const minPriceEp = this.safeString (market, 'minPriceEp');
        const maxPriceEp = this.safeString (market, 'maxPriceEp');
        const makerFeeRateEr = this.safeString (market, 'makerFeeRateEr');
        const takerFeeRateEr = this.safeString (market, 'takerFeeRateEr');
        const status = this.safeString (market, 'status');
        const contractSizeString = this.safeString (market, 'contractSize', ' ');
        let contractSize = undefined;
        if (contractSizeString.indexOf (' ')) {
            // "1 USD"
            // "0.005 ETH"
            const parts = contractSizeString.split (' ');
            contractSize = this.parseNumber (parts[0]);
        } else {
            // "1.0"
            contractSize = this.parseNumber (contractSizeString);
        }
        return {
            'id': id,
            'symbol': base + '/' + quote + ':' + settle,
            'base': base,
            'quote': quote,
            'settle': settle,
            'baseId': baseId,
            'quoteId': quoteId,
            'settleId': settleId,
            'type': 'swap',
            'spot': false,
            'margin': false,
            'swap': true,
            'future': false,
            'option': false,
            'active': status === 'Listed',
            'contract': true,
            'linear': !inverse,
            'inverse': inverse,
            'taker': this.parseNumber (this.fromEn (takerFeeRateEr, ratioScale)),
            'maker': this.parseNumber (this.fromEn (makerFeeRateEr, ratioScale)),
            'contractSize': contractSize,
            'expiry': undefined,
            'expiryDatetime': undefined,
            'strike': undefined,
            'optionType': undefined,
            'priceScale': priceScale,
            'valueScale': valueScale,
            'ratioScale': ratioScale,
            'precision': {
                'amount': this.safeNumber (market, 'lotSize'),
                'price': this.safeNumber (market, 'tickSize'),
            },
            'limits': {
                'leverage': {
                    'min': this.parseNumber ('1'),
                    'max': this.safeNumber (market, 'maxLeverage'),
                },
                'amount': {
                    'min': undefined,
                    'max': undefined,
                },
                'price': {
                    'min': this.parseNumber (this.fromEn (minPriceEp, priceScale)),
                    'max': this.parseNumber (this.fromEn (maxPriceEp, priceScale)),
                },
                'cost': {
                    'min': undefined,
                    'max': this.parseNumber (this.safeString (market, 'maxOrderQty')),
                },
            },
            'info': market,
        };
    }

    parseSpotMarket (market) {
        //
        //     {
        //         "symbol":"sBTCUSDT",
        //         "displaySymbol":"BTC / USDT",
        //         "quoteCurrency":"USDT",
        //         "pricePrecision":2,
        //         "type":"Spot",
        //         "baseCurrency":"BTC",
        //         "baseTickSize":"0.000001 BTC",
        //         "baseTickSizeEv":100,
        //         "quoteTickSize":"0.01 USDT",
        //         "quoteTickSizeEv":1000000,
        //         "minOrderValue":"10 USDT",
        //         "minOrderValueEv":1000000000,
        //         "maxBaseOrderSize":"1000 BTC",
        //         "maxBaseOrderSizeEv":100000000000,
        //         "maxOrderValue":"5,000,000 USDT",
        //         "maxOrderValueEv":500000000000000,
        //         "defaultTakerFee":"0.001",
        //         "defaultTakerFeeEr":100000,
        //         "defaultMakerFee":"0.001",
        //         "defaultMakerFeeEr":100000,
        //         "baseQtyPrecision":6,
        //         "quoteQtyPrecision":2,
        //         "status":"Listed",
        //         "tipOrderQty":20
        //     }
        //
        const type = this.safeStringLower (market, 'type');
        const id = this.safeString (market, 'symbol');
        const quoteId = this.safeString (market, 'quoteCurrency');
        const baseId = this.safeString (market, 'baseCurrency');
        const base = this.safeCurrencyCode (baseId);
        const quote = this.safeCurrencyCode (quoteId);
        const status = this.safeString (market, 'status');
        const precisionAmount = this.parseSafeNumber (this.safeString (market, 'baseTickSize'));
        const precisionPrice = this.parseSafeNumber (this.safeString (market, 'quoteTickSize'));
        return {
            'id': id,
            'symbol': base + '/' + quote,
            'base': base,
            'quote': quote,
            'settle': undefined,
            'baseId': baseId,
            'quoteId': quoteId,
            'settleId': undefined,
            'type': type,
            'spot': true,
            'margin': false,
            'swap': false,
            'future': false,
            'option': false,
            'active': status === 'Listed',
            'contract': false,
            'linear': undefined,
            'inverse': undefined,
            'taker': this.safeNumber (market, 'defaultTakerFee'),
            'maker': this.safeNumber (market, 'defaultMakerFee'),
            'contractSize': undefined,
            'expiry': undefined,
            'expiryDatetime': undefined,
            'strike': undefined,
            'optionType': undefined,
            'priceScale': 8,
            'valueScale': 8,
            'ratioScale': 8,
            'precision': {
                'amount': precisionAmount,
                'price': precisionPrice,
            },
            'limits': {
                'leverage': {
                    'min': undefined,
                    'max': undefined,
                },
                'amount': {
                    'min': precisionAmount,
                    'max': this.parseSafeNumber (this.safeString (market, 'maxBaseOrderSize')),
                },
                'price': {
                    'min': precisionPrice,
                    'max': undefined,
                },
                'cost': {
                    'min': this.parseSafeNumber (this.safeString (market, 'minOrderValue')),
                    'max': this.parseSafeNumber (this.safeString (market, 'maxOrderValue')),
                },
            },
            'info': market,
        };
    }

    async fetchMarkets (params = {}) {
        /**
         * @method
         * @name phemex#fetchMarkets
         * @description retrieves data on all markets for phemex
         * @param {object} params extra parameters specific to the exchange api endpoint
         * @returns {[object]} an array of objects representing market data
         */
        const v2Products = await this.publicGetCfgV2Products (params);
        //
        //     {
        //         "code":0,
        //         "msg":"OK",
        //         "data":{
        //             "ratioScale":8,
        //             "currencies":[
        //                 {"currency":"BTC","valueScale":8,"minValueEv":1,"maxValueEv":5000000000000000000,"name":"Bitcoin"},
        //                 {"currency":"USD","valueScale":4,"minValueEv":1,"maxValueEv":500000000000000,"name":"USD"},
        //                 {"currency":"USDT","valueScale":8,"minValueEv":1,"maxValueEv":5000000000000000000,"name":"TetherUS"},
        //             ],
        //             "products":[
        //                 {
        //                     "symbol":"BTCUSD",
        //                     "displaySymbol":"BTC / USD",
        //                     "indexSymbol":".BTC",
        //                     "markSymbol":".MBTC",
        //                     "fundingRateSymbol":".BTCFR",
        //                     "fundingRate8hSymbol":".BTCFR8H",
        //                     "contractUnderlyingAssets":"USD",
        //                     "settleCurrency":"BTC",
        //                     "quoteCurrency":"USD",
        //                     "contractSize":1.0,
        //                     "lotSize":1,
        //                     "tickSize":0.5,
        //                     "priceScale":4,
        //                     "ratioScale":8,
        //                     "pricePrecision":1,
        //                     "minPriceEp":5000,
        //                     "maxPriceEp":10000000000,
        //                     "maxOrderQty":1000000,
        //                     "type":"Perpetual"
        //                 },
        //                 {
        //                     "symbol":"sBTCUSDT",
        //                     "displaySymbol":"BTC / USDT",
        //                     "quoteCurrency":"USDT",
        //                     "pricePrecision":2,
        //                     "type":"Spot",
        //                     "baseCurrency":"BTC",
        //                     "baseTickSize":"0.000001 BTC",
        //                     "baseTickSizeEv":100,
        //                     "quoteTickSize":"0.01 USDT",
        //                     "quoteTickSizeEv":1000000,
        //                     "minOrderValue":"10 USDT",
        //                     "minOrderValueEv":1000000000,
        //                     "maxBaseOrderSize":"1000 BTC",
        //                     "maxBaseOrderSizeEv":100000000000,
        //                     "maxOrderValue":"5,000,000 USDT",
        //                     "maxOrderValueEv":500000000000000,
        //                     "defaultTakerFee":"0.001",
        //                     "defaultTakerFeeEr":100000,
        //                     "defaultMakerFee":"0.001",
        //                     "defaultMakerFeeEr":100000,
        //                     "baseQtyPrecision":6,
        //                     "quoteQtyPrecision":2
        //                 },
        //             ],
        //             "riskLimits":[
        //                 {
        //                     "symbol":"BTCUSD",
        //                     "steps":"50",
        //                     "riskLimits":[
        //                         {"limit":100,"initialMargin":"1.0%","initialMarginEr":1000000,"maintenanceMargin":"0.5%","maintenanceMarginEr":500000},
        //                         {"limit":150,"initialMargin":"1.5%","initialMarginEr":1500000,"maintenanceMargin":"1.0%","maintenanceMarginEr":1000000},
        //                         {"limit":200,"initialMargin":"2.0%","initialMarginEr":2000000,"maintenanceMargin":"1.5%","maintenanceMarginEr":1500000},
        //                     ]
        //                 },
        //             ],
        //             "leverages":[
        //                 {"initialMargin":"1.0%","initialMarginEr":1000000,"options":[1,2,3,5,10,25,50,100]},
        //                 {"initialMargin":"1.5%","initialMarginEr":1500000,"options":[1,2,3,5,10,25,50,66]},
        //                 {"initialMargin":"2.0%","initialMarginEr":2000000,"options":[1,2,3,5,10,25,33,50]},
        //             ]
        //         }
        //     }
        //
        const v1Products = await this.v1GetExchangePublicProducts (params);
        const v1ProductsData = this.safeValue (v1Products, 'data', []);
        //
        //     {
        //         "code":0,
        //         "msg":"OK",
        //         "data":[
        //             {
        //                 "symbol":"BTCUSD",
        //                 "underlyingSymbol":".BTC",
        //                 "quoteCurrency":"USD",
        //                 "baseCurrency":"BTC",
        //                 "settlementCurrency":"BTC",
        //                 "maxOrderQty":1000000,
        //                 "maxPriceEp":100000000000000,
        //                 "lotSize":1,
        //                 "tickSize":"0.5",
        //                 "contractSize":"1 USD",
        //                 "priceScale":4,
        //                 "ratioScale":8,
        //                 "valueScale":8,
        //                 "defaultLeverage":0,
        //                 "maxLeverage":100,
        //                 "initMarginEr":"1000000",
        //                 "maintMarginEr":"500000",
        //                 "defaultRiskLimitEv":10000000000,
        //                 "deleverage":true,
        //                 "makerFeeRateEr":-250000,
        //                 "takerFeeRateEr":750000,
        //                 "fundingInterval":8,
        //                 "marketUrl":"https://phemex.com/trade/BTCUSD",
        //                 "description":"BTCUSD is a BTC/USD perpetual contract priced on the .BTC Index. Each contract is worth 1 USD of Bitcoin. Funding is paid and received every 8 hours. At UTC time: 00:00, 08:00, 16:00.",
        //                 "type":"Perpetual"
        //             },
        //         ]
        //     }
        //
        const v2ProductsData = this.safeValue (v2Products, 'data', {});
        const products = this.safeValue (v2ProductsData, 'products', []);
        const riskLimits = this.safeValue (v2ProductsData, 'riskLimits', []);
        const riskLimitsById = this.indexBy (riskLimits, 'symbol');
        const v1ProductsById = this.indexBy (v1ProductsData, 'symbol');
        const result = [];
        for (let i = 0; i < products.length; i++) {
            let market = products[i];
            const type = this.safeStringLower (market, 'type');
            if ((type === 'perpetual') || (type === 'perpetualv2')) {
                const id = this.safeString (market, 'symbol');
                const riskLimitValues = this.safeValue (riskLimitsById, id, {});
                market = this.extend (market, riskLimitValues);
                const v1ProductsValues = this.safeValue (v1ProductsById, id, {});
                market = this.extend (market, v1ProductsValues);
                market = this.parseSwapMarket (market);
            } else {
                market = this.parseSpotMarket (market);
            }
            result.push (market);
        }
        return result;
    }

    async fetchCurrencies (params = {}) {
        /**
         * @method
         * @name phemex#fetchCurrencies
         * @description fetches all available currencies on an exchange
         * @param {object} params extra parameters specific to the phemex api endpoint
         * @returns {object} an associative dictionary of currencies
         */
        const response = await this.publicGetCfgV2Products (params);
        //
        //     {
        //         "code":0,
        //         "msg":"OK",
        //         "data":{
        //             ...,
        //             "currencies":[
        //                 {"currency":"BTC","valueScale":8,"minValueEv":1,"maxValueEv":5000000000000000000,"name":"Bitcoin"},
        //                 {"currency":"USD","valueScale":4,"minValueEv":1,"maxValueEv":500000000000000,"name":"USD"},
        //                 {"currency":"USDT","valueScale":8,"minValueEv":1,"maxValueEv":5000000000000000000,"name":"TetherUS"},
        //             ],
        //             ...
        //         }
        //     }
        const data = this.safeValue (response, 'data', {});
        const currencies = this.safeValue (data, 'currencies', []);
        const result = {};
        for (let i = 0; i < currencies.length; i++) {
            const currency = currencies[i];
            const id = this.safeString (currency, 'currency');
            const name = this.safeString (currency, 'name');
            const code = this.safeCurrencyCode (id);
            const valueScaleString = this.safeString (currency, 'valueScale');
            const valueScale = parseInt (valueScaleString);
            const minValueEv = this.safeString (currency, 'minValueEv');
            const maxValueEv = this.safeString (currency, 'maxValueEv');
            let minAmount = undefined;
            let maxAmount = undefined;
            let precision = undefined;
            if (valueScale !== undefined) {
                const precisionString = this.parsePrecision (valueScaleString);
                precision = this.parseNumber (precisionString);
                minAmount = this.parseNumber (Precise.stringMul (minValueEv, precisionString));
                maxAmount = this.parseNumber (Precise.stringMul (maxValueEv, precisionString));
            }
            result[code] = {
                'id': id,
                'info': currency,
                'code': code,
                'name': name,
                'active': undefined,
                'deposit': undefined,
                'withdraw': undefined,
                'fee': undefined,
                'precision': precision,
                'limits': {
                    'amount': {
                        'min': minAmount,
                        'max': maxAmount,
                    },
                    'withdraw': {
                        'min': undefined,
                        'max': undefined,
                    },
                },
                'valueScale': valueScale,
            };
        }
        return result;
    }

    parseBidAsk (bidask, priceKey = 0, amountKey = 1, market = undefined) {
        if (market === undefined) {
            throw new ArgumentsRequired (this.id + ' parseBidAsk() requires a market argument');
        }
        let amount = this.safeString (bidask, amountKey);
        if (market['spot']) {
            amount = this.fromEv (amount, market);
        }
        return [
            this.parseNumber (this.fromEp (this.safeString (bidask, priceKey), market)),
            this.parseNumber (amount),
        ];
    }

    parseOrderBook (orderbook, symbol, timestamp = undefined, bidsKey = 'bids', asksKey = 'asks', priceKey = 0, amountKey = 1, market = undefined) {
        const result = {
            'symbol': symbol,
            'timestamp': timestamp,
            'datetime': this.iso8601 (timestamp),
            'nonce': undefined,
        };
        const sides = [ bidsKey, asksKey ];
        for (let i = 0; i < sides.length; i++) {
            const side = sides[i];
            const orders = [];
            const bidasks = this.safeValue (orderbook, side);
            for (let k = 0; k < bidasks.length; k++) {
                orders.push (this.parseBidAsk (bidasks[k], priceKey, amountKey, market));
            }
            result[side] = orders;
        }
        result[bidsKey] = this.sortBy (result[bidsKey], 0, true);
        result[asksKey] = this.sortBy (result[asksKey], 0);
        return result;
    }

    async fetchOrderBook (symbol, limit = undefined, params = {}) {
        /**
         * @method
         * @name phemex#fetchOrderBook
         * @description fetches information on open orders with bid (buy) and ask (sell) prices, volumes and other data
         * @param {string} symbol unified symbol of the market to fetch the order book for
         * @param {int|undefined} limit the maximum amount of order book entries to return
         * @param {object} params extra parameters specific to the phemex api endpoint
         * @returns {object} A dictionary of [order book structures]{@link https://docs.ccxt.com/en/latest/manual.html#order-book-structure} indexed by market symbols
         */
        await this.loadMarkets ();
        const market = this.market (symbol);
        const request = {
            'symbol': market['id'],
            // 'id': 123456789, // optional request id
        };
        const response = await this.v1GetMdOrderbook (this.extend (request, params));
        //
        //     {
        //         "error": null,
        //         "id": 0,
        //         "result": {
        //             "book": {
        //                 "asks": [
        //                     [ 23415000000, 105262000 ],
        //                     [ 23416000000, 147914000 ],
        //                     [ 23419000000, 160914000 ],
        //                 ],
        //                 "bids": [
        //                     [ 23360000000, 32995000 ],
        //                     [ 23359000000, 221887000 ],
        //                     [ 23356000000, 284599000 ],
        //                 ],
        //             },
        //             "depth": 30,
        //             "sequence": 1592059928,
        //             "symbol": "sETHUSDT",
        //             "timestamp": 1592387340020000955,
        //             "type": "snapshot"
        //         }
        //     }
        //
        const result = this.safeValue (response, 'result', {});
        const book = this.safeValue (result, 'book', {});
        const timestamp = this.safeIntegerProduct (result, 'timestamp', 0.000001);
        const orderbook = this.parseOrderBook (book, symbol, timestamp, 'bids', 'asks', 0, 1, market);
        orderbook['nonce'] = this.safeInteger (result, 'sequence');
        return orderbook;
    }

    toEn (n, scale) {
        const stringN = n.toString ();
        const precise = new Precise (stringN);
        precise.decimals = precise.decimals - scale;
        precise.reduce ();
        const stringValue = precise.toString ();
        return parseInt (parseFloat (stringValue));
    }

    toEv (amount, market = undefined) {
        if ((amount === undefined) || (market === undefined)) {
            return amount;
        }
        return this.toEn (amount, market['valueScale']);
    }

    toEp (price, market = undefined) {
        if ((price === undefined) || (market === undefined)) {
            return price;
        }
        return this.toEn (price, market['priceScale']);
    }

    fromEn (en, scale) {
        if (en === undefined) {
            return undefined;
        }
        const precise = new Precise (en);
        precise.decimals = this.sum (precise.decimals, scale);
        precise.reduce ();
        return precise.toString ();
    }

    fromEp (ep, market = undefined) {
        if ((ep === undefined) || (market === undefined)) {
            return ep;
        }
        return this.fromEn (ep, this.safeInteger (market, 'priceScale'));
    }

    fromEv (ev, market = undefined) {
        if ((ev === undefined) || (market === undefined)) {
            return ev;
        }
        return this.fromEn (ev, this.safeInteger (market, 'valueScale'));
    }

    fromEr (er, market = undefined) {
        if ((er === undefined) || (market === undefined)) {
            return er;
        }
        return this.fromEn (er, this.safeInteger (market, 'ratioScale'));
    }

    parseOHLCV (ohlcv, market = undefined) {
        //
        //     [
        //         1592467200, // timestamp
        //         300, // interval
        //         23376000000, // last
        //         23322000000, // open
        //         23381000000, // high
        //         23315000000, // low
        //         23367000000, // close
        //         208671000, // base volume
        //         48759063370, // quote volume
        //     ]
        //
        let baseVolume = undefined;
        if ((market !== undefined) && market['spot']) {
            baseVolume = this.parseNumber (this.fromEv (this.safeString (ohlcv, 7), market));
        } else {
            baseVolume = this.safeNumber (ohlcv, 7);
        }
        return [
            this.safeTimestamp (ohlcv, 0),
            this.parseNumber (this.fromEp (this.safeString (ohlcv, 3), market)),
            this.parseNumber (this.fromEp (this.safeString (ohlcv, 4), market)),
            this.parseNumber (this.fromEp (this.safeString (ohlcv, 5), market)),
            this.parseNumber (this.fromEp (this.safeString (ohlcv, 6), market)),
            baseVolume,
        ];
    }

    async fetchOHLCV (symbol, timeframe = '1m', since = undefined, limit = undefined, params = {}) {
        /**
         * @method
         * @name phemex#fetchOHLCV
         * @description fetches historical candlestick data containing the open, high, low, and close price, and the volume of a market
         * @param {string} symbol unified symbol of the market to fetch OHLCV data for
         * @param {string} timeframe the length of time each candle represents
         * @param {int|undefined} since timestamp in ms of the earliest candle to fetch
         * @param {int|undefined} limit the maximum amount of candles to fetch
         * @param {object} params extra parameters specific to the phemex api endpoint
         * @returns {[[int]]} A list of candles ordered as timestamp, open, high, low, close, volume
         */
        const request = {
            // 'symbol': market['id'],
            'resolution': this.timeframes[timeframe],
            // 'from': 1588830682, // seconds
            // 'to': this.seconds (),
        };
        const duration = this.parseTimeframe (timeframe);
        const now = this.seconds ();
        const maxLimit = 2000; // maximum limit, we shouldn't sent request of more than it
        if (limit === undefined) {
            limit = 100; // set default, as exchange doesn't have any defaults and needs something to be set
        } else {
            limit = Math.min (limit, maxLimit);
        }
        if (since !== undefined) {
            limit = Math.min (limit, maxLimit);
            since = parseInt (since / 1000);
            request['from'] = since;
            // time ranges ending in the future are not accepted
            // https://github.com/ccxt/ccxt/issues/8050
            request['to'] = Math.min (now, this.sum (since, duration * limit));
        } else {
            if (limit < maxLimit) {
                // whenever making a request with `now`, that expects current latest bar to be included, the exchange does not return the last 1m candle and thus excludes one bar. So, we have to add `1` to user's set `limit` amount to get that amount of bars back
                limit = limit + 1;
            }
            request['from'] = now - duration * limit;
            request['to'] = now;
        }
        await this.loadMarkets ();
        const market = this.market (symbol);
        request['symbol'] = market['id'];
        const response = await this.publicGetMdKline (this.extend (request, params));
        //
        //     {
        //         "code":0,
        //         "msg":"OK",
        //         "data":{
        //             "total":-1,
        //             "rows":[
        //                 [1592467200,300,23376000000,23322000000,23381000000,23315000000,23367000000,208671000,48759063370],
        //                 [1592467500,300,23367000000,23314000000,23390000000,23311000000,23331000000,234820000,54848948710],
        //                 [1592467800,300,23331000000,23385000000,23391000000,23326000000,23387000000,152931000,35747882250],
        //             ]
        //         }
        //     }
        //
        const data = this.safeValue (response, 'data', {});
        const rows = this.safeValue (data, 'rows', []);
        return this.parseOHLCVs (rows, market, timeframe, since, limit);
    }

    parseTicker (ticker, market = undefined) {
        //
        // spot
        //
        //     {
        //         "askEp": 943836000000,
        //         "bidEp": 943601000000,
        //         "highEp": 955946000000,
        //         "lastEp": 943803000000,
        //         "lowEp": 924973000000,
        //         "openEp": 948693000000,
        //         "symbol": "sBTCUSDT",
        //         "timestamp": 1592471203505728630,
        //         "turnoverEv": 111822826123103,
        //         "volumeEv": 11880532281
        //     }
        //
        // swap
        //
        //     {
        //         "askEp": 2332500,
        //         "bidEp": 2331000,
        //         "fundingRateEr": 10000,
        //         "highEp": 2380000,
        //         "indexEp": 2329057,
        //         "lastEp": 2331500,
        //         "lowEp": 2274000,
        //         "markEp": 2329232,
        //         "openEp": 2337500,
        //         "openInterest": 1298050,
        //         "predFundingRateEr": 19921,
        //         "symbol": "ETHUSD",
        //         "timestamp": 1592474241582701416,
        //         "turnoverEv": 47228362330,
        //         "volume": 4053863
        //     }
        //
        const marketId = this.safeString (ticker, 'symbol');
        market = this.safeMarket (marketId, market);
        const symbol = market['symbol'];
        const timestamp = this.safeIntegerProduct (ticker, 'timestamp', 0.000001);
        const last = this.fromEp (this.safeString (ticker, 'lastEp'), market);
        const quoteVolume = this.fromEv (this.safeString (ticker, 'turnoverEv'), market);
        let baseVolume = this.safeString (ticker, 'volume');
        if (baseVolume === undefined) {
            baseVolume = this.fromEv (this.safeString (ticker, 'volumeEv'), market);
        }
        const open = this.fromEp (this.safeString (ticker, 'openEp'), market);
        return this.safeTicker ({
            'symbol': symbol,
            'timestamp': timestamp,
            'datetime': this.iso8601 (timestamp),
            'high': this.fromEp (this.safeString (ticker, 'highEp'), market),
            'low': this.fromEp (this.safeString (ticker, 'lowEp'), market),
            'bid': this.fromEp (this.safeString (ticker, 'bidEp'), market),
            'bidVolume': undefined,
            'ask': this.fromEp (this.safeString (ticker, 'askEp'), market),
            'askVolume': undefined,
            'vwap': undefined,
            'open': open,
            'close': last,
            'last': last,
            'previousClose': undefined, // previous day close
            'change': undefined,
            'percentage': undefined,
            'average': undefined,
            'baseVolume': baseVolume,
            'quoteVolume': quoteVolume,
            'info': ticker,
        }, market);
    }

    async fetchTicker (symbol, params = {}) {
        /**
         * @method
         * @name phemex#fetchTicker
         * @description fetches a price ticker, a statistical calculation with the information calculated over the past 24 hours for a specific market
         * @param {string} symbol unified symbol of the market to fetch the ticker for
         * @param {object} params extra parameters specific to the phemex api endpoint
         * @returns {object} a [ticker structure]{@link https://docs.ccxt.com/en/latest/manual.html#ticker-structure}
         */
        await this.loadMarkets ();
        const market = this.market (symbol);
        const request = {
            'symbol': market['id'],
            // 'id': 123456789, // optional request id
        };
        if (market['spot']) {
            var method = 'v1GetMdSpotTicker24hr';
        } else {
            info = self.safeValue(market, 'info', {})
            type = self.safeStringLower('info', 'type')

            if (type === 'perpetual') {
                var method = 'v1GetMdTicker24hr';
            } else {
                var method = 'v2GetMdV2Ticker24hr';
            }
        }
        const response = await this[method] (this.extend (request, params));
        //
        // spot
        //
        //     {
        //         "error": null,
        //         "id": 0,
        //         "result": {
        //             "askEp": 943836000000,
        //             "bidEp": 943601000000,
        //             "highEp": 955946000000,
        //             "lastEp": 943803000000,
        //             "lowEp": 924973000000,
        //             "openEp": 948693000000,
        //             "symbol": "sBTCUSDT",
        //             "timestamp": 1592471203505728630,
        //             "turnoverEv": 111822826123103,
        //             "volumeEv": 11880532281
        //         }
        //     }
        //
        // swap
        //
        //     {
        //         "error": null,
        //         "id": 0,
        //         "result": {
        //             "askEp": 2332500,
        //             "bidEp": 2331000,
        //             "fundingRateEr": 10000,
        //             "highEp": 2380000,
        //             "indexEp": 2329057,
        //             "lastEp": 2331500,
        //             "lowEp": 2274000,
        //             "markEp": 2329232,
        //             "openEp": 2337500,
        //             "openInterest": 1298050,
        //             "predFundingRateEr": 19921,
        //             "symbol": "ETHUSD",
        //             "timestamp": 1592474241582701416,
        //             "turnoverEv": 47228362330,
        //             "volume": 4053863
        //         }
        //     }
        //
        const result = this.safeValue (response, 'result', {});
        return this.parseTicker (result, market);
    }

    async fetchTrades (symbol, since = undefined, limit = undefined, params = {}) {
        /**
         * @method
         * @name phemex#fetchTrades
         * @description get the list of most recent trades for a particular symbol
         * @param {string} symbol unified symbol of the market to fetch trades for
         * @param {int|undefined} since timestamp in ms of the earliest trade to fetch
         * @param {int|undefined} limit the maximum amount of trades to fetch
         * @param {object} params extra parameters specific to the phemex api endpoint
         * @returns {[object]} a list of [trade structures]{@link https://docs.ccxt.com/en/latest/manual.html?#public-trades}
         */
        await this.loadMarkets ();
        const market = this.market (symbol);
        const request = {
            'symbol': market['id'],
            // 'id': 123456789, // optional request id
        };
        const response = await this.v1GetMdTrade (this.extend (request, params));
        //
        //     {
        //         "error": null,
        //         "id": 0,
        //         "result": {
        //             "sequence": 1315644947,
        //             "symbol": "BTCUSD",
        //             "trades": [
        //                 [ 1592541746712239749, 13156448570000, "Buy", 93070000, 40173 ],
        //                 [ 1592541740434625085, 13156447110000, "Sell", 93065000, 5000 ],
        //                 [ 1592541732958241616, 13156441390000, "Buy", 93070000, 3460 ],
        //             ],
        //             "type": "snapshot"
        //         }
        //     }
        //
        const result = this.safeValue (response, 'result', {});
        const trades = this.safeValue (result, 'trades', []);
        return this.parseTrades (trades, market, since, limit);
    }

    parseTrade (trade, market = undefined) {
        //
        // fetchTrades (public)
        //
        //     [
        //         1592541746712239749,
        //         13156448570000,
        //         "Buy",
        //         93070000,
        //         40173
        //     ]
        //
        // fetchMyTrades (private)
        //
        // spot
        //
        //     {
        //         "qtyType": "ByQuote",
        //         "transactTimeNs": 1589450974800550100,
        //         "clOrdID": "8ba59d40-df25-d4b0-14cf-0703f44e9690",
        //         "orderID": "b2b7018d-f02f-4c59-b4cf-051b9c2d2e83",
        //         "symbol": "sBTCUSDT",
        //         "side": "Buy",
        //         "priceEP": 970056000000,
        //         "baseQtyEv": 0,
        //         "quoteQtyEv": 1000000000,
        //         "action": "New",
        //         "execStatus": "MakerFill",
        //         "ordStatus": "Filled",
        //         "ordType": "Limit",
        //         "execInst": "None",
        //         "timeInForce": "GoodTillCancel",
        //         "stopDirection": "UNSPECIFIED",
        //         "tradeType": "Trade",
        //         "stopPxEp": 0,
        //         "execId": "c6bd8979-07ba-5946-b07e-f8b65135dbb1",
        //         "execPriceEp": 970056000000,
        //         "execBaseQtyEv": 103000,
        //         "execQuoteQtyEv": 999157680,
        //         "leavesBaseQtyEv": 0,
        //         "leavesQuoteQtyEv": 0,
        //         "execFeeEv": 0,
        //         "feeRateEr": 0
        //     }
        //
        // swap
        //
        //     {
        //         "transactTimeNs": 1578026629824704800,
        //         "symbol": "BTCUSD",
        //         "currency": "BTC",
        //         "action": "Replace",
        //         "side": "Sell",
        //         "tradeType": "Trade",
        //         "execQty": 700,
        //         "execPriceEp": 71500000,
        //         "orderQty": 700,
        //         "priceEp": 71500000,
        //         "execValueEv": 9790209,
        //         "feeRateEr": -25000,
        //         "execFeeEv": -2447,
        //         "ordType": "Limit",
        //         "execID": "b01671a1-5ddc-5def-b80a-5311522fd4bf",
        //         "orderID": "b63bc982-be3a-45e0-8974-43d6375fb626",
        //         "clOrdID": "uuid-1577463487504",
        //         "execStatus": "MakerFill"
        //     }
        //
        let priceString = undefined;
        let amountString = undefined;
        let timestamp = undefined;
        let id = undefined;
        let side = undefined;
        let costString = undefined;
        let type = undefined;
        let fee = undefined;
        const marketId = this.safeString (trade, 'symbol');
        market = this.safeMarket (marketId, market);
        const symbol = market['symbol'];
        let orderId = undefined;
        let takerOrMaker = undefined;
        if (Array.isArray (trade)) {
            const tradeLength = trade.length;
            timestamp = this.safeIntegerProduct (trade, 0, 0.000001);
            if (tradeLength > 4) {
                id = this.safeString (trade, tradeLength - 4);
            }
            side = this.safeStringLower (trade, tradeLength - 3);
            priceString = this.fromEp (this.safeString (trade, tradeLength - 2), market);
            amountString = this.fromEv (this.safeString (trade, tradeLength - 1), market);
        } else {
            timestamp = this.safeIntegerProduct (trade, 'transactTimeNs', 0.000001);
            id = this.safeString2 (trade, 'execId', 'execID');
            orderId = this.safeString (trade, 'orderID');
            side = this.safeStringLower (trade, 'side');
            type = this.parseOrderType (this.safeString (trade, 'ordType'));
            const execStatus = this.safeString (trade, 'execStatus');
            if (execStatus === 'MakerFill') {
                takerOrMaker = 'maker';
            }
            priceString = this.fromEp (this.safeString (trade, 'execPriceEp'), market);
            amountString = this.fromEv (this.safeString (trade, 'execBaseQtyEv'), market);
            amountString = this.safeString (trade, 'execQty', amountString);
            costString = this.fromEv (this.safeString2 (trade, 'execQuoteQtyEv', 'execValueEv'), market);
            const feeCostString = this.fromEv (this.safeString (trade, 'execFeeEv'), market);
            if (feeCostString !== undefined) {
                const feeRateString = this.fromEr (this.safeString (trade, 'feeRateEr'), market);
                let feeCurrencyCode = undefined;
                if (market['spot']) {
                    feeCurrencyCode = (side === 'buy') ? market['base'] : market['quote'];
                } else {
                    const info = this.safeValue (market, 'info');
                    if (info !== undefined) {
                        const settlementCurrencyId = this.safeString (info, 'settlementCurrency');
                        feeCurrencyCode = this.safeCurrencyCode (settlementCurrencyId);
                    }
                }
                fee = {
                    'cost': feeCostString,
                    'rate': feeRateString,
                    'currency': feeCurrencyCode,
                };
            }
        }
        return this.safeTrade ({
            'info': trade,
            'id': id,
            'symbol': symbol,
            'timestamp': timestamp,
            'datetime': this.iso8601 (timestamp),
            'order': orderId,
            'type': type,
            'side': side,
            'takerOrMaker': takerOrMaker,
            'price': priceString,
            'amount': amountString,
            'cost': costString,
            'fee': fee,
        }, market);
    }

    parseSpotBalance (response) {
        //
        //     {
        //         "code":0,
        //         "msg":"",
        //         "data":[
        //             {
        //                 "currency":"USDT",
        //                 "balanceEv":0,
        //                 "lockedTradingBalanceEv":0,
        //                 "lockedWithdrawEv":0,
        //                 "lastUpdateTimeNs":1592065834511322514,
        //                 "walletVid":0
        //             },
        //             {
        //                 "currency":"ETH",
        //                 "balanceEv":0,
        //                 "lockedTradingBalanceEv":0,
        //                 "lockedWithdrawEv":0,
        //                 "lastUpdateTimeNs":1592065834511322514,
        //                 "walletVid":0
        //             }
        //         ]
        //     }
        //
        let timestamp = undefined;
        const result = { 'info': response };
        const data = this.safeValue (response, 'data', []);
        for (let i = 0; i < data.length; i++) {
            const balance = data[i];
            const currencyId = this.safeString (balance, 'currency');
            const code = this.safeCurrencyCode (currencyId);
            const currency = this.safeValue (this.currencies, code, {});
            const scale = this.safeInteger (currency, 'valueScale', 8);
            const account = this.account ();
            const balanceEv = this.safeString (balance, 'balanceEv');
            const lockedTradingBalanceEv = this.safeString (balance, 'lockedTradingBalanceEv');
            const lockedWithdrawEv = this.safeString (balance, 'lockedWithdrawEv');
            const total = this.fromEn (balanceEv, scale);
            const lockedTradingBalance = this.fromEn (lockedTradingBalanceEv, scale);
            const lockedWithdraw = this.fromEn (lockedWithdrawEv, scale);
            const used = Precise.stringAdd (lockedTradingBalance, lockedWithdraw);
            const lastUpdateTimeNs = this.safeIntegerProduct (balance, 'lastUpdateTimeNs', 0.000001);
            timestamp = (timestamp === undefined) ? lastUpdateTimeNs : Math.max (timestamp, lastUpdateTimeNs);
            account['total'] = total;
            account['used'] = used;
            result[code] = account;
        }
        result['timestamp'] = timestamp;
        result['datetime'] = this.iso8601 (timestamp);
        return this.safeBalance (result);
    }

    parseSwapBalance (response) {
        //
        //     {
        //         "code":0,
        //         "msg":"",
        //         "data":{
        //             "account":{
        //                 "accountId":6192120001,
        //                 "currency":"BTC",
        //                 "accountBalanceEv":1254744,
        //                 "totalUsedBalanceEv":0,
        //                 "bonusBalanceEv":1254744
        //             },
        //             "positions":[
        //                 {
        //                     "accountID":6192120001,
        //                     "symbol":"BTCUSD",
        //                     "currency":"BTC",
        //                     "side":"None",
        //                     "positionStatus":"Normal",
        //                     "crossMargin":false,
        //                     "leverageEr":0,
        //                     "leverage":0E-8,
        //                     "initMarginReqEr":1000000,
        //                     "initMarginReq":0.01000000,
        //                     "maintMarginReqEr":500000,
        //                     "maintMarginReq":0.00500000,
        //                     "riskLimitEv":10000000000,
        //                     "riskLimit":100.00000000,
        //                     "size":0,
        //                     "value":0E-8,
        //                     "valueEv":0,
        //                     "avgEntryPriceEp":0,
        //                     "avgEntryPrice":0E-8,
        //                     "posCostEv":0,
        //                     "posCost":0E-8,
        //                     "assignedPosBalanceEv":0,
        //                     "assignedPosBalance":0E-8,
        //                     "bankruptCommEv":0,
        //                     "bankruptComm":0E-8,
        //                     "bankruptPriceEp":0,
        //                     "bankruptPrice":0E-8,
        //                     "positionMarginEv":0,
        //                     "positionMargin":0E-8,
        //                     "liquidationPriceEp":0,
        //                     "liquidationPrice":0E-8,
        //                     "deleveragePercentileEr":0,
        //                     "deleveragePercentile":0E-8,
        //                     "buyValueToCostEr":1150750,
        //                     "buyValueToCost":0.01150750,
        //                     "sellValueToCostEr":1149250,
        //                     "sellValueToCost":0.01149250,
        //                     "markPriceEp":96359083,
        //                     "markPrice":9635.90830000,
        //                     "markValueEv":0,
        //                     "markValue":null,
        //                     "unRealisedPosLossEv":0,
        //                     "unRealisedPosLoss":null,
        //                     "estimatedOrdLossEv":0,
        //                     "estimatedOrdLoss":0E-8,
        //                     "usedBalanceEv":0,
        //                     "usedBalance":0E-8,
        //                     "takeProfitEp":0,
        //                     "takeProfit":null,
        //                     "stopLossEp":0,
        //                     "stopLoss":null,
        //                     "realisedPnlEv":0,
        //                     "realisedPnl":null,
        //                     "cumRealisedPnlEv":0,
        //                     "cumRealisedPnl":null
        //                 }
        //             ]
        //         }
        //     }
        //
        const result = { 'info': response };
        const data = this.safeValue (response, 'data', {});
        const balance = this.safeValue (data, 'account', {});
        const currencyId = this.safeString (balance, 'currency');
        const code = this.safeCurrencyCode (currencyId);
        const currency = this.currency (code);
        const account = this.account ();
        const accountBalanceEv = this.safeString (balance, 'accountBalanceEv');
        const totalUsedBalanceEv = this.safeString (balance, 'totalUsedBalanceEv');
        const valueScale = this.safeInteger (currency, 'valueScale', 8);
        account['total'] = this.fromEn (accountBalanceEv, valueScale);
        account['used'] = this.fromEn (totalUsedBalanceEv, valueScale);
        result[code] = account;
        return this.safeBalance (result);
    }

    async fetchBalance (params = {}) {
        /**
         * @method
         * @name phemex#fetchBalance
         * @description query for balance and get the amount of funds available for trading or funds locked in orders
         * @param {object} params extra parameters specific to the phemex api endpoint
         * @returns {object} a [balance structure]{@link https://docs.ccxt.com/en/latest/manual.html?#balance-structure}
         */
        await this.loadMarkets ();
        const defaultType = this.safeString2 (this.options, 'defaultType', 'fetchBalance', 'spot');
        const type = this.safeString (params, 'type', defaultType);
        let method = 'privateGetSpotWallets';
        const request = {};
        if (type === 'swap') {
            const code = this.safeString (params, 'code');
            if (code !== undefined) {
                const currency = this.currency (code);
                request['currency'] = currency['id'];
                params = this.omit (params, 'code');
            } else {
                const currency = this.safeString (params, 'currency');
                if (currency === undefined) {
                    throw new ArgumentsRequired (this.id + ' fetchBalance() requires a code parameter or a currency parameter for ' + type + ' type');
                }
            }
            method = 'privateGetAccountsAccountPositions';
        }
        params = this.omit (params, 'type');
        const response = await this[method] (this.extend (request, params));
        //
        // spot
        //
        //     {
        //         "code":0,
        //         "msg":"",
        //         "data":[
        //             {
        //                 "currency":"USDT",
        //                 "balanceEv":0,
        //                 "lockedTradingBalanceEv":0,
        //                 "lockedWithdrawEv":0,
        //                 "lastUpdateTimeNs":1592065834511322514,
        //                 "walletVid":0
        //             },
        //             {
        //                 "currency":"ETH",
        //                 "balanceEv":0,
        //                 "lockedTradingBalanceEv":0,
        //                 "lockedWithdrawEv":0,
        //                 "lastUpdateTimeNs":1592065834511322514,
        //                 "walletVid":0
        //             }
        //         ]
        //     }
        //
        // swap
        //
        //     {
        //         "code":0,
        //         "msg":"",
        //         "data":{
        //             "account":{
        //                 "accountId":6192120001,
        //                 "currency":"BTC",
        //                 "accountBalanceEv":1254744,
        //                 "totalUsedBalanceEv":0,
        //                 "bonusBalanceEv":1254744
        //             },
        //             "positions":[
        //                 {
        //                     "accountID":6192120001,
        //                     "symbol":"BTCUSD",
        //                     "currency":"BTC",
        //                     "side":"None",
        //                     "positionStatus":"Normal",
        //                     "crossMargin":false,
        //                     "leverageEr":0,
        //                     "leverage":0E-8,
        //                     "initMarginReqEr":1000000,
        //                     "initMarginReq":0.01000000,
        //                     "maintMarginReqEr":500000,
        //                     "maintMarginReq":0.00500000,
        //                     "riskLimitEv":10000000000,
        //                     "riskLimit":100.00000000,
        //                     "size":0,
        //                     "value":0E-8,
        //                     "valueEv":0,
        //                     "avgEntryPriceEp":0,
        //                     "avgEntryPrice":0E-8,
        //                     "posCostEv":0,
        //                     "posCost":0E-8,
        //                     "assignedPosBalanceEv":0,
        //                     "assignedPosBalance":0E-8,
        //                     "bankruptCommEv":0,
        //                     "bankruptComm":0E-8,
        //                     "bankruptPriceEp":0,
        //                     "bankruptPrice":0E-8,
        //                     "positionMarginEv":0,
        //                     "positionMargin":0E-8,
        //                     "liquidationPriceEp":0,
        //                     "liquidationPrice":0E-8,
        //                     "deleveragePercentileEr":0,
        //                     "deleveragePercentile":0E-8,
        //                     "buyValueToCostEr":1150750,
        //                     "buyValueToCost":0.01150750,
        //                     "sellValueToCostEr":1149250,
        //                     "sellValueToCost":0.01149250,
        //                     "markPriceEp":96359083,
        //                     "markPrice":9635.90830000,
        //                     "markValueEv":0,
        //                     "markValue":null,
        //                     "unRealisedPosLossEv":0,
        //                     "unRealisedPosLoss":null,
        //                     "estimatedOrdLossEv":0,
        //                     "estimatedOrdLoss":0E-8,
        //                     "usedBalanceEv":0,
        //                     "usedBalance":0E-8,
        //                     "takeProfitEp":0,
        //                     "takeProfit":null,
        //                     "stopLossEp":0,
        //                     "stopLoss":null,
        //                     "realisedPnlEv":0,
        //                     "realisedPnl":null,
        //                     "cumRealisedPnlEv":0,
        //                     "cumRealisedPnl":null
        //                 }
        //             ]
        //         }
        //     }
        //
        const result = (type === 'swap') ? this.parseSwapBalance (response) : this.parseSpotBalance (response);
        return result;
    }

    parseOrderStatus (status) {
        const statuses = {
            'Created': 'open',
            'Untriggered': 'open',
            'Deactivated': 'closed',
            'Triggered': 'open',
            'Rejected': 'rejected',
            'New': 'open',
            'PartiallyFilled': 'open',
            'Filled': 'closed',
            'Canceled': 'canceled',
        };
        return this.safeString (statuses, status, status);
    }

    parseOrderType (type) {
        const types = {
            'Limit': 'limit',
            'Market': 'market',
        };
        return this.safeString (types, type, type);
    }

    parseTimeInForce (timeInForce) {
        const timeInForces = {
            'GoodTillCancel': 'GTC',
            'PostOnly': 'PO',
            'ImmediateOrCancel': 'IOC',
            'FillOrKill': 'FOK',
        };
        return this.safeString (timeInForces, timeInForce, timeInForce);
    }

    parseSpotOrder (order, market = undefined) {
        //
        // spot
        //
        //     {
        //         "orderID": "d1d09454-cabc-4a23-89a7-59d43363f16d",
        //         "clOrdID": "309bcd5c-9f6e-4a68-b775-4494542eb5cb",
        //         "priceEp": 0,
        //         "action": "New",
        //         "trigger": "UNSPECIFIED",
        //         "pegPriceType": "UNSPECIFIED",
        //         "stopDirection": "UNSPECIFIED",
        //         "bizError": 0,
        //         "symbol": "sBTCUSDT",
        //         "side": "Buy",
        //         "baseQtyEv": 0,
        //         "ordType": "Limit",
        //         "timeInForce": "GoodTillCancel",
        //         "ordStatus": "Created",
        //         "cumFeeEv": 0,
        //         "cumBaseQtyEv": 0,
        //         "cumQuoteQtyEv": 0,
        //         "leavesBaseQtyEv": 0,
        //         "leavesQuoteQtyEv": 0,
        //         "avgPriceEp": 0,
        //         "cumBaseAmountEv": 0,
        //         "cumQuoteAmountEv": 0,
        //         "quoteQtyEv": 0,
        //         "qtyType": "ByBase",
        //         "stopPxEp": 0,
        //         "pegOffsetValueEp": 0
        //     }
        //
        //     {
        //         "orderID":"99232c3e-3d6a-455f-98cc-2061cdfe91bc",
        //         "stopPxEp":0,
        //         "avgPriceEp":0,
        //         "qtyType":"ByBase",
        //         "leavesBaseQtyEv":0,
        //         "leavesQuoteQtyEv":0,
        //         "baseQtyEv":"1000000000",
        //         "feeCurrency":"4",
        //         "stopDirection":"UNSPECIFIED",
        //         "symbol":"sETHUSDT",
        //         "side":"Buy",
        //         "quoteQtyEv":250000000000,
        //         "priceEp":25000000000,
        //         "ordType":"Limit",
        //         "timeInForce":"GoodTillCancel",
        //         "ordStatus":"Rejected",
        //         "execStatus":"NewRejected",
        //         "createTimeNs":1592675305266037130,
        //         "cumFeeEv":0,
        //         "cumBaseValueEv":0,
        //         "cumQuoteValueEv":0
        //     }
        //
        const id = this.safeString (order, 'orderID');
        let clientOrderId = this.safeString (order, 'clOrdID');
        if ((clientOrderId !== undefined) && (clientOrderId.length < 1)) {
            clientOrderId = undefined;
        }
        const marketId = this.safeString (order, 'symbol');
        const symbol = this.safeSymbol (marketId, market);
        const price = this.fromEp (this.safeString (order, 'priceEp'), market);
        const amount = this.fromEv (this.safeString (order, 'baseQtyEv'), market);
        const remaining = this.omitZero (this.fromEv (this.safeString (order, 'leavesBaseQtyEv'), market));
        const filled = this.fromEv (this.safeString2 (order, 'cumBaseQtyEv', 'cumBaseValueEv'), market);
        const cost = this.fromEv (this.safeString2 (order, 'cumQuoteValueEv', 'quoteQtyEv'), market);
        const average = this.fromEp (this.safeString (order, 'avgPriceEp'), market);
        const status = this.parseOrderStatus (this.safeString (order, 'ordStatus'));
        const side = this.safeStringLower (order, 'side');
        const type = this.parseOrderType (this.safeString (order, 'ordType'));
        const timestamp = this.safeIntegerProduct2 (order, 'actionTimeNs', 'createTimeNs', 0.000001);
        let fee = undefined;
        const feeCost = this.fromEv (this.safeString (order, 'cumFeeEv'), market);
        if (feeCost !== undefined) {
            fee = {
                'cost': feeCost,
                'currency': undefined,
            };
        }
        const timeInForce = this.parseTimeInForce (this.safeString (order, 'timeInForce'));
        const stopPrice = this.parseNumber (this.omitZero (this.fromEp (this.safeString (order, 'stopPxEp', market))));
        const postOnly = (timeInForce === 'PO');
        return this.safeOrder ({
            'info': order,
            'id': id,
            'clientOrderId': clientOrderId,
            'timestamp': timestamp,
            'datetime': this.iso8601 (timestamp),
            'lastTradeTimestamp': undefined,
            'symbol': symbol,
            'type': type,
            'timeInForce': timeInForce,
            'postOnly': postOnly,
            'side': side,
            'price': price,
            'stopPrice': stopPrice,
            'amount': amount,
            'cost': cost,
            'average': average,
            'filled': filled,
            'remaining': remaining,
            'status': status,
            'fee': fee,
            'trades': undefined,
        }, market);
    }

    parseSwapOrder (order, market = undefined) {
        //
        //     {
        //         "bizError":0,
        //         "orderID":"7a1ad384-44a3-4e54-a102-de4195a29e32",
        //         "clOrdID":"",
        //         "symbol":"ETHUSD",
        //         "side":"Buy",
        //         "actionTimeNs":1592668973945065381,
        //         "transactTimeNs":0,
        //         "orderType":"Market",
        //         "priceEp":2267500,
        //         "price":226.75000000,
        //         "orderQty":1,
        //         "displayQty":0,
        //         "timeInForce":"ImmediateOrCancel",
        //         "reduceOnly":false,
        //         "closedPnlEv":0,
        //         "closedPnl":0E-8,
        //         "closedSize":0,
        //         "cumQty":0,
        //         "cumValueEv":0,
        //         "cumValue":0E-8,
        //         "leavesQty":1,
        //         "leavesValueEv":11337,
        //         "leavesValue":1.13370000,
        //         "stopDirection":"UNSPECIFIED",
        //         "stopPxEp":0,
        //         "stopPx":0E-8,
        //         "trigger":"UNSPECIFIED",
        //         "pegOffsetValueEp":0,
        //         "execStatus":"PendingNew",
        //         "pegPriceType":"UNSPECIFIED",
        //         "ordStatus":"Created",
        //         "execInst": "ReduceOnly"
        //     }
        //
        const id = this.safeString (order, 'orderID');
        let clientOrderId = this.safeString (order, 'clOrdID');
        if ((clientOrderId !== undefined) && (clientOrderId.length < 1)) {
            clientOrderId = undefined;
        }
        const marketId = this.safeString (order, 'symbol');
        const symbol = this.safeSymbol (marketId, market);
        const status = this.parseOrderStatus (this.safeString (order, 'ordStatus'));
        const side = this.safeStringLower (order, 'side');
        const type = this.parseOrderType (this.safeString (order, 'orderType'));
        const price = this.parseNumber (this.fromEp (this.safeString (order, 'priceEp'), market));
        const amount = this.safeNumber (order, 'orderQty');
        const filled = this.safeNumber (order, 'cumQty');
        const remaining = this.safeNumber (order, 'leavesQty');
        const timestamp = this.safeIntegerProduct (order, 'actionTimeNs', 0.000001);
        const cost = this.safeNumber (order, 'cumValue');
        let lastTradeTimestamp = this.safeIntegerProduct (order, 'transactTimeNs', 0.000001);
        if (lastTradeTimestamp === 0) {
            lastTradeTimestamp = undefined;
        }
        const timeInForce = this.parseTimeInForce (this.safeString (order, 'timeInForce'));
        const stopPrice = this.safeNumber (order, 'stopPx');
        const postOnly = (timeInForce === 'PO');
        let reduceOnly = this.safeValue (order, 'reduceOnly');
        const execInst = this.safeString (order, 'execInst');
        if (execInst === 'ReduceOnly') {
            reduceOnly = true;
        }
        return {
            'info': order,
            'id': id,
            'clientOrderId': clientOrderId,
            'datetime': this.iso8601 (timestamp),
            'timestamp': timestamp,
            'lastTradeTimestamp': lastTradeTimestamp,
            'symbol': symbol,
            'type': type,
            'timeInForce': timeInForce,
            'postOnly': postOnly,
            'reduceOnly': reduceOnly,
            'side': side,
            'price': price,
            'stopPrice': stopPrice,
            'amount': amount,
            'filled': filled,
            'remaining': remaining,
            'cost': cost,
            'average': undefined,
            'status': status,
            'fee': undefined,
            'trades': undefined,
        };
    }

    parseOrder (order, market = undefined) {
        if ('closedPnl' in order) {
            return this.parseSwapOrder (order, market);
        }
        return this.parseSpotOrder (order, market);
    }

    async createOrder (symbol, type, side, amount, price = undefined, params = {}) {
        /**
         * @method
         * @name phemex#createOrder
         * @description create a trade order
         * @param {string} symbol unified symbol of the market to create an order in
         * @param {string} type 'market' or 'limit'
         * @param {string} side 'buy' or 'sell'
         * @param {float} amount how much of currency you want to trade in units of base currency
         * @param {float|undefined} price the price at which the order is to be fullfilled, in units of the quote currency, ignored in market orders
         * @param {object} params extra parameters specific to the phemex api endpoint
         * @returns {object} an [order structure]{@link https://docs.ccxt.com/en/latest/manual.html#order-structure}
         */
        await this.loadMarkets ();
        const market = this.market (symbol);
        side = this.capitalize (side);
        type = this.capitalize (type);
        const reduceOnly = this.safeValue (params, 'reduceOnly');
        const request = {
            // common
            'symbol': market['id'],
            'side': side, // Sell, Buy
            'ordType': type, // Market, Limit, Stop, StopLimit, MarketIfTouched, LimitIfTouched (additionally for contract-markets: MarketAsLimit, StopAsLimit, MarketIfTouchedAsLimit)
            // 'stopPxEp': this.toEp (stopPx, market), // for conditional orders
            // 'priceEp': this.toEp (price, market), // required for limit orders
            // 'timeInForce': 'GoodTillCancel', // GoodTillCancel, PostOnly, ImmediateOrCancel, FillOrKill
            // ----------------------------------------------------------------
            // spot
            // 'qtyType': 'ByBase', // ByBase, ByQuote
            // 'quoteQtyEv': this.toEp (cost, market),
            // 'baseQtyEv': this.toEv (amount, market),
            // 'trigger': 'ByLastPrice', // required for conditional orders
            // ----------------------------------------------------------------
            // swap
            // 'clOrdID': this.uuid (), // max length 40
            // 'orderQty': this.amountToPrecision (amount, symbol),
            // 'reduceOnly': false,
            // 'closeOnTrigger': false, // implicit reduceOnly and cancel other orders in the same direction
            // 'takeProfitEp': this.toEp (takeProfit, market),
            // 'stopLossEp': this.toEp (stopLossEp, market),
            // 'triggerType': 'ByMarkPrice', // ByMarkPrice, ByLastPrice
            // 'pegOffsetValueEp': integer, // Trailing offset from current price. Negative value when position is long, positive when position is short
            // 'pegPriceType': 'TrailingStopPeg', // TrailingTakeProfitPeg
            // 'text': 'comment',
        };
        const clientOrderId = this.safeString2 (params, 'clOrdID', 'clientOrderId');
        if (clientOrderId === undefined) {
            const brokerId = this.safeString (this.options, 'brokerId');
            if (brokerId !== undefined) {
                request['clOrdID'] = brokerId + this.uuid16 ();
            }
        } else {
            request['clOrdID'] = clientOrderId;
            params = this.omit (params, [ 'clOrdID', 'clientOrderId' ]);
        }
        const stopPrice = this.safeString2 (params, 'stopPx', 'stopPrice');
        if (stopPrice !== undefined) {
            request['stopPxEp'] = this.toEp (stopPrice, market);
        }
        params = this.omit (params, [ 'stopPx', 'stopPrice' ]);
        if (market['spot']) {
            let qtyType = this.safeValue (params, 'qtyType', 'ByBase');
            if ((type === 'Market') || (type === 'Stop') || (type === 'MarketIfTouched')) {
                if (price !== undefined) {
                    qtyType = 'ByQuote';
                }
            }
            request['qtyType'] = qtyType;
            if (qtyType === 'ByQuote') {
                let cost = this.safeNumber (params, 'cost');
                params = this.omit (params, 'cost');
                if (this.options['createOrderByQuoteRequiresPrice']) {
                    if (price !== undefined) {
                        const amountString = this.numberToString (amount);
                        const priceString = this.numberToString (price);
                        const quoteAmount = Precise.stringMul (amountString, priceString);
                        cost = this.parseNumber (quoteAmount);
                    } else if (cost === undefined) {
                        throw new ArgumentsRequired (this.id + ' createOrder() ' + qtyType + ' requires a price argument or a cost parameter');
                    }
                }
                cost = (cost === undefined) ? amount : cost;
                const costString = cost.toString ();
                request['quoteQtyEv'] = this.toEv (costString, market);
            } else {
                const amountString = amount.toString ();
                request['baseQtyEv'] = this.toEv (amountString, market);
            }
        } else if (market['swap']) {
            if (reduceOnly !== undefined) {
                request['reduceOnly'] = reduceOnly;
            }
            request['orderQty'] = parseInt (amount);
            if (stopPrice !== undefined) {
                const triggerType = this.safeString (params, 'triggerType', 'ByMarkPrice');
                request['triggerType'] = triggerType;
            }
        }
        if ((type === 'Limit') || (type === 'StopLimit') || (type === 'LimitIfTouched')) {
            const priceString = price.toString ();
            request['priceEp'] = this.toEp (priceString, market);
        }
        const takeProfitPrice = this.safeString (params, 'takeProfitPrice');
        if (takeProfitPrice !== undefined) {
            request['takeProfitEp'] = this.toEp (takeProfitPrice, market);
            params = this.omit (params, 'takeProfitPrice');
        }
        const stopLossPrice = this.safeString (params, 'stopLossPrice');
        if (stopLossPrice !== undefined) {
            request['stopLossEp'] = this.toEp (stopLossPrice, market);
            params = this.omit (params, 'stopLossPrice');
        }
        const method = market['spot'] ? 'privatePostSpotOrders' : 'privatePostOrders';
        params = this.omit (params, 'reduceOnly');
        const response = await this[method] (this.extend (request, params));
        //
        // spot
        //
        //     {
        //         "code": 0,
        //         "msg": "",
        //         "data": {
        //             "orderID": "d1d09454-cabc-4a23-89a7-59d43363f16d",
        //             "clOrdID": "309bcd5c-9f6e-4a68-b775-4494542eb5cb",
        //             "priceEp": 0,
        //             "action": "New",
        //             "trigger": "UNSPECIFIED",
        //             "pegPriceType": "UNSPECIFIED",
        //             "stopDirection": "UNSPECIFIED",
        //             "bizError": 0,
        //             "symbol": "sBTCUSDT",
        //             "side": "Buy",
        //             "baseQtyEv": 0,
        //             "ordType": "Limit",
        //             "timeInForce": "GoodTillCancel",
        //             "ordStatus": "Created",
        //             "cumFeeEv": 0,
        //             "cumBaseQtyEv": 0,
        //             "cumQuoteQtyEv": 0,
        //             "leavesBaseQtyEv": 0,
        //             "leavesQuoteQtyEv": 0,
        //             "avgPriceEp": 0,
        //             "cumBaseAmountEv": 0,
        //             "cumQuoteAmountEv": 0,
        //             "quoteQtyEv": 0,
        //             "qtyType": "ByBase",
        //             "stopPxEp": 0,
        //             "pegOffsetValueEp": 0
        //         }
        //     }
        //
        // swap
        //
        //     {
        //         "code":0,
        //         "msg":"",
        //         "data":{
        //             "bizError":0,
        //             "orderID":"7a1ad384-44a3-4e54-a102-de4195a29e32",
        //             "clOrdID":"",
        //             "symbol":"ETHUSD",
        //             "side":"Buy",
        //             "actionTimeNs":1592668973945065381,
        //             "transactTimeNs":0,
        //             "orderType":"Market",
        //             "priceEp":2267500,
        //             "price":226.75000000,
        //             "orderQty":1,
        //             "displayQty":0,
        //             "timeInForce":"ImmediateOrCancel",
        //             "reduceOnly":false,
        //             "closedPnlEv":0,
        //             "closedPnl":0E-8,
        //             "closedSize":0,
        //             "cumQty":0,
        //             "cumValueEv":0,
        //             "cumValue":0E-8,
        //             "leavesQty":1,
        //             "leavesValueEv":11337,
        //             "leavesValue":1.13370000,
        //             "stopDirection":"UNSPECIFIED",
        //             "stopPxEp":0,
        //             "stopPx":0E-8,
        //             "trigger":"UNSPECIFIED",
        //             "pegOffsetValueEp":0,
        //             "execStatus":"PendingNew",
        //             "pegPriceType":"UNSPECIFIED",
        //             "ordStatus":"Created"
        //         }
        //     }
        //
        const data = this.safeValue (response, 'data', {});
        return this.parseOrder (data, market);
    }

    async editOrder (id, symbol, type = undefined, side = undefined, amount = undefined, price = undefined, params = {}) {
        if (symbol === undefined) {
            throw new ArgumentsRequired (this.id + ' editOrder() requires a symbol argument');
        }
        if (type !== undefined) {
            throw new ArgumentsRequired (this.id + ' editOrder() type changing is not implemented. Try to cancel & recreate order for that purpose');
        }
        if (side !== undefined) {
            throw new ArgumentsRequired (this.id + ' editOrder() side changing is not implemented. Try to cancel & recreate order for that purpose');
        }
        await this.loadMarkets ();
        const market = this.market (symbol);
        const request = {
            'symbol': market['id'],
        };
        const clientOrderId = this.safeString2 (params, 'clientOrderId', 'clOrdID');
        params = this.omit (params, [ 'clientOrderId', 'clOrdID' ]);
        if (clientOrderId !== undefined) {
            request['clOrdID'] = clientOrderId;
        } else {
            request['orderID'] = id;
        }
        if (price !== undefined) {
            request['priceEp'] = this.toEp (price, market);
        }
        // Note the uppercase 'V' in 'baseQtyEV' request. that is exchange's requirement at this moment. However, to avoid mistakes from user side, let's support lowercased 'baseQtyEv' too
        const finalQty = this.safeString (params, 'baseQtyEv');
        params = this.omit (params, [ 'baseQtyEv' ]);
        if (finalQty !== undefined) {
            request['baseQtyEV'] = finalQty;
        } else if (amount !== undefined) {
            request['baseQtyEV'] = this.toEv (amount, market);
        }
        const stopPrice = this.safeString2 (params, 'stopPx', 'stopPrice');
        if (stopPrice !== undefined) {
            request['stopPxEp'] = this.toEp (stopPrice, market);
        }
        params = this.omit (params, [ 'stopPx', 'stopPrice' ]);
        const method = market['spot'] ? 'privatePutSpotOrders' : 'privatePutOrdersReplace';
        const response = await this[method] (this.extend (request, params));
        const data = this.safeValue (response, 'data', {});
        return this.parseOrder (data, market);
    }

    async cancelOrder (id, symbol = undefined, params = {}) {
        /**
         * @method
         * @name phemex#cancelOrder
         * @description cancels an open order
         * @param {string} id order id
         * @param {string} symbol unified symbol of the market the order was made in
         * @param {object} params extra parameters specific to the phemex api endpoint
         * @returns {object} An [order structure]{@link https://docs.ccxt.com/en/latest/manual.html#order-structure}
         */
        if (symbol === undefined) {
            throw new ArgumentsRequired (this.id + ' cancelOrder() requires a symbol argument');
        }
        await this.loadMarkets ();
        const market = this.market (symbol);
        const request = {
            'symbol': market['id'],
        };
        const clientOrderId = this.safeString2 (params, 'clientOrderId', 'clOrdID');
        params = this.omit (params, [ 'clientOrderId', 'clOrdID' ]);
        if (clientOrderId !== undefined) {
            request['clOrdID'] = clientOrderId;
        } else {
            request['orderID'] = id;
        }
        const method = market['spot'] ? 'privateDeleteSpotOrders' : 'privateDeleteOrdersCancel';
        const response = await this[method] (this.extend (request, params));
        const data = this.safeValue (response, 'data', {});
        return this.parseOrder (data, market);
    }

    async cancelAllOrders (symbol = undefined, params = {}) {
        /**
         * @method
         * @name phemex#cancelAllOrders
         * @description cancel all open orders in a market
         * @param {string} symbol unified market symbol of the market to cancel orders in
         * @param {object} params extra parameters specific to the phemex api endpoint
         * @returns {[object]} a list of [order structures]{@link https://docs.ccxt.com/en/latest/manual.html#order-structure}
         */
        if (symbol === undefined) {
            throw new ArgumentsRequired (this.id + ' cancelAllOrders() requires a symbol argument');
        }
        await this.loadMarkets ();
        const request = {
            // 'symbol': market['id'],
            // 'untriggerred': false, // false to cancel non-conditional orders, true to cancel conditional orders
            // 'text': 'up to 40 characters max',
        };
        const market = this.market (symbol);
        let method = 'privateDeleteSpotOrdersAll';
        if (market['swap']) {
            method = 'privateDeleteOrdersAll';
        }
        request['symbol'] = market['id'];
        return await this[method] (this.extend (request, params));
    }

    async fetchOrder (id, symbol = undefined, params = {}) {
        /**
         * @method
         * @name phemex#fetchOrder
         * @description fetches information on an order made by the user
         * @param {string} symbol unified symbol of the market the order was made in
         * @param {object} params extra parameters specific to the phemex api endpoint
         * @returns {object} An [order structure]{@link https://docs.ccxt.com/en/latest/manual.html#order-structure}
         */
        if (symbol === undefined) {
            throw new ArgumentsRequired (this.id + ' fetchOrder() requires a symbol argument');
        }
        await this.loadMarkets ();
        const market = this.market (symbol);
        const method = market['spot'] ? 'privateGetSpotOrdersActive' : 'privateGetExchangeOrder';
        const request = {
            'symbol': market['id'],
        };
        const clientOrderId = this.safeString2 (params, 'clientOrderId', 'clOrdID');
        params = this.omit (params, [ 'clientOrderId', 'clOrdID' ]);
        if (clientOrderId !== undefined) {
            request['clOrdID'] = clientOrderId;
        } else {
            request['orderID'] = id;
        }
        const response = await this[method] (this.extend (request, params));
        const data = this.safeValue (response, 'data', {});
        let order = data;
        if (Array.isArray (data)) {
            const numOrders = data.length;
            if (numOrders < 1) {
                if (clientOrderId !== undefined) {
                    throw new OrderNotFound (this.id + ' fetchOrder() ' + symbol + ' order with clientOrderId ' + clientOrderId + ' not found');
                } else {
                    throw new OrderNotFound (this.id + ' fetchOrder() ' + symbol + ' order with id ' + id + ' not found');
                }
            }
            order = this.safeValue (data, 0, {});
        }
        return this.parseOrder (order, market);
    }

    async fetchOrders (symbol = undefined, since = undefined, limit = undefined, params = {}) {
        /**
         * @method
         * @name phemex#fetchOrders
         * @description fetches information on multiple orders made by the user
         * @param {string} symbol unified market symbol of the market orders were made in
         * @param {int|undefined} since the earliest time in ms to fetch orders for
         * @param {int|undefined} limit the maximum number of  orde structures to retrieve
         * @param {object} params extra parameters specific to the phemex api endpoint
         * @returns {[object]} a list of [order structures]{@link https://docs.ccxt.com/en/latest/manual.html#order-structure}
         */
        if (symbol === undefined) {
            throw new ArgumentsRequired (this.id + ' fetchOrders() requires a symbol argument');
        }
        await this.loadMarkets ();
        const market = this.market (symbol);
        const method = market['spot'] ? 'privateGetSpotOrders' : 'privateGetExchangeOrderList';
        const request = {
            'symbol': market['id'],
        };
        if (since !== undefined) {
            request['start'] = since;
        }
        if (limit !== undefined) {
            request['limit'] = limit;
        }
        const response = await this[method] (this.extend (request, params));
        const data = this.safeValue (response, 'data', {});
        const rows = this.safeValue (data, 'rows', []);
        return this.parseOrders (rows, market, since, limit);
    }

    async fetchOpenOrders (symbol = undefined, since = undefined, limit = undefined, params = {}) {
        /**
         * @method
         * @name phemex#fetchOpenOrders
         * @description fetch all unfilled currently open orders
         * @param {string} symbol unified market symbol
         * @param {int|undefined} since the earliest time in ms to fetch open orders for
         * @param {int|undefined} limit the maximum number of  open orders structures to retrieve
         * @param {object} params extra parameters specific to the phemex api endpoint
         * @returns {[object]} a list of [order structures]{@link https://docs.ccxt.com/en/latest/manual.html#order-structure}
         */
        if (symbol === undefined) {
            throw new ArgumentsRequired (this.id + ' fetchOpenOrders() requires a symbol argument');
        }
        await this.loadMarkets ();
        const market = this.market (symbol);
        const method = market['spot'] ? 'privateGetSpotOrders' : 'privateGetOrdersActiveList';
        const request = {
            'symbol': market['id'],
        };
        let response = undefined;
        try {
            response = await this[method] (this.extend (request, params));
        } catch (e) {
            if (e instanceof OrderNotFound) {
                return [];
            }
        }
        const data = this.safeValue (response, 'data', {});
        if (Array.isArray (data)) {
            return this.parseOrders (data, market, since, limit);
        } else {
            const rows = this.safeValue (data, 'rows', []);
            return this.parseOrders (rows, market, since, limit);
        }
    }

    async fetchClosedOrders (symbol = undefined, since = undefined, limit = undefined, params = {}) {
        /**
         * @method
         * @name phemex#fetchClosedOrders
         * @description fetches information on multiple closed orders made by the user
         * @param {string} symbol unified market symbol of the market orders were made in
         * @param {int|undefined} since the earliest time in ms to fetch orders for
         * @param {int|undefined} limit the maximum number of  orde structures to retrieve
         * @param {object} params extra parameters specific to the phemex api endpoint
         * @returns {[object]} a list of [order structures]{@link https://docs.ccxt.com/en/latest/manual.html#order-structure}
         */
        if (symbol === undefined) {
            throw new ArgumentsRequired (this.id + ' fetchClosedOrders() requires a symbol argument');
        }
        await this.loadMarkets ();
        const market = this.market (symbol);
        const method = market['spot'] ? 'privateGetExchangeSpotOrder' : 'privateGetExchangeOrderList';
        const request = {
            'symbol': market['id'],
        };
        if (since !== undefined) {
            request['start'] = since;
        }
        if (limit !== undefined) {
            request['limit'] = limit;
        }
        const response = await this[method] (this.extend (request, params));
        //
        // spot
        //
        //     {
        //         "code":0,
        //         "msg":"OK",
        //         "data":{
        //             "total":8,
        //             "rows":[
        //                 {
        //                     "orderID":"99232c3e-3d6a-455f-98cc-2061cdfe91bc",
        //                     "stopPxEp":0,
        //                     "avgPriceEp":0,
        //                     "qtyType":"ByBase",
        //                     "leavesBaseQtyEv":0,
        //                     "leavesQuoteQtyEv":0,
        //                     "baseQtyEv":"1000000000",
        //                     "feeCurrency":"4",
        //                     "stopDirection":"UNSPECIFIED",
        //                     "symbol":"sETHUSDT",
        //                     "side":"Buy",
        //                     "quoteQtyEv":250000000000,
        //                     "priceEp":25000000000,
        //                     "ordType":"Limit",
        //                     "timeInForce":"GoodTillCancel",
        //                     "ordStatus":"Rejected",
        //                     "execStatus":"NewRejected",
        //                     "createTimeNs":1592675305266037130,
        //                     "cumFeeEv":0,
        //                     "cumBaseValueEv":0,
        //                     "cumQuoteValueEv":0
        //                 },
        //             ]
        //         }
        //     }
        //
        const data = this.safeValue (response, 'data', {});
        if (Array.isArray (data)) {
            return this.parseOrders (data, market, since, limit);
        } else {
            const rows = this.safeValue (data, 'rows', []);
            return this.parseOrders (rows, market, since, limit);
        }
    }

    async fetchMyTrades (symbol = undefined, since = undefined, limit = undefined, params = {}) {
        /**
         * @method
         * @name phemex#fetchMyTrades
         * @description fetch all trades made by the user
         * @param {string} symbol unified market symbol
         * @param {int|undefined} since the earliest time in ms to fetch trades for
         * @param {int|undefined} limit the maximum number of trades structures to retrieve
         * @param {object} params extra parameters specific to the phemex api endpoint
         * @returns {[object]} a list of [trade structures]{@link https://docs.ccxt.com/en/latest/manual.html#trade-structure}
         */
        if (symbol === undefined) {
            throw new ArgumentsRequired (this.id + ' fetchMyTrades() requires a symbol argument');
        }
        await this.loadMarkets ();
        const market = this.market (symbol);
        const method = market['spot'] ? 'privateGetExchangeSpotOrderTrades' : 'privateGetExchangeOrderTrade';
        const request = {
            'symbol': market['id'],
        };
        if (since !== undefined) {
            request['start'] = since;
        }
        if (market['swap'] && (limit !== undefined)) {
            request['limit'] = limit;
        }
        const response = await this[method] (this.extend (request, params));
        //
        // spot
        //
        //     {
        //         "code": 0,
        //         "msg": "OK",
        //         "data": {
        //             "total": 1,
        //             "rows": [
        //                 {
        //                     "qtyType": "ByQuote",
        //                     "transactTimeNs": 1589450974800550100,
        //                     "clOrdID": "8ba59d40-df25-d4b0-14cf-0703f44e9690",
        //                     "orderID": "b2b7018d-f02f-4c59-b4cf-051b9c2d2e83",
        //                     "symbol": "sBTCUSDT",
        //                     "side": "Buy",
        //                     "priceEP": 970056000000,
        //                     "baseQtyEv": 0,
        //                     "quoteQtyEv": 1000000000,
        //                     "action": "New",
        //                     "execStatus": "MakerFill",
        //                     "ordStatus": "Filled",
        //                     "ordType": "Limit",
        //                     "execInst": "None",
        //                     "timeInForce": "GoodTillCancel",
        //                     "stopDirection": "UNSPECIFIED",
        //                     "tradeType": "Trade",
        //                     "stopPxEp": 0,
        //                     "execId": "c6bd8979-07ba-5946-b07e-f8b65135dbb1",
        //                     "execPriceEp": 970056000000,
        //                     "execBaseQtyEv": 103000,
        //                     "execQuoteQtyEv": 999157680,
        //                     "leavesBaseQtyEv": 0,
        //                     "leavesQuoteQtyEv": 0,
        //                     "execFeeEv": 0,
        //                     "feeRateEr": 0
        //                 }
        //             ]
        //         }
        //     }
        //
        //
        // swap
        //
        //     {
        //         "code": 0,
        //         "msg": "OK",
        //         "data": {
        //             "total": 79,
        //             "rows": [
        //                 {
        //                     "transactTimeNs": 1606054879331565300,
        //                     "symbol": "BTCUSD",
        //                     "currency": "BTC",
        //                     "action": "New",
        //                     "side": "Buy",
        //                     "tradeType": "Trade",
        //                     "execQty": 5,
        //                     "execPriceEp": 182990000,
        //                     "orderQty": 5,
        //                     "priceEp": 183870000,
        //                     "execValueEv": 27323,
        //                     "feeRateEr": 75000,
        //                     "execFeeEv": 21,
        //                     "ordType": "Market",
        //                     "execID": "5eee56a4-04a9-5677-8eb0-c2fe22ae3645",
        //                     "orderID": "ee0acb82-f712-4543-a11d-d23efca73197",
        //                     "clOrdID": "",
        //                     "execStatus": "TakerFill"
        //                 },
        //             ]
        //         }
        //     }
        //
        const data = this.safeValue (response, 'data', {});
        const rows = this.safeValue (data, 'rows', []);
        return this.parseTrades (rows, market, since, limit);
    }

    async fetchDepositAddress (code, params = {}) {
        /**
         * @method
         * @name phemex#fetchDepositAddress
         * @description fetch the deposit address for a currency associated with this account
         * @param {string} code unified currency code
         * @param {object} params extra parameters specific to the phemex api endpoint
         * @returns {object} an [address structure]{@link https://docs.ccxt.com/en/latest/manual.html#address-structure}
         */
        await this.loadMarkets ();
        const currency = this.currency (code);
        const request = {
            'currency': currency['id'],
        };
        const defaultNetworks = this.safeValue (this.options, 'defaultNetworks');
        const defaultNetwork = this.safeStringUpper (defaultNetworks, code);
        const networks = this.safeValue (this.options, 'networks', {});
        let network = this.safeStringUpper (params, 'network', defaultNetwork);
        network = this.safeString (networks, network, network);
        if (network === undefined) {
            request['chainName'] = currency['id'];
        } else {
            request['chainName'] = network;
            params = this.omit (params, 'network');
        }
        const response = await this.privateGetPhemexUserWalletsV2DepositAddress (this.extend (request, params));
        //     {
        //         "code":0,
        //         "msg":"OK",
        //         "data":{
        //             "address":"0x5bfbf60e0fa7f63598e6cfd8a7fd3ffac4ccc6ad",
        //             "tag":null
        //         }
        //     }
        //
        const data = this.safeValue (response, 'data', {});
        const address = this.safeString (data, 'address');
        const tag = this.safeString (data, 'tag');
        this.checkAddress (address);
        return {
            'currency': code,
            'address': address,
            'tag': tag,
            'network': undefined,
            'info': response,
        };
    }

    async fetchDeposits (code = undefined, since = undefined, limit = undefined, params = {}) {
        /**
         * @method
         * @name phemex#fetchDeposits
         * @description fetch all deposits made to an account
         * @param {string|undefined} code unified currency code
         * @param {int|undefined} since the earliest time in ms to fetch deposits for
         * @param {int|undefined} limit the maximum number of deposits structures to retrieve
         * @param {object} params extra parameters specific to the phemex api endpoint
         * @returns {[object]} a list of [transaction structures]{@link https://docs.ccxt.com/en/latest/manual.html#transaction-structure}
         */
        await this.loadMarkets ();
        let currency = undefined;
        if (code !== undefined) {
            currency = this.currency (code);
        }
        const response = await this.privateGetExchangeWalletsDepositList (params);
        //
        //     {
        //         "code":0,
        //         "msg":"OK",
        //         "data":[
        //             {
        //                 "id":29200,
        //                 "currency":"USDT",
        //                 "currencyCode":3,
        //                 "txHash":"0x0bdbdc47807769a03b158d5753f54dfc58b92993d2f5e818db21863e01238e5d",
        //                 "address":"0x5bfbf60e0fa7f63598e6cfd8a7fd3ffac4ccc6ad",
        //                 "amountEv":3000000000,
        //                 "confirmations":13,
        //                 "type":"Deposit",
        //                 "status":"Success",
        //                 "createdAt":1592722565000
        //             }
        //         ]
        //     }
        //
        const data = this.safeValue (response, 'data', {});
        return this.parseTransactions (data, currency, since, limit);
    }

    async fetchWithdrawals (code = undefined, since = undefined, limit = undefined, params = {}) {
        /**
         * @method
         * @name phemex#fetchWithdrawals
         * @description fetch all withdrawals made from an account
         * @param {string|undefined} code unified currency code
         * @param {int|undefined} since the earliest time in ms to fetch withdrawals for
         * @param {int|undefined} limit the maximum number of withdrawals structures to retrieve
         * @param {object} params extra parameters specific to the phemex api endpoint
         * @returns {[object]} a list of [transaction structures]{@link https://docs.ccxt.com/en/latest/manual.html#transaction-structure}
         */
        await this.loadMarkets ();
        let currency = undefined;
        if (code !== undefined) {
            currency = this.currency (code);
        }
        const response = await this.privateGetExchangeWalletsWithdrawList (params);
        //
        //     {
        //         "code":0,
        //         "msg":"OK",
        //         "data":[
        //             {
        //                 "address": "1Lxxxxxxxxxxx"
        //                 "amountEv": 200000
        //                 "currency": "BTC"
        //                 "currencyCode": 1
        //                 "expiredTime": 0
        //                 "feeEv": 50000
        //                 "rejectReason": null
        //                 "status": "Succeed"
        //                 "txHash": "44exxxxxxxxxxxxxxxxxxxxxx"
        //                 "withdrawStatus: ""
        //             }
        //         ]
        //     }
        //
        const data = this.safeValue (response, 'data', {});
        return this.parseTransactions (data, currency, since, limit);
    }

    parseTransactionStatus (status) {
        const statuses = {
            'Success': 'ok',
            'Succeed': 'ok',
        };
        return this.safeString (statuses, status, status);
    }

    parseTransaction (transaction, currency = undefined) {
        //
        // withdraw
        //
        //     ...
        //
        // fetchDeposits
        //
        //     {
        //         "id":29200,
        //         "currency":"USDT",
        //         "currencyCode":3,
        //         "txHash":"0x0bdbdc47807769a03b158d5753f54dfc58b92993d2f5e818db21863e01238e5d",
        //         "address":"0x5bfbf60e0fa7f63598e6cfd8a7fd3ffac4ccc6ad",
        //         "amountEv":3000000000,
        //         "confirmations":13,
        //         "type":"Deposit",
        //         "status":"Success",
        //         "createdAt":1592722565000
        //     }
        //
        // fetchWithdrawals
        //
        //     {
        //         "address": "1Lxxxxxxxxxxx"
        //         "amountEv": 200000
        //         "currency": "BTC"
        //         "currencyCode": 1
        //         "expiredTime": 0
        //         "feeEv": 50000
        //         "rejectReason": null
        //         "status": "Succeed"
        //         "txHash": "44exxxxxxxxxxxxxxxxxxxxxx"
        //         "withdrawStatus: ""
        //     }
        //
        const id = this.safeString (transaction, 'id');
        const address = this.safeString (transaction, 'address');
        const tag = undefined;
        const txid = this.safeString (transaction, 'txHash');
        const currencyId = this.safeString (transaction, 'currency');
        currency = this.safeCurrency (currencyId, currency);
        const code = currency['code'];
        const timestamp = this.safeInteger2 (transaction, 'createdAt', 'submitedAt');
        let type = this.safeStringLower (transaction, 'type');
        const feeCost = this.parseNumber (this.fromEn (this.safeString (transaction, 'feeEv'), currency['valueScale']));
        let fee = undefined;
        if (feeCost !== undefined) {
            type = 'withdrawal';
            fee = {
                'cost': feeCost,
                'currency': code,
            };
        }
        const status = this.parseTransactionStatus (this.safeString (transaction, 'status'));
        const amount = this.parseNumber (this.fromEn (this.safeString (transaction, 'amountEv'), currency['valueScale']));
        return {
            'info': transaction,
            'id': id,
            'txid': txid,
            'timestamp': timestamp,
            'datetime': this.iso8601 (timestamp),
            'network': undefined,
            'address': address,
            'addressTo': address,
            'addressFrom': undefined,
            'tag': tag,
            'tagTo': tag,
            'tagFrom': undefined,
            'type': type,
            'amount': amount,
            'currency': code,
            'status': status,
            'updated': undefined,
            'fee': fee,
        };
    }

    async fetchPositions (symbols = undefined, params = {}) {
        /**
         * @method
         * @name phemex#fetchPositions
         * @description fetch all open positions
         * @param {[string]|undefined} symbols list of unified market symbols
         * @param {object} params extra parameters specific to the phemex api endpoint
         * @returns {[object]} a list of [position structure]{@link https://docs.ccxt.com/en/latest/manual.html#position-structure}
         */
        await this.loadMarkets ();
        symbols = this.marketSymbols (symbols);
        const defaultSubType = this.safeString (this.options, 'defaultSubType', 'linear');
        let code = this.safeString (params, 'code');
        if (code === undefined) {
            code = (defaultSubType === 'linear') ? 'USD' : 'BTC';
        } else {
            params = this.omit (params, 'code');
        }
        const currency = this.currency (code);
        const request = {
            'currency': currency['id'],
        };
        const response = await this.privateGetAccountsAccountPositions (this.extend (request, params));
        //
        //     {
        //         "code":0,"msg":"",
        //         "data":{
        //             "account":{
        //                 "accountId":6192120001,
        //                 "currency":"BTC",
        //                 "accountBalanceEv":1254744,
        //                 "totalUsedBalanceEv":0,
        //                 "bonusBalanceEv":1254744
        //             },
        //             "positions":[
        //                 {
        //                     "accountID":6192120001,
        //                     "symbol":"BTCUSD",
        //                     "currency":"BTC",
        //                     "side":"None",
        //                     "positionStatus":"Normal",
        //                     "crossMargin":false,
        //                     "leverageEr":100000000,
        //                     "leverage":1.00000000,
        //                     "initMarginReqEr":100000000,
        //                     "initMarginReq":1.00000000,
        //                     "maintMarginReqEr":500000,
        //                     "maintMarginReq":0.00500000,
        //                     "riskLimitEv":10000000000,
        //                     "riskLimit":100.00000000,
        //                     "size":0,
        //                     "value":0E-8,
        //                     "valueEv":0,
        //                     "avgEntryPriceEp":0,
        //                     "avgEntryPrice":0E-8,
        //                     "posCostEv":0,
        //                     "posCost":0E-8,
        //                     "assignedPosBalanceEv":0,
        //                     "assignedPosBalance":0E-8,
        //                     "bankruptCommEv":0,
        //                     "bankruptComm":0E-8,
        //                     "bankruptPriceEp":0,
        //                     "bankruptPrice":0E-8,
        //                     "positionMarginEv":0,
        //                     "positionMargin":0E-8,
        //                     "liquidationPriceEp":0,
        //                     "liquidationPrice":0E-8,
        //                     "deleveragePercentileEr":0,
        //                     "deleveragePercentile":0E-8,
        //                     "buyValueToCostEr":100225000,
        //                     "buyValueToCost":1.00225000,
        //                     "sellValueToCostEr":100075000,
        //                     "sellValueToCost":1.00075000,
        //                     "markPriceEp":135736070,
        //                     "markPrice":13573.60700000,
        //                     "markValueEv":0,
        //                     "markValue":null,
        //                     "unRealisedPosLossEv":0,
        //                     "unRealisedPosLoss":null,
        //                     "estimatedOrdLossEv":0,
        //                     "estimatedOrdLoss":0E-8,
        //                     "usedBalanceEv":0,
        //                     "usedBalance":0E-8,
        //                     "takeProfitEp":0,
        //                     "takeProfit":null,
        //                     "stopLossEp":0,
        //                     "stopLoss":null,
        //                     "cumClosedPnlEv":0,
        //                     "cumFundingFeeEv":0,
        //                     "cumTransactFeeEv":0,
        //                     "realisedPnlEv":0,
        //                     "realisedPnl":null,
        //                     "cumRealisedPnlEv":0,
        //                     "cumRealisedPnl":null
        //                 }
        //             ]
        //         }
        //     }
        //
        const data = this.safeValue (response, 'data', {});
        const positions = this.safeValue (data, 'positions', []);
        const result = [];
        for (let i = 0; i < positions.length; i++) {
            const position = positions[i];
            result.push (this.parsePosition (position));
        }
        return this.filterByArray (result, 'symbol', symbols, false);
    }

    parsePosition (position, market = undefined) {
        //
        //   {
        //     userID: '811370',
        //     accountID: '8113700002',
        //     symbol: 'ETHUSD',
        //     currency: 'USD',
        //     side: 'Buy',
        //     positionStatus: 'Normal',
        //     crossMargin: false,
        //     leverageEr: '200000000',
        //     leverage: '2.00000000',
        //     initMarginReqEr: '50000000',
        //     initMarginReq: '0.50000000',
        //     maintMarginReqEr: '1000000',
        //     maintMarginReq: '0.01000000',
        //     riskLimitEv: '5000000000',
        //     riskLimit: '500000.00000000',
        //     size: '1',
        //     value: '22.22370000',
        //     valueEv: '222237',
        //     avgEntryPriceEp: '44447400',
        //     avgEntryPrice: '4444.74000000',
        //     posCostEv: '111202',
        //     posCost: '11.12020000',
        //     assignedPosBalanceEv: '111202',
        //     assignedPosBalance: '11.12020000',
        //     bankruptCommEv: '84',
        //     bankruptComm: '0.00840000',
        //     bankruptPriceEp: '22224000',
        //     bankruptPrice: '2222.40000000',
        //     positionMarginEv: '111118',
        //     positionMargin: '11.11180000',
        //     liquidationPriceEp: '22669000',
        //     liquidationPrice: '2266.90000000',
        //     deleveragePercentileEr: '0',
        //     deleveragePercentile: '0E-8',
        //     buyValueToCostEr: '50112500',
        //     buyValueToCost: '0.50112500',
        //     sellValueToCostEr: '50187500',
        //     sellValueToCost: '0.50187500',
        //     markPriceEp: '31332499',
        //     markPrice: '3133.24990000',
        //     markValueEv: '0',
        //     markValue: null,
        //     unRealisedPosLossEv: '0',
        //     unRealisedPosLoss: null,
        //     estimatedOrdLossEv: '0',
        //     estimatedOrdLoss: '0E-8',
        //     usedBalanceEv: '111202',
        //     usedBalance: '11.12020000',
        //     takeProfitEp: '0',
        //     takeProfit: null,
        //     stopLossEp: '0',
        //     stopLoss: null,
        //     cumClosedPnlEv: '-1546',
        //     cumFundingFeeEv: '1605',
        //     cumTransactFeeEv: '8438',
        //     realisedPnlEv: '0',
        //     realisedPnl: null,
        //     cumRealisedPnlEv: '0',
        //     cumRealisedPnl: null,
        //     transactTimeNs: '1641571200001885324',
        //     takerFeeRateEr: '0',
        //     makerFeeRateEr: '0',
        //     term: '6',
        //     lastTermEndTimeNs: '1607711882505745356',
        //     lastFundingTimeNs: '1641571200000000000',
        //     curTermRealisedPnlEv: '-1567',
        //     execSeq: '12112761561'
        //   }
        //
        const marketId = this.safeString (position, 'symbol');
        market = this.safeMarket (marketId, market);
        const symbol = market['symbol'];
        const collateral = this.safeString (position, 'positionMargin');
        const notionalString = this.safeString (position, 'value');
        const maintenanceMarginPercentageString = this.safeString (position, 'maintMarginReq');
        const maintenanceMarginString = Precise.stringMul (notionalString, maintenanceMarginPercentageString);
        const initialMarginString = this.safeString (position, 'assignedPosBalance');
        const initialMarginPercentageString = Precise.stringDiv (initialMarginString, notionalString);
        const liquidationPrice = this.safeNumber (position, 'liquidationPrice');
        const markPriceString = this.safeString (position, 'markPrice');
        const contracts = this.safeString (position, 'size');
        const contractSize = this.safeValue (market, 'contractSize');
        const contractSizeString = this.numberToString (contractSize);
        const leverage = this.safeNumber (position, 'leverage');
        const entryPriceString = this.safeString (position, 'avgEntryPrice');
        const rawSide = this.safeString (position, 'side');
        let side = undefined;
        if (rawSide !== undefined) {
            side = (rawSide === 'Buy') ? 'long' : 'short';
        }
        let priceDiff = undefined;
        const currency = this.safeString (position, 'currency');
        if (currency === 'USD') {
            if (side === 'long') {
                priceDiff = Precise.stringSub (markPriceString, entryPriceString);
            } else {
                priceDiff = Precise.stringSub (entryPriceString, markPriceString);
            }
        } else {
            // inverse
            if (side === 'long') {
                priceDiff = Precise.stringSub (Precise.stringDiv ('1', entryPriceString), Precise.stringDiv ('1', markPriceString));
            } else {
                priceDiff = Precise.stringSub (Precise.stringDiv ('1', markPriceString), Precise.stringDiv ('1', entryPriceString));
            }
        }
        const unrealizedPnl = Precise.stringMul (Precise.stringMul (priceDiff, contracts), contractSizeString);
        const percentage = Precise.stringMul (Precise.stringDiv (unrealizedPnl, initialMarginString), '100');
        const marginRatio = Precise.stringDiv (maintenanceMarginString, collateral);
        return {
            'info': position,
            'id': undefined,
            'symbol': symbol,
            'contracts': this.parseNumber (contracts),
            'contractSize': contractSize,
            'unrealizedPnl': this.parseNumber (unrealizedPnl),
            'leverage': leverage,
            'liquidationPrice': liquidationPrice,
            'collateral': this.parseNumber (collateral),
            'notional': this.parseNumber (notionalString),
            'markPrice': this.parseNumber (markPriceString), // markPrice lags a bit ¯\_(ツ)_/¯
            'entryPrice': this.parseNumber (entryPriceString),
            'timestamp': undefined,
            'initialMargin': this.parseNumber (initialMarginString),
            'initialMarginPercentage': this.parseNumber (initialMarginPercentageString),
            'maintenanceMargin': this.parseNumber (maintenanceMarginString),
            'maintenanceMarginPercentage': this.parseNumber (maintenanceMarginPercentageString),
            'marginRatio': this.parseNumber (marginRatio),
            'datetime': undefined,
            'marginMode': undefined,
            'side': side,
            'hedged': false,
            'percentage': this.parseNumber (percentage),
        };
    }

    async fetchFundingHistory (symbol = undefined, since = undefined, limit = undefined, params = {}) {
        /**
         * @method
         * @name phemex#fetchFundingHistory
         * @description fetch the history of funding payments paid and received on this account
         * @param {string} symbol unified market symbol
         * @param {int|undefined} since the earliest time in ms to fetch funding history for
         * @param {int|undefined} limit the maximum number of funding history structures to retrieve
         * @param {object} params extra parameters specific to the phemex api endpoint
         * @returns {object} a [funding history structure]{@link https://docs.ccxt.com/en/latest/manual.html#funding-history-structure}
         */
        await this.loadMarkets ();
        if (symbol === undefined) {
            throw new ArgumentsRequired (this.id + ' fetchFundingHistory() requires a symbol argument');
        }
        const market = this.market (symbol);
        const request = {
            'symbol': market['id'],
            // 'limit': 20, // Page size default 20, max 200
            // 'offset': 0, // Page start default 0
        };
        if (limit > 200) {
            throw new BadRequest (this.id + ' fetchFundingHistory() limit argument cannot exceed 200');
        }
        if (limit !== undefined) {
            request['limit'] = limit;
        }
        const response = await this.privateGetApiDataFuturesFundingFees (this.extend (request, params));
        //
        //     {
        //         "code": 0,
        //         "msg": "OK",
        //         "data": {
        //             "rows": [
        //                 {
        //                     "symbol": "BTCUSD",
        //                     "currency": "BTC",
        //                     "execQty": 18,
        //                     "side": "Buy",
        //                     "execPriceEp": 360086455,
        //                     "execValueEv": 49987,
        //                     "fundingRateEr": 10000,
        //                     "feeRateEr": 10000,
        //                     "execFeeEv": 5,
        //                     "createTime": 1651881600000
        //                 }
        //             ]
        //         }
        //     }
        //
        const data = this.safeValue (response, 'data', {});
        const rows = this.safeValue (data, 'rows', []);
        const result = [];
        for (let i = 0; i < rows.length; i++) {
            const entry = rows[i];
            const timestamp = this.safeInteger (entry, 'createTime');
            result.push ({
                'info': entry,
                'symbol': this.safeString (entry, 'symbol'),
                'code': this.safeCurrencyCode (this.safeString (entry, 'currency')),
                'timestamp': timestamp,
                'datetime': this.iso8601 (timestamp),
                'id': undefined,
                'amount': this.fromEv (this.safeString (entry, 'execFeeEv'), market),
            });
        }
        return result;
    }

    async fetchFundingRate (symbol, params = {}) {
        /**
         * @method
         * @name phemex#fetchFundingRate
         * @description fetch the current funding rate
         * @param {string} symbol unified market symbol
         * @param {object} params extra parameters specific to the phemex api endpoint
         * @returns {object} a [funding rate structure]{@link https://docs.ccxt.com/en/latest/manual.html#funding-rate-structure}
         */
        await this.loadMarkets ();
        const market = this.market (symbol);
        if (!market['swap']) {
            throw new BadSymbol (this.id + ' fetchFundingRate() supports swap contracts only');
        }
        const request = {
            'symbol': market['id'],
        };
        const info = self.safeValue (market, 'info', {});
        const type = self.safeStringLower (info, 'type');
        if (type === 'perpetual') {
            var response = await this.v1GetMdTicker24hr (this.extend (request, params));
        } else {
            var response = await this.v2GetMdV2Ticker24hr (this.extend (request, params));
        }
        //
        //     {
        //         "error": null,
        //         "id": 0,
        //         "result": {
        //             "askEp": 2332500,
        //             "bidEp": 2331000,
        //             "fundingRateEr": 10000,
        //             "highEp": 2380000,
        //             "indexEp": 2329057,
        //             "lastEp": 2331500,
        //             "lowEp": 2274000,
        //             "markEp": 2329232,
        //             "openEp": 2337500,
        //             "openInterest": 1298050,
        //             "predFundingRateEr": 19921,
        //             "symbol": "ETHUSD",
        //             "timestamp": 1592474241582701416,
        //             "turnoverEv": 47228362330,
        //             "volume": 4053863
        //         }
        //     }
        //
        const result = this.safeValue (response, 'result', {});
        return this.parseFundingRate (result, market);
    }

    parseFundingRate (contract, market = undefined) {
        //
        //     {
        //         "askEp": 2332500,
        //         "bidEp": 2331000,
        //         "fundingRateEr": 10000,
        //         "highEp": 2380000,
        //         "indexEp": 2329057,
        //         "lastEp": 2331500,
        //         "lowEp": 2274000,
        //         "markEp": 2329232,
        //         "openEp": 2337500,
        //         "openInterest": 1298050,
        //         "predFundingRateEr": 19921,
        //         "symbol": "ETHUSD",
        //         "timestamp": 1592474241582701416,
        //         "turnoverEv": 47228362330,
        //         "volume": 4053863
        //     }
        //
        const marketId = this.safeString (contract, 'symbol');
        const symbol = this.safeSymbol (marketId, market);
        const timestamp = this.safeIntegerProduct (contract, 'timestamp', 0.000001);
        return {
            'info': contract,
            'symbol': symbol,
            'markPrice': this.fromEp (this.safeString (contract, 'markEp'), market),
            'indexPrice': this.fromEp (this.safeString (contract, 'indexEp'), market),
            'interestRate': undefined,
            'estimatedSettlePrice': undefined,
            'timestamp': timestamp,
            'datetime': this.iso8601 (timestamp),
            'fundingRate': this.fromEr (this.safeString (contract, 'fundingRateEr'), market),
            'fundingTimestamp': undefined,
            'fundingDatetime': undefined,
            'nextFundingRate': this.fromEr (this.safeString (contract, 'predFundingRateEr'), market),
            'nextFundingTimestamp': undefined,
            'nextFundingDatetime': undefined,
            'previousFundingRate': undefined,
            'previousFundingTimestamp': undefined,
            'previousFundingDatetime': undefined,
        };
    }

    async setMargin (symbol, amount, params = {}) {
        /**
         * @method
         * @name phemex#setMargin
         * @description Either adds or reduces margin in an isolated position in order to set the margin to a specific value
         * @see https://github.com/phemex/phemex-api-docs/blob/master/Public-Contract-API-en.md#assign-position-balance-in-isolated-marign-mode
         * @param {string} symbol unified market symbol of the market to set margin in
         * @param {float} amount the amount to set the margin to
         * @param {object} params parameters specific to the phemex api endpoint
         * @returns {object} A [margin structure]{@link https://docs.ccxt.com/en/latest/manual.html#add-margin-structure}
         */
        await this.loadMarkets ();
        const market = this.market (symbol);
        const request = {
            'symbol': market['id'],
            'posBalanceEv': this.toEv (amount, market),
        };
        const response = await this.privatePostPositionsAssign (this.extend (request, params));
        //
        //     {
        //         "code": 0,
        //         "msg": "",
        //         "data": "OK"
        //     }
        //
        return this.extend (this.parseMarginModification (response, market), {
            'amount': amount,
        });
    }

    parseMarginStatus (status) {
        const statuses = {
            '0': 'ok',
        };
        return this.safeString (statuses, status, status);
    }

    parseMarginModification (data, market = undefined) {
        //
        //     {
        //         "code": 0,
        //         "msg": "",
        //         "data": "OK"
        //     }
        //
        market = this.safeMarket (undefined, market);
        const inverse = this.safeValue (market, 'inverse');
        const codeCurrency = inverse ? 'base' : 'quote';
        return {
            'info': data,
            'type': 'set',
            'amount': undefined,
            'total': undefined,
            'code': market[codeCurrency],
            'symbol': this.safeSymbol (undefined, market),
            'status': this.parseMarginStatus (this.safeString (data, 'code')),
        };
    }

    async setMarginMode (marginMode, symbol = undefined, params = {}) {
        /**
         * @method
         * @name phemex#setMarginMode
         * @description set margin mode to 'cross' or 'isolated'
         * @param {string} marginMode 'cross' or 'isolated'
         * @param {string} symbol unified market symbol
         * @param {object} params extra parameters specific to the phemex api endpoint
         * @returns {object} response from the exchange
         */
        if (symbol === undefined) {
            throw new ArgumentsRequired (this.id + ' setMarginMode() requires a symbol argument');
        }
        marginMode = marginMode.toLowerCase ();
        if (marginMode !== 'isolated' && marginMode !== 'cross') {
            throw new BadRequest (this.id + ' setMarginMode() marginMode argument should be isolated or cross');
        }
        await this.loadMarkets ();
        const market = this.market (symbol);
        if (market['type'] !== 'swap') {
            throw new BadSymbol (this.id + ' setMarginMode() supports swap contracts only');
        }
        let leverage = this.safeInteger (params, 'leverage');
        if (marginMode === 'cross') {
            leverage = 0;
        }
        if (leverage === undefined) {
            throw new ArgumentsRequired (this.id + ' setMarginMode() requires a leverage parameter');
        }
        const request = {
            'symbol': market['id'],
            'leverage': leverage,
        };
        return await this.privatePutPositionsLeverage (this.extend (request, params));
    }

    async fetchLeverageTiers (symbols = undefined, params = {}) {
        /**
         * @method
         * @name phemex#fetchLeverageTiers
         * @description retrieve information on the maximum leverage, and maintenance margin for trades of varying trade sizes
         * @param {[string]|undefined} symbols list of unified market symbols
         * @param {object} params extra parameters specific to the phemex api endpoint
         * @returns {object} a dictionary of [leverage tiers structures]{@link https://docs.ccxt.com/en/latest/manual.html#leverage-tiers-structure}, indexed by market symbols
         */
        await this.loadMarkets ();
        const response = await this.publicGetCfgV2Products (params);
        //
        //     {
        //         "code":0,
        //         "msg":"OK",
        //         "data":{
        //             "ratioScale":8,
        //             "currencies":[
        //                 {"currency":"BTC","valueScale":8,"minValueEv":1,"maxValueEv":5000000000000000000,"name":"Bitcoin"},
        //                 {"currency":"USD","valueScale":4,"minValueEv":1,"maxValueEv":500000000000000,"name":"USD"},
        //                 {"currency":"USDT","valueScale":8,"minValueEv":1,"maxValueEv":5000000000000000000,"name":"TetherUS"},
        //             ],
        //             "products":[
        //                 {
        //                     "symbol":"BTCUSD",
        //                     "displaySymbol":"BTC / USD",
        //                     "indexSymbol":".BTC",
        //                     "markSymbol":".MBTC",
        //                     "fundingRateSymbol":".BTCFR",
        //                     "fundingRate8hSymbol":".BTCFR8H",
        //                     "contractUnderlyingAssets":"USD",
        //                     "settleCurrency":"BTC",
        //                     "quoteCurrency":"USD",
        //                     "contractSize":1.0,
        //                     "lotSize":1,
        //                     "tickSize":0.5,
        //                     "priceScale":4,
        //                     "ratioScale":8,
        //                     "pricePrecision":1,
        //                     "minPriceEp":5000,
        //                     "maxPriceEp":10000000000,
        //                     "maxOrderQty":1000000,
        //                     "type":"Perpetual"
        //                 },
        //                 {
        //                     "symbol":"sBTCUSDT",
        //                     "displaySymbol":"BTC / USDT",
        //                     "quoteCurrency":"USDT",
        //                     "pricePrecision":2,
        //                     "type":"Spot",
        //                     "baseCurrency":"BTC",
        //                     "baseTickSize":"0.000001 BTC",
        //                     "baseTickSizeEv":100,
        //                     "quoteTickSize":"0.01 USDT",
        //                     "quoteTickSizeEv":1000000,
        //                     "minOrderValue":"10 USDT",
        //                     "minOrderValueEv":1000000000,
        //                     "maxBaseOrderSize":"1000 BTC",
        //                     "maxBaseOrderSizeEv":100000000000,
        //                     "maxOrderValue":"5,000,000 USDT",
        //                     "maxOrderValueEv":500000000000000,
        //                     "defaultTakerFee":"0.001",
        //                     "defaultTakerFeeEr":100000,
        //                     "defaultMakerFee":"0.001",
        //                     "defaultMakerFeeEr":100000,
        //                     "baseQtyPrecision":6,
        //                     "quoteQtyPrecision":2
        //                 },
        //             ],
        //             "riskLimits":[
        //                 {
        //                     "symbol":"BTCUSD",
        //                     "steps":"50",
        //                     "riskLimits":[
        //                         {"limit":100,"initialMargin":"1.0%","initialMarginEr":1000000,"maintenanceMargin":"0.5%","maintenanceMarginEr":500000},
        //                         {"limit":150,"initialMargin":"1.5%","initialMarginEr":1500000,"maintenanceMargin":"1.0%","maintenanceMarginEr":1000000},
        //                         {"limit":200,"initialMargin":"2.0%","initialMarginEr":2000000,"maintenanceMargin":"1.5%","maintenanceMarginEr":1500000},
        //                     ]
        //                 },
        //             ],
        //             "leverages":[
        //                 {"initialMargin":"1.0%","initialMarginEr":1000000,"options":[1,2,3,5,10,25,50,100]},
        //                 {"initialMargin":"1.5%","initialMarginEr":1500000,"options":[1,2,3,5,10,25,50,66]},
        //                 {"initialMargin":"2.0%","initialMarginEr":2000000,"options":[1,2,3,5,10,25,33,50]},
        //             ]
        //         }
        //     }
        //
        //
        const data = this.safeValue (response, 'data', {});
        const riskLimits = this.safeValue (data, 'riskLimits');
        return this.parseLeverageTiers (riskLimits, symbols, 'symbol');
    }

    parseMarketLeverageTiers (info, market = undefined) {
        /**
         * @param {object} info Exchange market response for 1 market
         * @param {object} market CCXT market
         */
        //
        //     {
        //         "symbol":"BTCUSD",
        //         "steps":"50",
        //         "riskLimits":[
        //             {"limit":100,"initialMargin":"1.0%","initialMarginEr":1000000,"maintenanceMargin":"0.5%","maintenanceMarginEr":500000},
        //             {"limit":150,"initialMargin":"1.5%","initialMarginEr":1500000,"maintenanceMargin":"1.0%","maintenanceMarginEr":1000000},
        //             {"limit":200,"initialMargin":"2.0%","initialMarginEr":2000000,"maintenanceMargin":"1.5%","maintenanceMarginEr":1500000},
        //         ]
        //     },
        //
        market = this.safeMarket (undefined, market);
        const riskLimits = (market['info']['riskLimits']);
        const tiers = [];
        let minNotional = 0;
        for (let i = 0; i < riskLimits.length; i++) {
            const tier = riskLimits[i];
            const maxNotional = this.safeInteger (tier, 'limit');
            tiers.push ({
                'tier': this.sum (i, 1),
                'currency': market['settle'],
                'minNotional': minNotional,
                'maxNotional': maxNotional,
                'maintenanceMarginRate': this.safeString (tier, 'maintenanceMargin'),
                'maxLeverage': undefined,
                'info': tier,
            });
            minNotional = maxNotional;
        }
        return tiers;
    }

    sign (path, api = 'public', method = 'GET', params = {}, headers = undefined, body = undefined) {
        const query = this.omit (params, this.extractParams (path));
        const requestPath = '/' + this.implodeParams (path, params);
        let url = requestPath;
        let queryString = '';
        if ((method === 'GET') || (method === 'DELETE') || (method === 'PUT') || (url === '/positions/assign')) {
            if (Object.keys (query).length) {
                queryString = this.urlencodeWithArrayRepeat (query);
                url += '?' + queryString;
            }
        }
        if (api === 'private') {
            this.checkRequiredCredentials ();
            const timestamp = this.seconds ();
            const xPhemexRequestExpiry = this.safeInteger (this.options, 'x-phemex-request-expiry', 60);
            const expiry = this.sum (timestamp, xPhemexRequestExpiry);
            const expiryString = expiry.toString ();
            headers = {
                'x-phemex-access-token': this.apiKey,
                'x-phemex-request-expiry': expiryString,
            };
            let payload = '';
            if (method === 'POST') {
                payload = this.json (params);
                body = payload;
                headers['Content-Type'] = 'application/json';
            }
            const auth = requestPath + queryString + expiryString + payload;
            headers['x-phemex-request-signature'] = this.hmac (this.encode (auth), this.encode (this.secret));
        }
        url = this.implodeHostname (this.urls['api'][api]) + url;
        return { 'url': url, 'method': method, 'body': body, 'headers': headers };
    }

    async setLeverage (leverage, symbol = undefined, params = {}) {
        /**
         * @method
         * @name phemex#setLeverage
         * @description set the level of leverage for a market
         * @param {float} leverage the rate of leverage
         * @param {string} symbol unified market symbol
         * @param {object} params extra parameters specific to the phemex api endpoint
         * @returns {object} response from the exchange
         */
        // WARNING: THIS WILL INCREASE LIQUIDATION PRICE FOR OPEN ISOLATED LONG POSITIONS
        // AND DECREASE LIQUIDATION PRICE FOR OPEN ISOLATED SHORT POSITIONS
        if (symbol === undefined) {
            throw new ArgumentsRequired (this.id + ' setLeverage() requires a symbol argument');
        }
        if ((leverage < 1) || (leverage > 100)) {
            throw new BadRequest (this.id + ' setLeverage() leverage should be between 1 and 100');
        }
        await this.loadMarkets ();
        const market = this.market (symbol);
        const request = {
            'symbol': market['id'],
            'leverage': leverage,
        };
        return await this.privatePutPositionsLeverage (this.extend (request, params));
    }

    async transfer (code, amount, fromAccount, toAccount, params = {}) {
        /**
         * @method
         * @name phemex#transfer
         * @description transfer currency internally between wallets on the same account
         * @param {string} code unified currency code
         * @param {float} amount amount to transfer
         * @param {string} fromAccount account to transfer from
         * @param {string} toAccount account to transfer to
         * @param {object} params extra parameters specific to the phemex api endpoint
         * @param {string|undefined} params.bizType for transferring between main and sub-acounts either 'SPOT' or 'PERPETUAL' default is 'SPOT'
         * @returns {object} a [transfer structure]{@link https://docs.ccxt.com/en/latest/manual.html#transfer-structure}
         */
        await this.loadMarkets ();
        const currency = this.currency (code);
        const accountsByType = this.safeValue (this.options, 'accountsByType', {});
        const fromId = this.safeString (accountsByType, fromAccount, fromAccount);
        const toId = this.safeString (accountsByType, toAccount, toAccount);
        const scaledAmmount = this.toEv (amount, currency);
        let direction = undefined;
        let transfer = undefined;
        if (fromId === 'spot' && toId === 'future') {
            direction = 2;
        } else if (fromId === 'future' && toId === 'spot') {
            direction = 1;
        }
        if (direction !== undefined) {
            const request = {
                'currency': currency['id'],
                'moveOp': direction,
                'amountEv': scaledAmmount,
            };
            const response = await this.privatePostAssetsTransfer (this.extend (request, params));
            //
            //     {
            //         code: '0',
            //         msg: 'OK',
            //         data: {
            //             linkKey: '8564eba4-c9ec-49d6-9b8c-2ec5001a0fb9',
            //             userId: '4018340',
            //             currency: 'USD',
            //             amountEv: '10',
            //             side: '2',
            //             status: '10'
            //         }
            //     }
            //
            const data = this.safeValue (response, 'data', {});
            transfer = this.parseTransfer (data, currency);
        } else { // sub account transfer
            const request = {
                'fromUserId': fromId,
                'toUserId': toId,
                'amountEv': scaledAmmount,
                'currency': currency['id'],
                'bizType': this.safeString (params, 'bizType', 'SPOT'),
            };
            const response = await this.privatePostAssetsUniversalTransfer (this.extend (request, params));
            //
            //     {
            //         code: '0',
            //         msg: 'OK',
            //         data: 'API-923db826-aaaa-aaaa-aaaa-4d98c3a7c9fd'
            //     }
            //
            transfer = this.parseTransfer (response);
        }
        const transferOptions = this.safeValue (this.options, 'transfer', {});
        const fillResponseFromRequest = this.safeValue (transferOptions, 'fillResponseFromRequest', true);
        if (fillResponseFromRequest) {
            if (transfer['fromAccount'] === undefined) {
                transfer['fromAccount'] = fromAccount;
            }
            if (transfer['toAccount'] === undefined) {
                transfer['toAccount'] = toAccount;
            }
            if (transfer['amount'] === undefined) {
                transfer['amount'] = amount;
            }
            if (transfer['currency'] === undefined) {
                transfer['currency'] = code;
            }
        }
        return transfer;
    }

    async fetchTransfers (code = undefined, since = undefined, limit = undefined, params = {}) {
        /**
         * @method
         * @name phemex#fetchTransfers
         * @description fetch a history of internal transfers made on an account
         * @param {string|undefined} code unified currency code of the currency transferred
         * @param {int|undefined} since the earliest time in ms to fetch transfers for
         * @param {int|undefined} limit the maximum number of  transfers structures to retrieve
         * @param {object} params extra parameters specific to the phemex api endpoint
         * @returns {[object]} a list of [transfer structures]{@link https://docs.ccxt.com/en/latest/manual.html#transfer-structure}
         */
        await this.loadMarkets ();
        if (code === undefined) {
            throw new ArgumentsRequired (this.id + ' fetchTransfers() requires a code argument');
        }
        const currency = this.currency (code);
        const request = {
            'currency': currency['id'],
        };
        if (since !== undefined) {
            request['start'] = since;
        }
        if (limit !== undefined) {
            request['limit'] = limit;
        }
        const response = await this.privateGetAssetsTransfer (this.extend (request, params));
        //
        //     {
        //         "code": 0,
        //         "msg": "OK",
        //         "data": {
        //             "rows": [
        //                 {
        //                     "linkKey": "87c071a3-8628-4ac2-aca1-6ce0d1fad66c",
        //                     "userId": 4148428,
        //                     "currency": "BTC",
        //                     "amountEv": 67932,
        //                     "side": 2,
        //                     "status": 10,
        //                     "createTime": 1652832467000,
        //                     "bizType": 10
        //                 }
        //             ]
        //         }
        //     }
        //
        const data = this.safeValue (response, 'data', {});
        const transfers = this.safeValue (data, 'rows', []);
        return this.parseTransfers (transfers, currency, since, limit);
    }

    parseTransfer (transfer, currency = undefined) {
        //
        // transfer
        //
        //     {
        //         linkKey: '8564eba4-c9ec-49d6-9b8c-2ec5001a0fb9',
        //         userId: '4018340',
        //         currency: 'USD',
        //         amountEv: '10',
        //         side: '2',
        //         status: '10'
        //     }
        //
        // fetchTransfers
        //
        //     {
        //         "linkKey": "87c071a3-8628-4ac2-aca1-6ce0d1fad66c",
        //         "userId": 4148428,
        //         "currency": "BTC",
        //         "amountEv": 67932,
        //         "side": 2,
        //         "status": 10,
        //         "createTime": 1652832467000,
        //         "bizType": 10
        //     }
        //
        const id = this.safeString (transfer, 'linkKey');
        const status = this.safeString (transfer, 'status');
        const amountEv = this.safeString (transfer, 'amountEv');
        const amountTransfered = this.fromEv (amountEv, currency);
        const currencyId = this.safeString (transfer, 'currency');
        const code = this.safeCurrencyCode (currencyId, currency);
        const side = this.safeInteger (transfer, 'side');
        let fromId = undefined;
        let toId = undefined;
        if (side === 1) {
            fromId = 'swap';
            toId = 'spot';
        } else if (side === 2) {
            fromId = 'spot';
            toId = 'swap';
        }
        const timestamp = this.safeInteger (transfer, 'createTime');
        return {
            'info': transfer,
            'id': id,
            'timestamp': timestamp,
            'datetime': this.iso8601 (timestamp),
            'currency': code,
            'amount': amountTransfered,
            'fromAccount': fromId,
            'toAccount': toId,
            'status': this.parseTransferStatus (status),
        };
    }

    parseTransferStatus (status) {
        const statuses = {
            '3': 'rejected', // 'Rejected',
            '6': 'canceled', // 'Got error and wait for recovery',
            '10': 'ok', // 'Success',
            '11': 'failed', // 'Failed',
        };
        return this.safeString (statuses, status, status);
    }

    handleErrors (httpCode, reason, url, method, headers, body, response, requestHeaders, requestBody) {
        if (response === undefined) {
            return; // fallback to default error handler
        }
        //
        //     {"code":30018,"msg":"phemex.data.size.uplimt","data":null}
        //     {"code":412,"msg":"Missing parameter - resolution","data":null}
        //     {"code":412,"msg":"Missing parameter - to","data":null}
        //     {"error":{"code":6001,"message":"invalid argument"},"id":null,"result":null}
        //
        const error = this.safeValue (response, 'error', response);
        const errorCode = this.safeString (error, 'code');
        const message = this.safeString (error, 'msg');
        if ((errorCode !== undefined) && (errorCode !== '0')) {
            const feedback = this.id + ' ' + body;
            this.throwExactlyMatchedException (this.exceptions['exact'], errorCode, feedback);
            this.throwBroadlyMatchedException (this.exceptions['broad'], message, feedback);
            throw new ExchangeError (feedback); // unknown message
        }
    }
};<|MERGE_RESOLUTION|>--- conflicted
+++ resolved
@@ -146,11 +146,7 @@
                         'md/v2/trade', // ?symbol=<symbol>&id=<id>
                         'md/v2/ticker/24hr', // ?symbol=<symbol>&id=<id>
                         'md/v2/ticker/24hr/all', // ?id=<id>
-<<<<<<< HEAD
-                    ]
-=======
                     ],
->>>>>>> 51121525
                 },
                 'private': {
                     'get': [
@@ -1201,9 +1197,8 @@
         if (market['spot']) {
             var method = 'v1GetMdSpotTicker24hr';
         } else {
-            info = self.safeValue(market, 'info', {})
-            type = self.safeStringLower('info', 'type')
-
+            info = self.safeValue (market, 'info', {});
+            type = self.safeStringLower ('info', 'type');
             if (type === 'perpetual') {
                 var method = 'v1GetMdTicker24hr';
             } else {
