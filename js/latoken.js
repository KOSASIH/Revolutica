'use strict';

//  ---------------------------------------------------------------------------

const Exchange = require ('./base/Exchange');
const { ExchangeError, ArgumentsRequired, InvalidNonce, OrderNotFound, InvalidOrder, DDoSProtection, BadRequest, AuthenticationError } = require ('./base/errors');
const Precise = require ('./base/Precise');

//  ---------------------------------------------------------------------------

module.exports = class latoken extends Exchange {
    describe () {
        return this.deepExtend (super.describe (), {
            'id': 'latoken',
            'name': 'Latoken',
            'countries': [ 'KY' ], // Cayman Islands
            'version': 'v1',
            'rateLimit': 2000,
            'certified': false,
            'userAgent': this.userAgents['chrome'],
            'has': {
<<<<<<< HEAD
                'CORS': undefined,
                'publicAPI': true,
                'privateAPI': true,
                'cancelOrder': true,
                'cancelAllOrders': true,
                'createMarketOrder': undefined,
=======
                'cancelAllOrders': true,
                'cancelOrder': true,
                'CORS': false,
                'createMarketOrder': false,
>>>>>>> d12b4bb8
                'createOrder': true,
                'fetchBalance': true,
                'fetchCanceledOrders': true,
                'fetchClosedOrders': true,
                'fetchCurrencies': true,
                'fetchMyTrades': true,
                'fetchOpenOrders': true,
<<<<<<< HEAD
                'fetchOrder': undefined,
                'fetchOrdersByStatus': true,
=======
                'fetchOrder': false,
>>>>>>> d12b4bb8
                'fetchOrderBook': true,
                'fetchOrdersByStatus': true,
                'fetchTicker': true,
                'fetchTickers': true,
                'fetchTime': true,
                'fetchTrades': true,
                'privateAPI': true,
                'publicAPI': true,
            },
            'urls': {
                'logo': 'https://user-images.githubusercontent.com/1294454/61511972-24c39f00-aa01-11e9-9f7c-471f1d6e5214.jpg',
                'api': 'https://api.latoken.com',
                'www': 'https://latoken.com',
                'doc': [
                    'https://api.latoken.com',
                ],
            },
            'api': {
                'public': {
                    'get': [
                        'ExchangeInfo/time',
                        'ExchangeInfo/limits',
                        'ExchangeInfo/pairs',
                        'ExchangeInfo/pairs/{currency}',
                        'ExchangeInfo/pair',
                        'ExchangeInfo/currencies',
                        'ExchangeInfo/currencies/{symbol}',
                        'MarketData/tickers',
                        'MarketData/ticker/{symbol}',
                        'MarketData/orderBook/{symbol}',
                        'MarketData/orderBook/{symbol}/{limit}',
                        'MarketData/trades/{symbol}',
                        'MarketData/trades/{symbol}/{limit}',
                    ],
                },
                'private': {
                    'get': [
                        'Account/balances',
                        'Account/balances/{currency}',
                        'Order/status',
                        'Order/active',
                        'Order/get_order',
                        'Order/trades',
                    ],
                    'post': [
                        'Order/new',
                        'Order/test-order',
                        'Order/cancel',
                        'Order/cancel_all',
                    ],
                },
            },
            'fees': {
                'trading': {
                    'feeSide': 'get',
                    'tierBased': false,
                    'percentage': true,
                    'maker': this.parseNumber ('0.001'),
                    'taker': this.parseNumber ('0.001'),
                },
            },
            'commonCurrencies': {
                'MT': 'Monarch',
                'TSL': 'Treasure SL',
            },
            'options': {
                'createOrderMethod': 'private_post_order_new', // private_post_order_test_order
            },
            'exceptions': {
                'exact': {
                    'Signature or ApiKey is not valid': AuthenticationError,
                    'Request is out of time': InvalidNonce,
                    'Symbol must be specified': BadRequest,
                },
                'broad': {
                    'Request limit reached': DDoSProtection,
                    'Pair': BadRequest,
                    'Price needs to be greater than': InvalidOrder,
                    'Amount needs to be greater than': InvalidOrder,
                    'The Symbol field is required': InvalidOrder,
                    'OrderType is not valid': InvalidOrder,
                    'Side is not valid': InvalidOrder,
                    'Cancelable order whit': OrderNotFound,
                    'Order': OrderNotFound,
                },
            },
        });
    }

    nonce () {
        return this.milliseconds ();
    }

    async fetchTime (params = {}) {
        const response = await this.publicGetExchangeInfoTime (params);
        //
        //     {
        //         "time": "2019-04-18T9:00:00.0Z",
        //         "unixTimeSeconds": 1555578000,
        //         "unixTimeMiliseconds": 1555578000000
        //     }
        //
        return this.safeInteger (response, 'unixTimeMiliseconds');
    }

    async fetchMarkets (params = {}) {
        const response = await this.publicGetExchangeInfoPairs (params);
        //
        //     [
        //         {
        //             "pairId": 502,
        //             "symbol": "LAETH",
        //             "baseCurrency": "LA",
        //             "quotedCurrency": "ETH",
        //             "makerFee": 0.01,
        //             "takerFee": 0.01,
        //             "pricePrecision": 8,
        //             "amountPrecision": 8,
        //             "minQty": 0.1
        //         }
        //     ]
        //
        const result = [];
        for (let i = 0; i < response.length; i++) {
            const market = response[i];
            const id = this.safeString (market, 'symbol');
            // the exchange shows them inverted
            const baseId = this.safeString (market, 'baseCurrency');
            const quoteId = this.safeString (market, 'quotedCurrency');
            const numericId = this.safeInteger (market, 'pairId');
            const base = this.safeCurrencyCode (baseId);
            const quote = this.safeCurrencyCode (quoteId);
            const symbol = base + '/' + quote;
            const pricePrecisionString = this.safeString (market, 'pricePrecision');
            const priceLimit = this.parsePrecision (pricePrecisionString);
            const precision = {
                'price': parseInt (pricePrecisionString),
                'amount': this.safeInteger (market, 'amountPrecision'),
            };
            const limits = {
                'amount': {
                    'min': this.safeNumber (market, 'minQty'),
                    'max': undefined,
                },
                'price': {
                    'min': this.parseNumber (priceLimit),
                    'max': undefined,
                },
                'cost': {
                    'min': undefined,
                    'max': undefined,
                },
            };
            result.push ({
                'id': id,
                'numericId': numericId,
                'info': market,
                'symbol': symbol,
                'base': base,
                'quote': quote,
                'baseId': baseId,
                'quoteId': quoteId,
                'active': undefined, // assuming true
                'precision': precision,
                'limits': limits,
            });
        }
        return result;
    }

    async fetchCurrencies (params = {}) {
        const response = await this.publicGetExchangeInfoCurrencies (params);
        //
        //     [
        //         {
        //             "currencyId": 102,
        //             "symbol": "LA",
        //             "name": "Latoken",
        //             "precission": 8,
        //             "type": "ERC20",
        //             "fee": 0.1
        //         }
        //     ]
        //
        const result = {};
        for (let i = 0; i < response.length; i++) {
            const currency = response[i];
            const id = this.safeString (currency, 'symbol');
            const numericId = this.safeInteger (currency, 'currencyId');
            const code = this.safeCurrencyCode (id);
            const precision = this.safeInteger (currency, 'precission');
            const fee = this.safeNumber (currency, 'fee');
            const active = undefined;
            result[code] = {
                'id': id,
                'numericId': numericId,
                'code': code,
                'info': currency,
                'name': code,
                'active': active,
                'fee': fee,
                'precision': precision,
                'limits': {
                    'amount': {
                        'min': undefined,
                        'max': undefined,
                    },
                    'withdraw': {
                        'min': undefined,
                        'max': undefined,
                    },
                },
            };
        }
        return result;
    }

    async fetchBalance (params = {}) {
        await this.loadMarkets ();
        const response = await this.privateGetAccountBalances (params);
        //
        //     [
        //         {
        //             "currencyId": 102,
        //             "symbol": "LA",
        //             "name": "Latoken",
        //             "amount": 1054.66,
        //             "available": 900.66,
        //             "frozen": 154,
        //             "pending": 0
        //         }
        //     ]
        //
        const result = {
            'info': response,
            'timestamp': undefined,
            'datetime': undefined,
        };
        for (let i = 0; i < response.length; i++) {
            const balance = response[i];
            const currencyId = this.safeString (balance, 'symbol');
            const code = this.safeCurrencyCode (currencyId);
            const frozen = this.safeString (balance, 'frozen');
            const pending = this.safeString (balance, 'pending');
            const account = this.account ();
            account['used'] = Precise.stringAdd (frozen, pending);
            account['free'] = this.safeString (balance, 'available');
            account['total'] = this.safeString (balance, 'amount');
            result[code] = account;
        }
        return this.parseBalance (result);
    }

    async fetchOrderBook (symbol, limit = undefined, params = {}) {
        await this.loadMarkets ();
        const market = this.market (symbol);
        const request = {
            'symbol': market['id'],
            'limit': 10,
        };
        if (limit !== undefined) {
            request['limit'] = limit; // default 10, max 100
        }
        const response = await this.publicGetMarketDataOrderBookSymbolLimit (this.extend (request, params));
        //
        //     {
        //         "pairId": 502,
        //         "symbol": "LAETH",
        //         "spread": 0.07,
        //         "asks": [
        //             { "price": 136.3, "quantity": 7.024 }
        //         ],
        //         "bids": [
        //             { "price": 136.2, "quantity": 6.554 }
        //         ]
        //     }
        //
        return this.parseOrderBook (response, symbol, undefined, 'bids', 'asks', 'price', 'quantity');
    }

    parseTicker (ticker, market = undefined) {
        //
        //     {
        //         "pairId":"63b41092-f3f6-4ea4-9e7c-4525ed250dad",
        //         "symbol":"ETHBTC",
        //         "volume":11317.037494474000000000,
        //         "open":0.020033000000000000,
        //         "low":0.019791000000000000,
        //         "high":0.020375000000000000,
        //         "close":0.019923000000000000,
        //         "priceChange":-0.1500
        //     }
        //
        const marketId = this.safeString (ticker, 'symbol');
        const symbol = this.safeSymbol (marketId, market);
        const open = this.safeNumber (ticker, 'open');
        const close = this.safeNumber (ticker, 'close');
        let change = undefined;
        if (open !== undefined && close !== undefined) {
            change = close - open;
        }
        const percentage = this.safeNumber (ticker, 'priceChange');
        const timestamp = this.nonce ();
        return {
            'symbol': symbol,
            'timestamp': timestamp,
            'datetime': this.iso8601 (timestamp),
            'low': this.safeNumber (ticker, 'low'),
            'high': this.safeNumber (ticker, 'high'),
            'bid': undefined,
            'bidVolume': undefined,
            'ask': undefined,
            'askVolume': undefined,
            'vwap': undefined,
            'open': open,
            'close': close,
            'last': close,
            'previousClose': undefined,
            'change': change,
            'percentage': percentage,
            'average': undefined,
            'baseVolume': undefined,
            'quoteVolume': this.safeNumber (ticker, 'volume'),
            'info': ticker,
        };
    }

    async fetchTicker (symbol, params = {}) {
        await this.loadMarkets ();
        const market = this.market (symbol);
        const request = {
            'symbol': market['id'],
        };
        const response = await this.publicGetMarketDataTickerSymbol (this.extend (request, params));
        //
        //     {
        //         "pairId": 502,
        //         "symbol": "LAETH",
        //         "volume": 1023314.3202,
        //         "open": 134.82,
        //         "low": 133.95,
        //         "high": 136.22,
        //         "close": 135.12,
        //         "priceChange": 0.22
        //     }
        //
        return this.parseTicker (response, market);
    }

    async fetchTickers (symbols = undefined, params = {}) {
        await this.loadMarkets ();
        const response = await this.publicGetMarketDataTickers (params);
        //
        //     [
        //         {
        //             "pairId": 502,
        //             "symbol": "LAETH",
        //             "volume": 1023314.3202,
        //             "open": 134.82,
        //             "low": 133.95,
        //             "high": 136.22,
        //             "close": 135.12,
        //             "priceChange": 0.22
        //         }
        //     ]
        //
        const result = {};
        for (let i = 0; i < response.length; i++) {
            const ticker = this.parseTicker (response[i]);
            const symbol = ticker['symbol'];
            result[symbol] = ticker;
        }
        return this.filterByArray (result, 'symbol', symbols);
    }

    parseTrade (trade, market = undefined) {
        //
        // fetchTrades (public)
        //
        //     {
        //         side: 'buy',
        //         price: 0.33634,
        //         amount: 0.01,
        //         timestamp: 1564240008000 // milliseconds
        //     }
        //
        // fetchMyTrades (private)
        //
        //     {
        //         id: '1564223032.892829.3.tg15',
        //         orderId: '1564223032.671436.707548@1379:1',
        //         commission: 0,
        //         side: 'buy',
        //         price: 0.32874,
        //         amount: 0.607,
        //         timestamp: 1564223033 // seconds
        //     }
        //
        const type = undefined;
        let timestamp = this.safeInteger2 (trade, 'timestamp', 'time');
        if (timestamp !== undefined) {
            // 03 Jan 2009 - first block
            if (timestamp < 1230940800000) {
                timestamp *= 1000;
            }
        }
        const priceString = this.safeString (trade, 'price');
        const amountString = this.safeString (trade, 'amount');
        const price = this.parseNumber (priceString);
        const amount = this.parseNumber (amountString);
        const cost = this.parseNumber (Precise.stringMul (priceString, amountString));
        const side = this.safeString (trade, 'side');
        let symbol = undefined;
        if (market !== undefined) {
            symbol = market['symbol'];
        }
        const id = this.safeString (trade, 'id');
        const orderId = this.safeString (trade, 'orderId');
        const feeCost = this.safeNumber (trade, 'commission');
        let fee = undefined;
        if (feeCost !== undefined) {
            fee = {
                'cost': feeCost,
                'currency': undefined,
            };
        }
        return {
            'info': trade,
            'timestamp': timestamp,
            'datetime': this.iso8601 (timestamp),
            'symbol': symbol,
            'id': id,
            'order': orderId,
            'type': type,
            'takerOrMaker': undefined,
            'side': side,
            'price': price,
            'amount': amount,
            'cost': cost,
            'fee': fee,
        };
    }

    async fetchTrades (symbol, since = undefined, limit = undefined, params = {}) {
        await this.loadMarkets ();
        const market = this.market (symbol);
        const request = {
            'symbol': market['id'],
        };
        if (limit !== undefined) {
            request['limit'] = limit; // default 50, max 100
        }
        const response = await this.publicGetMarketDataTradesSymbol (this.extend (request, params));
        //
        //     {
        //         "pairId":370,
        //         "symbol":"ETHBTC",
        //         "tradeCount":51,
        //         "trades": [
        //             {
        //                 side: 'buy',
        //                 price: 0.33634,
        //                 amount: 0.01,
        //                 timestamp: 1564240008000 // milliseconds
        //             }
        //         ]
        //     }
        //
        const trades = this.safeValue (response, 'trades', []);
        return this.parseTrades (trades, market, since, limit);
    }

    async fetchMyTrades (symbol = undefined, since = undefined, limit = undefined, params = {}) {
        if (symbol === undefined) {
            throw new ArgumentsRequired (this.id + ' fetchMyTrades() requires a symbol argument');
        }
        await this.loadMarkets ();
        const market = this.market (symbol);
        const request = {
            'symbol': market['id'],
        };
        const response = await this.privateGetOrderTrades (this.extend (request, params));
        //
        //     {
        //         "pairId": 502,
        //         "symbol": "LAETH",
        //         "tradeCount": 1,
        //         "trades": [
        //             {
        //                 id: '1564223032.892829.3.tg15',
        //                 orderId: '1564223032.671436.707548@1379:1',
        //                 commission: 0,
        //                 side: 'buy',
        //                 price: 0.32874,
        //                 amount: 0.607,
        //                 timestamp: 1564223033 // seconds
        //             }
        //         ]
        //     }
        //
        const trades = this.safeValue (response, 'trades', []);
        return this.parseTrades (trades, market, since, limit);
    }

    parseOrderStatus (status) {
        const statuses = {
            'active': 'open',
            'partiallyFilled': 'open',
            'filled': 'closed',
            'cancelled': 'canceled',
        };
        return this.safeString (statuses, status, status);
    }

    parseOrder (order, market = undefined) {
        //
        // createOrder
        //
        //     {
        //         "orderId":"1563460093.134037.704945@0370:2",
        //         "cliOrdId":"",
        //         "pairId":370,
        //         "symbol":"ETHBTC",
        //         "side":"sell",
        //         "orderType":"limit",
        //         "price":1.0,
        //         "amount":1.0
        //     }
        //
        // cancelOrder, fetchOrder, fetchOpenOrders, fetchClosedOrders, fetchCanceledOrders
        //
        //     {
        //         "orderId": "1555492358.126073.126767@0502:2",
        //         "cliOrdId": "myNewOrder",
        //         "pairId": 502,
        //         "symbol": "LAETH",
        //         "side": "buy",
        //         "orderType": "limit",
        //         "price": 136.2,
        //         "amount": 0.57,
        //         "orderStatus": "partiallyFilled",
        //         "executedAmount": 0.27,
        //         "reaminingAmount": 0.3,
        //         "timeCreated": 155551580736,
        //         "timeFilled": 0
        //     }
        //
        const id = this.safeString (order, 'orderId');
        const timestamp = this.safeTimestamp (order, 'timeCreated');
        const marketId = this.safeString (order, 'symbol');
        const symbol = this.safeSymbol (marketId, market);
        const side = this.safeString (order, 'side');
        const type = this.safeString (order, 'orderType');
        const price = this.safeNumber (order, 'price');
        const amount = this.safeNumber (order, 'amount');
        const filled = this.safeNumber (order, 'executedAmount');
        const status = this.parseOrderStatus (this.safeString (order, 'orderStatus'));
        const timeFilled = this.safeTimestamp (order, 'timeFilled');
        let lastTradeTimestamp = undefined;
        if ((timeFilled !== undefined) && (timeFilled > 0)) {
            lastTradeTimestamp = timeFilled;
        }
        const clientOrderId = this.safeString (order, 'cliOrdId');
        return this.safeOrder ({
            'id': id,
            'clientOrderId': clientOrderId,
            'info': order,
            'timestamp': timestamp,
            'datetime': this.iso8601 (timestamp),
            'lastTradeTimestamp': lastTradeTimestamp,
            'status': status,
            'symbol': symbol,
            'type': type,
            'timeInForce': undefined,
            'postOnly': undefined,
            'side': side,
            'price': price,
            'stopPrice': undefined,
            'cost': undefined,
            'amount': amount,
            'filled': filled,
            'average': undefined,
            'remaining': undefined,
            'fee': undefined,
            'trades': undefined,
        });
    }

    async fetchOpenOrders (symbol = undefined, since = undefined, limit = undefined, params = {}) {
        return this.fetchOrdersWithMethod ('private_get_order_active', symbol, since, limit, params);
    }

    async fetchClosedOrders (symbol = undefined, since = undefined, limit = undefined, params = {}) {
        return this.fetchOrdersByStatus ('filled', symbol, since, limit, params);
    }

    async fetchCanceledOrders (symbol = undefined, since = undefined, limit = undefined, params = {}) {
        return this.fetchOrdersByStatus ('cancelled', symbol, since, limit, params);
    }

    async fetchOrdersByStatus (status, symbol = undefined, since = undefined, limit = undefined, params = {}) {
        const request = {
            'status': status,
        };
        return this.fetchOrdersWithMethod ('private_get_order_status', symbol, since, limit, this.extend (request, params));
    }

    async fetchOrdersWithMethod (method, symbol = undefined, since = undefined, limit = undefined, params = {}) {
        if (symbol === undefined) {
            throw new ArgumentsRequired (this.id + ' fetchOrdersWithMethod() requires a symbol argument');
        }
        await this.loadMarkets ();
        const market = this.market (symbol);
        const request = {
            'symbol': market['id'],
        };
        if (limit !== undefined) {
            request['limit'] = limit; // default 100
        }
        const response = await this[method] (this.extend (request, params));
        //
        //     [
        //         {
        //             "orderId": "1555492358.126073.126767@0502:2",
        //             "cliOrdId": "myNewOrder",
        //             "pairId": 502,
        //             "symbol": "LAETH",
        //             "side": "buy",
        //             "orderType": "limit",
        //             "price": 136.2,
        //             "amount": 0.57,
        //             "orderStatus": "partiallyFilled",
        //             "executedAmount": 0.27,
        //             "reaminingAmount": 0.3,
        //             "timeCreated": 155551580736,
        //             "timeFilled": 0
        //         }
        //     ]
        //
        return this.parseOrders (response, market, since, limit);
    }

    async fetchOrder (id, symbol = undefined, params = {}) {
        await this.loadMarkets ();
        const request = {
            'orderId': id,
        };
        const response = await this.privateGetOrderGetOrder (this.extend (request, params));
        //
        //     {
        //         "orderId": "1555492358.126073.126767@0502:2",
        //         "cliOrdId": "myNewOrder",
        //         "pairId": 502,
        //         "symbol": "LAETH",
        //         "side": "buy",
        //         "orderType": "limit",
        //         "price": 136.2,
        //         "amount": 0.57,
        //         "orderStatus": "partiallyFilled",
        //         "executedAmount": 0.27,
        //         "reaminingAmount": 0.3,
        //         "timeCreated": 155551580736,
        //         "timeFilled": 0
        //     }
        //
        return this.parseOrder (response);
    }

    async createOrder (symbol, type, side, amount, price = undefined, params = {}) {
        await this.loadMarkets ();
        if (type !== 'limit') {
            throw new ExchangeError (this.id + ' allows limit orders only');
        }
        const request = {
            'symbol': this.marketId (symbol),
            'side': side,
            'price': this.priceToPrecision (symbol, price),
            'amount': this.amountToPrecision (symbol, amount),
            'orderType': type,
        };
        const method = this.safeString (this.options, 'createOrderMethod', 'private_post_order_new');
        const response = await this[method] (this.extend (request, params));
        //
        //     {
        //         "orderId":"1563460093.134037.704945@0370:2",
        //         "cliOrdId":"",
        //         "pairId":370,
        //         "symbol":"ETHBTC",
        //         "side":"sell",
        //         "orderType":"limit",
        //         "price":1.0,
        //         "amount":1.0
        //     }
        //
        return this.parseOrder (response);
    }

    async cancelOrder (id, symbol = undefined, params = {}) {
        await this.loadMarkets ();
        const request = {
            'orderId': id,
        };
        const response = await this.privatePostOrderCancel (this.extend (request, params));
        //
        //     {
        //         "orderId": "1555492358.126073.126767@0502:2",
        //         "cliOrdId": "myNewOrder",
        //         "pairId": 502,
        //         "symbol": "LAETH",
        //         "side": "buy",
        //         "orderType": "limit",
        //         "price": 136.2,
        //         "amount": 0.57,
        //         "orderStatus": "partiallyFilled",
        //         "executedAmount": 0.27,
        //         "reaminingAmount": 0.3,
        //         "timeCreated": 155551580736,
        //         "timeFilled": 0
        //     }
        //
        return this.parseOrder (response);
    }

    async cancelAllOrders (symbol = undefined, params = {}) {
        if (symbol === undefined) {
            throw new ArgumentsRequired (this.id + ' cancelAllOrders() requires a symbol argument');
        }
        await this.loadMarkets ();
        const marketId = this.marketId (symbol);
        const request = {
            'symbol': marketId,
        };
        const response = await this.privatePostOrderCancelAll (this.extend (request, params));
        //
        //     {
        //         "pairId": 502,
        //         "symbol": "LAETH",
        //         "cancelledOrders": [
        //             "1555492358.126073.126767@0502:2"
        //         ]
        //     }
        //
        const result = [];
        const canceledOrders = this.safeValue (response, 'cancelledOrders', []);
        for (let i = 0; i < canceledOrders.length; i++) {
            const order = this.parseOrder ({
                'symbol': marketId,
                'orderId': canceledOrders[i],
                'orderStatus': 'canceled',
            });
            result.push (order);
        }
        return result;
    }

    sign (path, api = 'public', method = 'GET', params = undefined, headers = undefined, body = undefined) {
        let request = '/api/' + this.version + '/' + this.implodeParams (path, params);
        let query = this.omit (params, this.extractParams (path));
        if (api === 'private') {
            const nonce = this.nonce ();
            query = this.extend ({
                'timestamp': nonce,
            }, query);
        }
        const urlencodedQuery = this.urlencode (query);
        if (Object.keys (query).length) {
            request += '?' + urlencodedQuery;
        }
        if (api === 'private') {
            this.checkRequiredCredentials ();
            const signature = this.hmac (this.encode (request), this.encode (this.secret));
            headers = {
                'X-LA-KEY': this.apiKey,
                'X-LA-SIGNATURE': signature,
            };
            if (method === 'POST') {
                headers['Content-Type'] = 'application/x-www-form-urlencoded';
                body = urlencodedQuery;
            }
        }
        const url = this.urls['api'] + request;
        return { 'url': url, 'method': method, 'body': body, 'headers': headers };
    }

    handleErrors (code, reason, url, method, headers, body, response, requestHeaders, requestBody) {
        if (!response) {
            return;
        }
        //
        //     { "message": "Request limit reached!", "details": "Request limit reached. Maximum allowed: 1 per 1s. Please try again in 1 second(s)." }
        //     { "error": { "message": "Pair 370 is not found","errorType":"RequestError","statusCode":400 }}
        //     { "error": { "message": "Signature or ApiKey is not valid","errorType":"RequestError","statusCode":400 }}
        //     { "error": { "message": "Request is out of time", "errorType": "RequestError", "statusCode":400 }}
        //     { "error": { "message": "Price needs to be greater than 0","errorType":"ValidationError","statusCode":400 }}
        //     { "error": { "message": "Side is not valid, Price needs to be greater than 0, Amount needs to be greater than 0, The Symbol field is required., OrderType is not valid","errorType":"ValidationError","statusCode":400 }}
        //     { "error": { "message": "Cancelable order whit ID 1563460289.571254.704945@0370:1 not found","errorType":"RequestError","statusCode":400 }}
        //     { "error": { "message": "Symbol must be specified","errorType":"RequestError","statusCode":400 }}
        //     { "error": { "message": "Order 1563460289.571254.704945@0370:1 is not found","errorType":"RequestError","statusCode":400 }}
        //
        const message = this.safeString (response, 'message');
        const feedback = this.id + ' ' + body;
        if (message !== undefined) {
            this.throwExactlyMatchedException (this.exceptions['exact'], message, feedback);
            this.throwBroadlyMatchedException (this.exceptions['broad'], message, feedback);
        }
        const error = this.safeValue (response, 'error', {});
        const errorMessage = this.safeString (error, 'message');
        if (errorMessage !== undefined) {
            this.throwExactlyMatchedException (this.exceptions['exact'], errorMessage, feedback);
            this.throwBroadlyMatchedException (this.exceptions['broad'], errorMessage, feedback);
            throw new ExchangeError (feedback); // unknown message
        }
    }
};<|MERGE_RESOLUTION|>--- conflicted
+++ resolved
@@ -19,19 +19,10 @@
             'certified': false,
             'userAgent': this.userAgents['chrome'],
             'has': {
-<<<<<<< HEAD
-                'CORS': undefined,
-                'publicAPI': true,
-                'privateAPI': true,
-                'cancelOrder': true,
-                'cancelAllOrders': true,
-                'createMarketOrder': undefined,
-=======
                 'cancelAllOrders': true,
                 'cancelOrder': true,
-                'CORS': false,
-                'createMarketOrder': false,
->>>>>>> d12b4bb8
+                'CORS': undefined,
+                'createMarketOrder': undefined,
                 'createOrder': true,
                 'fetchBalance': true,
                 'fetchCanceledOrders': true,
@@ -39,19 +30,10 @@
                 'fetchCurrencies': true,
                 'fetchMyTrades': true,
                 'fetchOpenOrders': true,
-<<<<<<< HEAD
                 'fetchOrder': undefined,
-                'fetchOrdersByStatus': true,
-=======
-                'fetchOrder': false,
->>>>>>> d12b4bb8
                 'fetchOrderBook': true,
                 'fetchOrdersByStatus': true,
                 'fetchTicker': true,
-                'fetchTickers': true,
-                'fetchTime': true,
-                'fetchTrades': true,
-                'privateAPI': true,
                 'publicAPI': true,
             },
             'urls': {
