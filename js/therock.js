--- conflicted
+++ resolved
@@ -1130,6 +1130,7 @@
         }
         const price = this.safeString (order, 'price');
         let trades = this.safeValue (order, 'trades');
+        const stopPrice = this.safeString (order, 'conditional_price');
         let cost = undefined;
         let average = undefined;
         let lastTradeTimestamp = undefined;
@@ -1169,12 +1170,8 @@
             'postOnly': undefined,
             'side': this.safeString (order, 'side'),
             'price': price,
-<<<<<<< HEAD
-            'stopPrice': this.safeString (order, 'conditional_price'),
-=======
             'stopPrice': stopPrice,
             'triggerPrice': stopPrice,
->>>>>>> 6822f527
             'cost': cost,
             'amount': amount,
             'filled': filled,
