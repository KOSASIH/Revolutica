--- conflicted
+++ resolved
@@ -10,16 +10,10 @@
 module.exports = class kucoin extends Exchange {
     describe () {
         return this.deepExtend (super.describe (), {
-<<<<<<< HEAD
             'id': 'kucoin2',
             'name': 'KuCoin',
             'country': ['SC'],
             'rateLimit': 1000,
-=======
-            'id': 'kucoin',
-            'name': 'Kucoin',
-            'countries': [ 'SC' ], // Republic of Seychelles
->>>>>>> d0979c08
             'version': 'v1',
             'certified': true,
             'comment': 'This comment is optional',
@@ -319,50 +313,4 @@
         let url = this.urls['api'][api] + endpoint;
         return { 'url': url, 'method': method, 'body': body, 'headers': headers };
     }
-<<<<<<< HEAD
-}
-=======
-
-    handleErrors (code, reason, url, method, headers, body, response) {
-        //
-        // API endpoints return the following formats
-        //     { success: false, code: "ERROR", msg: "Min price:100.0" }
-        //     { success: true,  code: "OK",    msg: "Operation succeeded." }
-        //
-        // Web OHLCV endpoint returns this:
-        //     { s: "ok", o: [], h: [], l: [], c: [], v: [] }
-        //
-        // This particular method handles API responses only
-        //
-        if (!('success' in response))
-            return;
-        if (response['success'] === true)
-            return; // not an error
-        if (!('code' in response) || !('msg' in response))
-            throw new ExchangeError (this.id + ': malformed response: ' + body);
-        const responseCode = this.safeString (response, 'code');
-        const message = this.safeString (response, 'msg');
-        const feedback = this.id + ' ' + body;
-        if (responseCode === 'UNAUTH') {
-            if (message === 'Invalid nonce')
-                throw new InvalidNonce (feedback);
-            throw new AuthenticationError (feedback);
-        } else if (responseCode === 'ERROR') {
-            if (message.indexOf ('The precision of amount') >= 0)
-                throw new InvalidOrder (feedback); // amount violates precision.amount
-            if (message.indexOf ('Min amount each order') >= 0)
-                throw new InvalidOrder (feedback); // amount < limits.amount.min
-            if (message.indexOf ('Min price:') >= 0)
-                throw new InvalidOrder (feedback); // price < limits.price.min
-            if (message.indexOf ('Max price:') >= 0)
-                throw new InvalidOrder (feedback); // price > limits.price.max
-            if (message.indexOf ('The precision of price') >= 0)
-                throw new InvalidOrder (feedback); // price violates precision.price
-        } else if (responseCode === 'NO_BALANCE') {
-            if (message.indexOf ('Insufficient balance') >= 0)
-                throw new InsufficientFunds (feedback);
-        }
-        throw new ExchangeError (this.id + ': unknown response: ' + body);
-    }
-};
->>>>>>> d0979c08
+};