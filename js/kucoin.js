--- conflicted
+++ resolved
@@ -21,13 +21,9 @@
             'comment': 'Platform 2.0',
             'quoteJsonNumbers': false,
             'has': {
-<<<<<<< HEAD
-                'CORS': undefined,
-=======
->>>>>>> d12b4bb8
                 'cancelAllOrders': true,
                 'cancelOrder': true,
-                'CORS': false,
+                'CORS': undefined,
                 'createDepositAddress': true,
                 'createOrder': true,
                 'fetchAccounts': true,
