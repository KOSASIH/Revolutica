--- conflicted
+++ resolved
@@ -1277,17 +1277,10 @@
         /**
          * @method
          * @name kucoin#cancelOrder
-<<<<<<< HEAD
-         * @description Cancels an order
-         * @param {str} id Order id
-         * @param {str|undefined} symbol not used by kucoin
-         * @param {dict} params Exchange specific parameters
-=======
          * @description cancels an open order
          * @param {str} id order id
          * @param {str|undefined} symbol unified symbol of the market the order was made in
          * @param {dict} params extra parameters specific to the kucoin api endpoint
->>>>>>> a8a5ef9d
          * @param {bool} params.stop True if cancelling a stop order
          * @returns Response from the exchange
          */
