'use strict';

const Exchange = require ('./base/Exchange');
const { ExchangeError, ArgumentsRequired, ExchangeNotAvailable, InsufficientFunds, OrderNotFound, DDoSProtection, InvalidOrder, AuthenticationError } = require ('./base/errors');

module.exports = class liqui extends Exchange {
    describe () {
        return this.deepExtend (super.describe (), {
            'id': 'liqui',
            'name': 'Liqui',
            'countries': [ 'UA' ],
            'rateLimit': 3000,
            'version': '3',
            'userAgent': this.userAgents['chrome'],
            'has': {
                'CORS': false,
                'createMarketOrder': false,
                'fetchOrderBooks': true,
                'fetchOrder': true,
                'fetchOrders': 'emulated',
                'fetchOpenOrders': true,
                'fetchClosedOrders': 'emulated',
                'fetchTickers': true,
                'fetchMyTrades': true,
                'withdraw': true,
            },
            'urls': {
                'logo': 'https://user-images.githubusercontent.com/1294454/27982022-75aea828-63a0-11e7-9511-ca584a8edd74.jpg',
                'api': {
                    'public': 'https://api.liqui.io/api',
                    'private': 'https://api.liqui.io/tapi',
                },
                'www': 'https://liqui.io',
                'doc': 'https://liqui.io/api',
                'fees': 'https://liqui.io/fee',
            },
            'api': {
                'public': {
                    'get': [
                        'info',
                        'ticker/{pair}',
                        'depth/{pair}',
                        'trades/{pair}',
                    ],
                },
                'private': {
                    'post': [
                        'getInfo',
                        'Trade',
                        'ActiveOrders',
                        'OrderInfo',
                        'CancelOrder',
                        'TradeHistory',
                        'CoinDepositAddress',
                        'WithdrawCoin',
                        'CreateCoupon',
                        'RedeemCoupon',
                    ],
                },
            },
            'fees': {
                'trading': {
                    'maker': 0.001,
                    'taker': 0.0025,
                },
                'funding': {
                    'tierBased': false,
                    'percentage': false,
                    'withdraw': {},
                    'deposit': {},
                },
            },
            'commonCurrencies': {
                'DSH': 'DASH',
            },
            'exceptions': {
                'exact': {
                    '803': InvalidOrder, // "Count could not be less than 0.001." (selling below minAmount)
                    '804': InvalidOrder, // "Count could not be more than 10000." (buying above maxAmount)
                    '805': InvalidOrder, // "price could not be less than X." (minPrice violation on buy & sell)
                    '806': InvalidOrder, // "price could not be more than X." (maxPrice violation on buy & sell)
                    '807': InvalidOrder, // "cost could not be less than X." (minCost violation on buy & sell)
                    '831': InsufficientFunds, // "Not enougth X to create buy order." (buying with balance.quote < order.cost)
                    '832': InsufficientFunds, // "Not enougth X to create sell order." (selling with balance.base < order.amount)
                    '833': OrderNotFound, // "Order with id X was not found." (cancelling non-existent, closed and cancelled order)
                },
                'broad': {
                    'Invalid pair name': ExchangeError, // {"success":0,"error":"Invalid pair name: btc_eth"}
                    'invalid api key': AuthenticationError,
                    'invalid sign': AuthenticationError,
                    'api key dont have trade permission': AuthenticationError,
                    'invalid parameter': InvalidOrder,
                    'invalid order': InvalidOrder,
                    'Requests too often': DDoSProtection,
                    'not available': ExchangeNotAvailable,
                    'data unavailable': ExchangeNotAvailable,
                    'external service unavailable': ExchangeNotAvailable,
                },
            },
            'options': {
                'fetchOrderMethod': 'privatePostOrderInfo',
                'fetchMyTradesMethod': 'privatePostTradeHistory',
                'cancelOrderMethod': 'privatePostCancelOrder',
            },
        });
    }

    calculateFee (symbol, type, side, amount, price, takerOrMaker = 'taker', params = {}) {
        let market = this.markets[symbol];
        let key = 'quote';
        let rate = market[takerOrMaker];
        let cost = parseFloat (this.costToPrecision (symbol, amount * rate));
        if (side === 'sell') {
            cost *= price;
        } else {
            key = 'base';
        }
        return {
            'type': takerOrMaker,
            'currency': market[key],
            'rate': rate,
            'cost': cost,
        };
    }

    async fetchMarkets () {
        let response = await this.publicGetInfo ();
        let markets = response['pairs'];
        let keys = Object.keys (markets);
        let result = [];
        for (let i = 0; i < keys.length; i++) {
            let id = keys[i];
            let market = markets[id];
            let [ baseId, quoteId ] = id.split ('_');
            let base = baseId.toUpperCase ();
            let quote = quoteId.toUpperCase ();
            base = this.commonCurrencyCode (base);
            quote = this.commonCurrencyCode (quote);
            let symbol = base + '/' + quote;
            let precision = {
                'amount': this.safeInteger (market, 'decimal_places'),
                'price': this.safeInteger (market, 'decimal_places'),
            };
            let amountLimits = {
                'min': this.safeFloat (market, 'min_amount'),
                'max': this.safeFloat (market, 'max_amount'),
            };
            let priceLimits = {
                'min': this.safeFloat (market, 'min_price'),
                'max': this.safeFloat (market, 'max_price'),
            };
            let costLimits = {
                'min': this.safeFloat (market, 'min_total'),
            };
            let limits = {
                'amount': amountLimits,
                'price': priceLimits,
                'cost': costLimits,
            };
            let hidden = this.safeInteger (market, 'hidden');
            let active = (hidden === 0);
            result.push ({
                'id': id,
                'symbol': symbol,
                'base': base,
                'quote': quote,
                'baseId': baseId,
                'quoteId': quoteId,
                'active': active,
                'taker': market['fee'] / 100,
                'precision': precision,
                'limits': limits,
                'info': market,
            });
        }
        return result;
    }

    async fetchBalance (params = {}) {
        await this.loadMarkets ();
        let response = await this.privatePostGetInfo ();
        let balances = response['return'];
        let result = { 'info': balances };
        let funds = balances['funds'];
        let currencies = Object.keys (funds);
        for (let c = 0; c < currencies.length; c++) {
            let currency = currencies[c];
            let uppercase = currency.toUpperCase ();
            uppercase = this.commonCurrencyCode (uppercase);
            let total = undefined;
            let used = undefined;
            if (balances['open_orders'] === 0) {
                total = funds[currency];
                used = 0.0;
            }
            let account = {
                'free': funds[currency],
                'used': used,
                'total': total,
            };
            result[uppercase] = account;
        }
        return this.parseBalance (result);
    }

    async fetchOrderBook (symbol, limit = undefined, params = {}) {
        await this.loadMarkets ();
        let market = this.market (symbol);
        let request = {
            'pair': market['id'],
        };
        if (limit !== undefined) {
            request['limit'] = limit; // default = 150, max = 2000
        }
        let response = await this.publicGetDepthPair (this.extend (request, params));
        let market_id_in_reponse = (market['id'] in response);
        if (!market_id_in_reponse) {
            throw new ExchangeError (this.id + ' ' + market['symbol'] + ' order book is empty or not available');
        }
        let orderbook = response[market['id']];
        return this.parseOrderBook (orderbook);
    }

    async fetchOrderBooks (symbols = undefined, params = {}) {
        await this.loadMarkets ();
        let ids = undefined;
        if (symbols === undefined) {
            ids = this.ids.join ('-');
            // max URL length is 2083 symbols, including http schema, hostname, tld, etc...
            if (ids.length > 2048) {
                let numIds = this.ids.length;
                throw new ExchangeError (this.id + ' has ' + numIds.toString () + ' symbols exceeding max URL length, you are required to specify a list of symbols in the first argument to fetchOrderBooks');
            }
        } else {
            ids = this.marketIds (symbols);
            ids = ids.join ('-');
        }
        let response = await this.publicGetDepthPair (this.extend ({
            'pair': ids,
        }, params));
        let result = {};
        ids = Object.keys (response);
        for (let i = 0; i < ids.length; i++) {
            let id = ids[i];
            let symbol = id;
            if (id in this.markets_by_id) {
                let market = this.markets_by_id[id];
                symbol = market['symbol'];
            }
            result[symbol] = this.parseOrderBook (response[id]);
        }
        return result;
    }

    parseTicker (ticker, market = undefined) {
        //
        //   {    high: 0.03497582,
        //         low: 0.03248474,
        //         avg: 0.03373028,
        //         vol: 120.11485715062999,
        //     vol_cur: 3572.24914074,
        //        last: 0.0337611,
        //         buy: 0.0337442,
        //        sell: 0.03377798,
        //     updated: 1537522009          }
        //
        let timestamp = ticker['updated'] * 1000;
        let symbol = undefined;
        if (market !== undefined) {
            symbol = market['symbol'];
        }
        let last = this.safeFloat (ticker, 'last');
        return {
            'symbol': symbol,
            'timestamp': timestamp,
            'datetime': this.iso8601 (timestamp),
            'high': this.safeFloat (ticker, 'high'),
            'low': this.safeFloat (ticker, 'low'),
            'bid': this.safeFloat (ticker, 'buy'),
            'bidVolume': undefined,
            'ask': this.safeFloat (ticker, 'sell'),
            'askVolume': undefined,
            'vwap': undefined,
            'open': undefined,
            'close': last,
            'last': last,
            'previousClose': undefined,
            'change': undefined,
            'percentage': undefined,
            'average': this.safeFloat (ticker, 'avg'),
            'baseVolume': this.safeFloat (ticker, 'vol_cur'),
            'quoteVolume': this.safeFloat (ticker, 'vol'),
            'info': ticker,
        };
    }

    async fetchTickers (symbols = undefined, params = {}) {
        await this.loadMarkets ();
        let ids = undefined;
        if (symbols === undefined) {
            ids = this.ids.join ('-');
            // max URL length is 2083 symbols, including http schema, hostname, tld, etc...
            if (ids.length > 2048) {
                let numIds = this.ids.length;
                throw new ExchangeError (this.id + ' has ' + numIds.toString () + ' symbols exceeding max URL length, you are required to specify a list of symbols in the first argument to fetchTickers');
            }
        } else {
            ids = this.marketIds (symbols);
            ids = ids.join ('-');
        }
        let tickers = await this.publicGetTickerPair (this.extend ({
            'pair': ids,
        }, params));
        let result = {};
        let keys = Object.keys (tickers);
        for (let k = 0; k < keys.length; k++) {
            let id = keys[k];
            let ticker = tickers[id];
            let symbol = id;
            let market = undefined;
            if (id in this.markets_by_id) {
                market = this.markets_by_id[id];
                symbol = market['symbol'];
            }
            result[symbol] = this.parseTicker (ticker, market);
        }
        return result;
    }

    async fetchTicker (symbol, params = {}) {
        let tickers = await this.fetchTickers ([ symbol ], params);
        return tickers[symbol];
    }

    parseTrade (trade, market = undefined) {
        let timestamp = this.safeInteger (trade, 'timestamp');
        if (timestamp !== undefined) {
            timestamp = timestamp * 1000;
        }
        let side = this.safeString (trade, 'type');
        if (side === 'ask') {
            side = 'sell';
        } else if (side === 'bid') {
            side = 'buy';
        }
        let price = this.safeFloat2 (trade, 'rate', 'price');
        let id = this.safeString2 (trade, 'trade_id', 'tid');
        let order = this.safeString (trade, this.getOrderIdKey ());
        if ('pair' in trade) {
            let marketId = this.safeString (trade, 'pair');
            market = this.safeValue (this.markets_by_id, marketId, market);
        }
        let symbol = undefined;
        if (market !== undefined) {
            symbol = market['symbol'];
        }
        let amount = this.safeFloat (trade, 'amount');
        let type = 'limit'; // all trades are still limit trades
        let takerOrMaker = undefined;
        let fee = undefined;
        let feeCost = this.safeFloat (trade, 'commission');
        if (feeCost !== undefined) {
            let feeCurrencyId = this.safeString (trade, 'commissionCurrency');
            feeCurrencyId = feeCurrencyId.toUpperCase ();
            let feeCurrency = this.safeValue (this.currencies_by_id, feeCurrencyId);
            let feeCurrencyCode = undefined;
            if (feeCurrency !== undefined) {
                feeCurrencyCode = feeCurrency['code'];
            } else {
                feeCurrencyCode = this.commonCurrencyCode (feeCurrencyId);
            }
            fee = {
                'cost': feeCost,
                'currency': feeCurrencyCode,
            };
        }
        let isYourOrder = this.safeValue (trade, 'is_your_order');
<<<<<<< HEAD
        let takerOrMaker = 'taker';
        if (isYourOrder !== undefined) {
=======
        if (isYourOrder !== undefined) {
            takerOrMaker = 'taker';
>>>>>>> 77cffd12
            if (isYourOrder) {
                takerOrMaker = 'maker';
            }
            if (fee === undefined) {
                fee = this.calculateFee (symbol, type, side, amount, price, takerOrMaker);
            }
        }
        return {
            'id': id,
            'order': order,
            'timestamp': timestamp,
            'datetime': this.iso8601 (timestamp),
            'symbol': symbol,
            'type': type,
            'side': side,
            'takerOrMaker': takerOrMaker,
            'price': price,
            'amount': amount,
            'fee': fee,
            'info': trade,
        };
    }

    async fetchTrades (symbol, since = undefined, limit = undefined, params = {}) {
        await this.loadMarkets ();
        let market = this.market (symbol);
        let request = {
            'pair': market['id'],
        };
        if (limit !== undefined) {
            request['limit'] = limit;
        }
        let response = await this.publicGetTradesPair (this.extend (request, params));
        if (Array.isArray (response)) {
            let numElements = response.length;
            if (numElements === 0) {
                return [];
            }
        }
        return this.parseTrades (response[market['id']], market, since, limit);
    }

    async createOrder (symbol, type, side, amount, price = undefined, params = {}) {
        if (type === 'market') {
            throw new ExchangeError (this.id + ' allows limit orders only');
        }
        await this.loadMarkets ();
        let market = this.market (symbol);
        let request = {
            'pair': market['id'],
            'type': side,
            'amount': this.amountToPrecision (symbol, amount),
            'rate': this.priceToPrecision (symbol, price),
        };
        price = parseFloat (price);
        amount = parseFloat (amount);
        let response = await this.privatePostTrade (this.extend (request, params));
        let id = undefined;
        let status = 'open';
        let filled = 0.0;
        let remaining = amount;
        if ('return' in response) {
            id = this.safeString (response['return'], this.getOrderIdKey ());
            if (id === '0') {
                id = this.safeString (response['return'], 'init_order_id');
                status = 'closed';
            }
            filled = this.safeFloat (response['return'], 'received', 0.0);
            remaining = this.safeFloat (response['return'], 'remains', amount);
        }
        let timestamp = this.milliseconds ();
        let order = {
            'id': id,
            'timestamp': timestamp,
            'datetime': this.iso8601 (timestamp),
            'lastTradeTimestamp': undefined,
            'status': status,
            'symbol': symbol,
            'type': type,
            'side': side,
            'price': price,
            'cost': price * filled,
            'amount': amount,
            'remaining': remaining,
            'filled': filled,
            'fee': undefined,
            // 'trades': this.parseTrades (order['trades'], market),
        };
        this.orders[id] = order;
        return this.extend ({ 'info': response }, order);
    }

    getOrderIdKey () {
        return 'order_id';
    }

    async cancelOrder (id, symbol = undefined, params = {}) {
        await this.loadMarkets ();
        let request = {};
        let idKey = this.getOrderIdKey ();
        request[idKey] = id;
        let method = this.options['cancelOrderMethod'];
        let response = await this[method] (this.extend (request, params));
        if (id in this.orders) {
            this.orders[id]['status'] = 'canceled';
        }
        return response;
    }

    parseOrderStatus (status) {
        let statuses = {
            '0': 'open',
            '1': 'closed',
            '2': 'canceled',
            '3': 'canceled', // or partially-filled and still open? https://github.com/ccxt/ccxt/issues/1594
        };
        if (status in statuses) {
            return statuses[status];
        }
        return status;
    }

    parseOrder (order, market = undefined) {
        let id = order['id'].toString ();
        let status = this.parseOrderStatus (this.safeString (order, 'status'));
        let timestamp = parseInt (order['timestamp_created']) * 1000;
        let symbol = undefined;
        if (market === undefined) {
            market = this.markets_by_id[order['pair']];
        }
        if (market !== undefined) {
            symbol = market['symbol'];
        }
        let remaining = undefined;
        let amount = undefined;
        let price = this.safeFloat (order, 'rate');
        let filled = undefined;
        let cost = undefined;
        if ('start_amount' in order) {
            amount = this.safeFloat (order, 'start_amount');
            remaining = this.safeFloat (order, 'amount');
        } else {
            remaining = this.safeFloat (order, 'amount');
            if (id in this.orders)
                amount = this.orders[id]['amount'];
        }
        if (amount !== undefined) {
            if (remaining !== undefined) {
                filled = amount - remaining;
                cost = price * filled;
            }
        }
        let fee = undefined;
        let result = {
            'info': order,
            'id': id,
            'symbol': symbol,
            'timestamp': timestamp,
            'datetime': this.iso8601 (timestamp),
            'lastTradeTimestamp': undefined,
            'type': 'limit',
            'side': order['type'],
            'price': price,
            'cost': cost,
            'amount': amount,
            'remaining': remaining,
            'filled': filled,
            'status': status,
            'fee': fee,
        };
        return result;
    }

    parseOrders (orders, market = undefined, since = undefined, limit = undefined) {
        let ids = Object.keys (orders);
        let result = [];
        for (let i = 0; i < ids.length; i++) {
            let id = ids[i];
            let order = orders[id];
            let extended = this.extend (order, { 'id': id });
            result.push (this.parseOrder (extended, market));
        }
        return this.filterBySinceLimit (result, since, limit);
    }

    async fetchOrder (id, symbol = undefined, params = {}) {
        await this.loadMarkets ();
        let request = {};
        let idKey = this.getOrderIdKey ();
        request[idKey] = parseInt (id);
        let method = this.options['fetchOrderMethod'];
        let response = await this[method] (this.extend (request, params));
        id = id.toString ();
        let newOrder = this.parseOrder (this.extend ({ 'id': id }, response['return'][id]));
        let oldOrder = (id in this.orders) ? this.orders[id] : {};
        this.orders[id] = this.extend (oldOrder, newOrder);
        return this.orders[id];
    }

    updateCachedOrders (openOrders, symbol) {
        // update local cache with open orders
        // this will add unseen orders and overwrite existing ones
        for (let j = 0; j < openOrders.length; j++) {
            const id = openOrders[j]['id'];
            this.orders[id] = openOrders[j];
        }
        let openOrdersIndexedById = this.indexBy (openOrders, 'id');
        let cachedOrderIds = Object.keys (this.orders);
        for (let k = 0; k < cachedOrderIds.length; k++) {
            // match each cached order to an order in the open orders array
            // possible reasons why a cached order may be missing in the open orders array:
            // - order was closed or canceled -> update cache
            // - symbol mismatch (e.g. cached BTC/USDT, fetched ETH/USDT) -> skip
            let cachedOrderId = cachedOrderIds[k];
            let cachedOrder = this.orders[cachedOrderId];
            if (!(cachedOrderId in openOrdersIndexedById)) {
                // cached order is not in open orders array
                // if we fetched orders by symbol and it doesn't match the cached order -> won't update the cached order
                if (symbol !== undefined && symbol !== cachedOrder['symbol'])
                    continue;
                // cached order is absent from the list of open orders -> mark the cached order as closed
                if (cachedOrder['status'] === 'open') {
                    cachedOrder = this.extend (cachedOrder, {
                        'status': 'closed', // likewise it might have been canceled externally (unnoticed by "us")
                        'cost': undefined,
                        'filled': cachedOrder['amount'],
                        'remaining': 0.0,
                    });
                    if (cachedOrder['cost'] === undefined) {
                        if (cachedOrder['filled'] !== undefined) {
                            cachedOrder['cost'] = cachedOrder['filled'] * cachedOrder['price'];
                        }
                    }
                    this.orders[cachedOrderId] = cachedOrder;
                }
            }
        }
        return this.toArray (this.orders);
    }

    async fetchOrders (symbol = undefined, since = undefined, limit = undefined, params = {}) {
        if ('fetchOrdersRequiresSymbol' in this.options)
            if (this.options['fetchOrdersRequiresSymbol'])
                if (symbol === undefined)
<<<<<<< HEAD
                    throw new ExchangeError (this.id + ' fetchOrders requires a symbol argument');
=======
                    throw new ArgumentsRequired (this.id + ' fetchOrders requires a symbol argument');
>>>>>>> 77cffd12
        await this.loadMarkets ();
        let request = {};
        let market = undefined;
        if (symbol !== undefined) {
            let market = this.market (symbol);
            request['pair'] = market['id'];
        }
        let response = await this.privatePostActiveOrders (this.extend (request, params));
        // liqui etc can only return 'open' orders (i.e. no way to fetch 'closed' orders)
        let openOrders = [];
        if ('return' in response)
            openOrders = this.parseOrders (response['return'], market);
        let allOrders = this.updateCachedOrders (openOrders, symbol);
        let result = this.filterBySymbol (allOrders, symbol);
        return this.filterBySinceLimit (result, since, limit);
    }

    async fetchOpenOrders (symbol = undefined, since = undefined, limit = undefined, params = {}) {
        let orders = await this.fetchOrders (symbol, since, limit, params);
        return this.filterBy (orders, 'status', 'open');
    }

    async fetchClosedOrders (symbol = undefined, since = undefined, limit = undefined, params = {}) {
        let orders = await this.fetchOrders (symbol, since, limit, params);
        return this.filterBy (orders, 'status', 'closed');
    }

    async fetchMyTrades (symbol = undefined, since = undefined, limit = undefined, params = {}) {
        await this.loadMarkets ();
        let market = undefined;
        // some derived classes use camelcase notation for request fields
        let request = {
            // 'from': 123456789, // trade ID, from which the display starts numerical 0 (test result: liqui ignores this field)
            // 'count': 1000, // the number of trades for display numerical, default = 1000
            // 'from_id': trade ID, from which the display starts numerical 0
            // 'end_id': trade ID on which the display ends numerical ∞
            // 'order': 'ASC', // sorting, default = DESC (test result: liqui ignores this field, most recent trade always goes last)
            // 'since': 1234567890, // UTC start time, default = 0 (test result: liqui ignores this field)
            // 'end': 1234567890, // UTC end time, default = ∞ (test result: liqui ignores this field)
            // 'pair': 'eth_btc', // default = all markets
        };
        if (symbol !== undefined) {
            market = this.market (symbol);
            request['pair'] = market['id'];
        }
        if (limit !== undefined) {
            request['count'] = parseInt (limit);
        }
        if (since !== undefined) {
            request['since'] = parseInt (since / 1000);
        }
        let method = this.options['fetchMyTradesMethod'];
        let response = await this[method] (this.extend (request, params));
        let trades = [];
        if ('return' in response) {
            trades = response['return'];
        }
        return this.parseTrades (trades, market, since, limit);
    }

    async withdraw (currency, amount, address, tag = undefined, params = {}) {
        this.checkAddress (address);
        await this.loadMarkets ();
        let response = await this.privatePostWithdrawCoin (this.extend ({
            'coinName': currency,
            'amount': parseFloat (amount),
            'address': address,
        }, params));
        return {
            'info': response,
            'id': response['return']['tId'],
        };
    }

    signBodyWithSecret (body) {
        return this.hmac (this.encode (body), this.encode (this.secret), 'sha512');
    }

    getVersionString () {
        return '/' + this.version;
    }

    getPrivatePath (path, params) {
        return '';
    }

    sign (path, api = 'public', method = 'GET', params = {}, headers = undefined, body = undefined) {
        let url = this.urls['api'][api];
        let query = this.omit (params, this.extractParams (path));
        if (api === 'private') {
            url += this.getPrivatePath (path, params);
            this.checkRequiredCredentials ();
            let nonce = this.nonce ();
            body = this.urlencode (this.extend ({
                'nonce': nonce,
                'method': path,
            }, query));
            let signature = this.signBodyWithSecret (body);
            headers = {
                'Content-Type': 'application/x-www-form-urlencoded',
                'Key': this.apiKey,
                'Sign': signature,
            };
        } else if (api === 'public') {
            url += this.getVersionString () + '/' + this.implodeParams (path, params);
            if (Object.keys (query).length) {
                url += '?' + this.urlencode (query);
            }
        } else {
            url += '/' + this.implodeParams (path, params);
            if (method === 'GET') {
                if (Object.keys (query).length) {
                    url += '?' + this.urlencode (query);
                }
            } else {
                if (Object.keys (query).length) {
                    body = this.json (query);
                    headers = {
                        'Content-Type': 'application/json',
                    };
                }
            }
        }
        return { 'url': url, 'method': method, 'body': body, 'headers': headers };
    }

    handleErrors (httpCode, reason, url, method, headers, body) {
        if (typeof body !== 'string')
            return; // fallback to default error handler
        if (body.length < 2)
            return; // fallback to default error handler
        if ((body[0] === '{') || (body[0] === '[')) {
            let response = JSON.parse (body);
            if ('success' in response) {
                //
                // 1 - Liqui only returns the integer 'success' key from their private API
                //
                //     { "success": 1, ... } httpCode === 200
                //     { "success": 0, ... } httpCode === 200
                //
                // 2 - However, exchanges derived from Liqui, can return non-integers
                //
                //     It can be a numeric string
                //     { "sucesss": "1", ... }
                //     { "sucesss": "0", ... }, httpCode >= 200 (can be 403, 502, etc)
                //
                //     Or just a string
                //     { "success": "true", ... }
                //     { "success": "false", ... }, httpCode >= 200
                //
                //     Or a boolean
                //     { "success": true, ... }
                //     { "success": false, ... }, httpCode >= 200
                //
                // 3 - Oversimplified, Python PEP8 forbids comparison operator (===) of different types
                //
                // 4 - We do not want to copy-paste and duplicate the code of this handler to other exchanges derived from Liqui
                //
                // To cover points 1, 2, 3 and 4 combined this handler should work like this:
                //
                let success = this.safeValue (response, 'success', false);
                if (typeof success === 'string') {
                    if ((success === 'true') || (success === '1'))
                        success = true;
                    else
                        success = false;
                }
                if (!success) {
                    const code = this.safeString (response, 'code');
                    const message = this.safeString (response, 'error');
                    const feedback = this.id + ' ' + this.json (response);
                    const exact = this.exceptions['exact'];
                    if (code in exact) {
                        throw new exact[code] (feedback);
                    }
                    const broad = this.exceptions['broad'];
                    const broadKey = this.findBroadlyMatchedKey (broad, message);
                    if (broadKey !== undefined) {
                        throw new broad[broadKey] (feedback);
                    }
                    throw new ExchangeError (feedback); // unknown message
                }
            }
        }
    }
};<|MERGE_RESOLUTION|>--- conflicted
+++ resolved
@@ -375,13 +375,8 @@
             };
         }
         let isYourOrder = this.safeValue (trade, 'is_your_order');
-<<<<<<< HEAD
-        let takerOrMaker = 'taker';
-        if (isYourOrder !== undefined) {
-=======
         if (isYourOrder !== undefined) {
             takerOrMaker = 'taker';
->>>>>>> 77cffd12
             if (isYourOrder) {
                 takerOrMaker = 'maker';
             }
@@ -626,11 +621,7 @@
         if ('fetchOrdersRequiresSymbol' in this.options)
             if (this.options['fetchOrdersRequiresSymbol'])
                 if (symbol === undefined)
-<<<<<<< HEAD
-                    throw new ExchangeError (this.id + ' fetchOrders requires a symbol argument');
-=======
                     throw new ArgumentsRequired (this.id + ' fetchOrders requires a symbol argument');
->>>>>>> 77cffd12
         await this.loadMarkets ();
         let request = {};
         let market = undefined;
