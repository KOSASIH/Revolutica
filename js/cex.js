--- conflicted
+++ resolved
@@ -210,8 +210,8 @@
          * @method
          * @name cex#fetchCurrencies
          * @description fetches all available currencies on an exchange
-         * @param {object} params extra parameters specific to the cex api endpoint
-         * @returns {object} an associative dictionary of currencies
+         * @param {dict} params extra parameters specific to the cex api endpoint
+         * @returns {dict} an associative dictionary of currencies
          */
         const response = await this.fetchCurrenciesFromCache (params);
         this.options['currencies'] = {
@@ -317,8 +317,8 @@
          * @method
          * @name cex#fetchMarkets
          * @description retrieves data on all markets for cex
-         * @param {object} params extra parameters specific to the exchange api endpoint
-         * @returns {[object]} an array of objects representing market data
+         * @param {dict} params extra parameters specific to the exchange api endpoint
+         * @returns {[dict]} an array of objects representing market data
          */
         const currenciesResponse = await this.fetchCurrenciesFromCache (params);
         const currenciesData = this.safeValue (currenciesResponse, 'data', {});
@@ -450,8 +450,8 @@
          * @method
          * @name cex#fetchBalance
          * @description query for balance and get the amount of funds available for trading or funds locked in orders
-         * @param {object} params extra parameters specific to the cex api endpoint
-         * @returns {object} a [balance structure]{@link https://docs.ccxt.com/en/latest/manual.html?#balance-structure}
+         * @param {dict} params extra parameters specific to the cex api endpoint
+         * @returns {dict} a [balance structure]{@link https://docs.ccxt.com/en/latest/manual.html?#balance-structure}
          */
         await this.loadMarkets ();
         const response = await this.privatePostBalance (params);
@@ -463,10 +463,10 @@
          * @method
          * @name cex#fetchOrderBook
          * @description fetches information on open orders with bid (buy) and ask (sell) prices, volumes and other data
-         * @param {string} symbol unified symbol of the market to fetch the order book for
-         * @param {number|undefined} limit the maximum amount of order book entries to return
-         * @param {object} params extra parameters specific to the cex api endpoint
-         * @returns {object} A dictionary of [order book structures]{@link https://docs.ccxt.com/en/latest/manual.html#order-book-structure} indexed by market symbols
+         * @param {str} symbol unified symbol of the market to fetch the order book for
+         * @param {int|undefined} limit the maximum amount of order book entries to return
+         * @param {dict} params extra parameters specific to the cex api endpoint
+         * @returns {dict} A dictionary of [order book structures]{@link https://docs.ccxt.com/en/latest/manual.html#order-book-structure} indexed by market symbols
          */
         await this.loadMarkets ();
         const market = this.market (symbol);
@@ -507,12 +507,12 @@
          * @method
          * @name cex#fetchOHLCV
          * @description fetches historical candlestick data containing the open, high, low, and close price, and the volume of a market
-         * @param {string} symbol unified symbol of the market to fetch OHLCV data for
-         * @param {string} timeframe the length of time each candle represents
-         * @param {number|undefined} since timestamp in ms of the earliest candle to fetch
-         * @param {number|undefined} limit the maximum amount of candles to fetch
-         * @param {object} params extra parameters specific to the cex api endpoint
-         * @returns {[[number]]} A list of candles ordered as timestamp, open, high, low, close, volume
+         * @param {str} symbol unified symbol of the market to fetch OHLCV data for
+         * @param {str} timeframe the length of time each candle represents
+         * @param {int|undefined} since timestamp in ms of the earliest candle to fetch
+         * @param {int|undefined} limit the maximum amount of candles to fetch
+         * @param {dict} params extra parameters specific to the cex api endpoint
+         * @returns {[[int]]} A list of candles ordered as timestamp, open, high, low, close, volume
          */
         await this.loadMarkets ();
         const market = this.market (symbol);
@@ -584,9 +584,9 @@
          * @method
          * @name cex#fetchTickers
          * @description fetches price tickers for multiple markets, statistical calculations with the information calculated over the past 24 hours each market
-         * @param {[string]|undefined} symbols unified symbols of the markets to fetch the ticker for, all market tickers are returned if not assigned
-         * @param {object} params extra parameters specific to the cex api endpoint
-         * @returns {object} an array of [ticker structures]{@link https://docs.ccxt.com/en/latest/manual.html#ticker-structure}
+         * @param {[str]|undefined} symbols unified symbols of the markets to fetch the ticker for, all market tickers are returned if not assigned
+         * @param {dict} params extra parameters specific to the cex api endpoint
+         * @returns {dict} an array of [ticker structures]{@link https://docs.ccxt.com/en/latest/manual.html#ticker-structure}
          */
         await this.loadMarkets ();
         const currencies = Object.keys (this.currencies);
@@ -611,9 +611,9 @@
          * @method
          * @name cex#fetchTicker
          * @description fetches a price ticker, a statistical calculation with the information calculated over the past 24 hours for a specific market
-         * @param {string} symbol unified symbol of the market to fetch the ticker for
-         * @param {object} params extra parameters specific to the cex api endpoint
-         * @returns {object} a [ticker structure]{@link https://docs.ccxt.com/en/latest/manual.html#ticker-structure}
+         * @param {str} symbol unified symbol of the market to fetch the ticker for
+         * @param {dict} params extra parameters specific to the cex api endpoint
+         * @returns {dict} a [ticker structure]{@link https://docs.ccxt.com/en/latest/manual.html#ticker-structure}
          */
         await this.loadMarkets ();
         const market = this.market (symbol);
@@ -665,11 +665,11 @@
          * @method
          * @name cex#fetchTrades
          * @description get the list of most recent trades for a particular symbol
-         * @param {string} symbol unified symbol of the market to fetch trades for
-         * @param {number|undefined} since timestamp in ms of the earliest trade to fetch
-         * @param {number|undefined} limit the maximum amount of trades to fetch
-         * @param {object} params extra parameters specific to the cex api endpoint
-         * @returns {[object]} a list of [trade structures]{@link https://docs.ccxt.com/en/latest/manual.html?#public-trades}
+         * @param {str} symbol unified symbol of the market to fetch trades for
+         * @param {int|undefined} since timestamp in ms of the earliest trade to fetch
+         * @param {int|undefined} limit the maximum amount of trades to fetch
+         * @param {dict} params extra parameters specific to the cex api endpoint
+         * @returns {[dict]} a list of [trade structures]{@link https://docs.ccxt.com/en/latest/manual.html?#public-trades}
          */
         await this.loadMarkets ();
         const market = this.market (symbol);
@@ -685,8 +685,8 @@
          * @method
          * @name cex#fetchTradingFees
          * @description fetch the trading fees for multiple markets
-         * @param {object} params extra parameters specific to the cex api endpoint
-         * @returns {object} a dictionary of [fee structures]{@link https://docs.ccxt.com/en/latest/manual.html#fee-structure} indexed by market symbols
+         * @param {dict} params extra parameters specific to the cex api endpoint
+         * @returns {dict} a dictionary of [fee structures]{@link https://docs.ccxt.com/en/latest/manual.html#fee-structure} indexed by market symbols
          */
         await this.loadMarkets ();
         const response = await this.privatePostGetMyfee (params);
@@ -727,13 +727,13 @@
          * @method
          * @name cex#createOrder
          * @description create a trade order
-         * @param {string} symbol unified symbol of the market to create an order in
-         * @param {string} type 'market' or 'limit'
-         * @param {string} side 'buy' or 'sell'
-         * @param {number} amount how much of currency you want to trade in units of base currency
-         * @param {number|undefined} price the price at which the order is to be fullfilled, in units of the quote currency, ignored in market orders
-         * @param {object} params extra parameters specific to the cex api endpoint
-         * @returns {object} an [order structure]{@link https://docs.ccxt.com/en/latest/manual.html#order-structure}
+         * @param {str} symbol unified symbol of the market to create an order in
+         * @param {str} type 'market' or 'limit'
+         * @param {str} side 'buy' or 'sell'
+         * @param {float} amount how much of currency you want to trade in units of base currency
+         * @param {float|undefined} price the price at which the order is to be fullfilled, in units of the quote currency, ignored in market orders
+         * @param {dict} params extra parameters specific to the cex api endpoint
+         * @returns {dict} an [order structure]{@link https://docs.ccxt.com/en/latest/manual.html#order-structure}
          */
         // for market buy it requires the amount of quote currency to spend
         if ((type === 'market') && (side === 'buy')) {
@@ -805,10 +805,10 @@
          * @method
          * @name cex#cancelOrder
          * @description cancels an open order
-         * @param {string} id order id
-         * @param {string|undefined} symbol not used by cex cancelOrder ()
-         * @param {object} params extra parameters specific to the cex api endpoint
-         * @returns {object} An [order structure]{@link https://docs.ccxt.com/en/latest/manual.html#order-structure}
+         * @param {str} id order id
+         * @param {str|undefined} symbol not used by cex cancelOrder ()
+         * @param {dict} params extra parameters specific to the cex api endpoint
+         * @returns {dict} An [order structure]{@link https://docs.ccxt.com/en/latest/manual.html#order-structure}
          */
         await this.loadMarkets ();
         const request = {
@@ -1079,11 +1079,11 @@
          * @method
          * @name cex#fetchOpenOrders
          * @description fetch all unfilled currently open orders
-         * @param {string|undefined} symbol unified market symbol
-         * @param {number|undefined} since the earliest time in ms to fetch open orders for
-         * @param {number|undefined} limit the maximum number of  open orders structures to retrieve
-         * @param {object} params extra parameters specific to the cex api endpoint
-         * @returns {[object]} a list of [order structures]{@link https://docs.ccxt.com/en/latest/manual.html#order-structure}
+         * @param {str|undefined} symbol unified market symbol
+         * @param {int|undefined} since the earliest time in ms to fetch open orders for
+         * @param {int|undefined} limit the maximum number of  open orders structures to retrieve
+         * @param {dict} params extra parameters specific to the cex api endpoint
+         * @returns {[dict]} a list of [order structures]{@link https://docs.ccxt.com/en/latest/manual.html#order-structure}
          */
         await this.loadMarkets ();
         const request = {};
@@ -1106,19 +1106,11 @@
          * @method
          * @name cex#fetchClosedOrders
          * @description fetches information on multiple closed orders made by the user
-<<<<<<< HEAD
-         * @param {string} symbol unified market symbol of the market orders were made in
-         * @param {number|undefined} since the earliest time in ms to fetch orders for
-         * @param {number|undefined} limit the maximum number of  orde structures to retrieve
-         * @param {object} params extra parameters specific to the cex api endpoint
-         * @returns {[object]} a list of [order structures]{@link https://docs.ccxt.com/en/latest/manual.html#order-structure
-=======
          * @param {str} symbol unified market symbol of the market orders were made in
          * @param {int|undefined} since the earliest time in ms to fetch orders for
          * @param {int|undefined} limit the maximum number of  orde structures to retrieve
          * @param {dict} params extra parameters specific to the cex api endpoint
          * @returns {[dict]} a list of [order structures]{@link https://docs.ccxt.com/en/latest/manual.html#order-structure}
->>>>>>> 315e9aba
          */
         await this.loadMarkets ();
         const method = 'privatePostArchivedOrdersPair';
@@ -1136,9 +1128,9 @@
          * @method
          * @name cex#fetchOrder
          * @description fetches information on an order made by the user
-         * @param {string|undefined} symbol not used by cex fetchOrder
-         * @param {object} params extra parameters specific to the cex api endpoint
-         * @returns {object} An [order structure]{@link https://docs.ccxt.com/en/latest/manual.html#order-structure}
+         * @param {str|undefined} symbol not used by cex fetchOrder
+         * @param {dict} params extra parameters specific to the cex api endpoint
+         * @returns {dict} An [order structure]{@link https://docs.ccxt.com/en/latest/manual.html#order-structure}
          */
         await this.loadMarkets ();
         const request = {
@@ -1254,19 +1246,11 @@
          * @method
          * @name cex#fetchOrders
          * @description fetches information on multiple orders made by the user
-<<<<<<< HEAD
-         * @param {string|undefined} symbol unified market symbol of the market orders were made in
-         * @param {number|undefined} since the earliest time in ms to fetch orders for
-         * @param {number|undefined} limit the maximum number of  orde structures to retrieve
-         * @param {object} params extra parameters specific to the cex api endpoint
-         * @returns {[object]} a list of [order structures]{@link https://docs.ccxt.com/en/latest/manual.html#order-structure
-=======
          * @param {str|undefined} symbol unified market symbol of the market orders were made in
          * @param {int|undefined} since the earliest time in ms to fetch orders for
          * @param {int|undefined} limit the maximum number of  orde structures to retrieve
          * @param {dict} params extra parameters specific to the cex api endpoint
          * @returns {[dict]} a list of [order structures]{@link https://docs.ccxt.com/en/latest/manual.html#order-structure}
->>>>>>> 315e9aba
          */
         await this.loadMarkets ();
         const market = this.market (symbol);
@@ -1507,9 +1491,9 @@
          * @method
          * @name cex#fetchDepositAddress
          * @description fetch the deposit address for a currency associated with this account
-         * @param {string} code unified currency code
-         * @param {object} params extra parameters specific to the cex api endpoint
-         * @returns {object} an [address structure]{@link https://docs.ccxt.com/en/latest/manual.html#address-structure}
+         * @param {str} code unified currency code
+         * @param {dict} params extra parameters specific to the cex api endpoint
+         * @returns {dict} an [address structure]{@link https://docs.ccxt.com/en/latest/manual.html#address-structure}
          */
         if (code === 'XRP' || code === 'XLM') {
             // https://github.com/ccxt/ccxt/pull/2327#issuecomment-375204856
