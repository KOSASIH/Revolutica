'use strict';

//  ---------------------------------------------------------------------------

const Exchange = require ('./base/Exchange');
const { BadSymbol, ExchangeError, ArgumentsRequired, ExchangeNotAvailable, InsufficientFunds, OrderNotFound, InvalidOrder, DDoSProtection, InvalidNonce, AuthenticationError, BadRequest } = require ('./base/errors');
const { TICK_SIZE } = require ('./base/functions/number');
const Precise = require ('./base/Precise');

//  ---------------------------------------------------------------------------

module.exports = class currencycom extends Exchange {
    describe () {
        return this.deepExtend (super.describe (), {
            'id': 'currencycom',
            'name': 'Currency.com',
            'countries': [ 'BY' ], // Belarus
            'rateLimit': 100,
            'certified': true,
            'pro': true,
            'version': 'v2',
            // new metainfo interface
            'has': {
                'CORS': undefined,
                'spot': true,
                'margin': true,
                'swap': true,
                'future': false,
                'option': false,
                'addMargin': undefined,
                'cancelAllOrders': undefined,
                'cancelOrder': true,
                'cancelOrders': undefined,
                'createDepositAddress': undefined,
                'createLimitOrder': true,
                'createMarketOrder': true,
                'createOrder': true,
                'deposit': undefined,
                'editOrder': 'emulated',
                'fetchAccounts': true,
                'fetchBalance': true,
                'fetchBidsAsks': undefined,
                'fetchBorrowRate': undefined,
                'fetchBorrowRateHistory': undefined,
                'fetchBorrowRates': undefined,
                'fetchBorrowRatesPerSymbol': undefined,
                'fetchCanceledOrders': undefined,
                'fetchClosedOrder': undefined,
                'fetchClosedOrders': undefined,
                'fetchCurrencies': true,
                'fetchDeposit': undefined,
                'fetchDepositAddress': true,
                'fetchDepositAddresses': false,
                'fetchDepositAddressesByNetwork': false,
                'fetchDeposits': true,
                'fetchFundingFee': undefined,
                'fetchFundingFees': undefined,
                'fetchFundingHistory': false,
                'fetchFundingRate': false,
                'fetchFundingRateHistory': false,
                'fetchFundingRates': false,
                'fetchIndexOHLCV': false,
                'fetchL2OrderBook': true,
                'fetchLedger': true,
                'fetchLedgerEntry': false,
                'fetchLeverage': true,
                'fetchLeverageTiers': false,
                'fetchMarkets': true,
                'fetchMarkOHLCV': false,
                'fetchMyTrades': true,
                'fetchOHLCV': true,
                'fetchOpenOrder': undefined,
                'fetchOpenOrders': true,
                'fetchOrder': undefined,
                'fetchOrderBook': true,
                'fetchOrderBooks': undefined,
                'fetchOrders': undefined,
                'fetchOrderTrades': undefined,
                'fetchPosition': undefined,
                'fetchPositions': true,
                'fetchPositionsRisk': undefined,
                'fetchPremiumIndexOHLCV': false,
                'fetchTicker': true,
                'fetchTickers': true,
                'fetchTime': true,
                'fetchTrades': true,
                'fetchTradingFee': false,
                'fetchTradingFees': true,
                'fetchTradingLimits': undefined,
                'fetchTransactions': true,
                'fetchTransfers': undefined,
                'fetchWithdrawal': undefined,
                'fetchWithdrawals': true,
                'reduceMargin': undefined,
                'setLeverage': undefined,
                'setMarginMode': undefined,
                'setPositionMode': undefined,
                'signIn': undefined,
                'transfer': undefined,
                'withdraw': undefined,
            },
            'timeframes': {
                '1m': '1m',
                '5m': '5m',
                '10m': '10m',
                '15m': '15m',
                '30m': '30m',
                '1h': '1h',
                '4h': '4h',
                '1d': '1d',
                '1w': '1w',
            },
            'hostname': 'backend.currency.com',
            'urls': {
                'logo': 'https://user-images.githubusercontent.com/1294454/83718672-36745c00-a63e-11ea-81a9-677b1f789a4d.jpg',
                'api': {
                    'public': 'https://api-adapter.{hostname}/api',
                    'private': 'https://api-adapter.{hostname}/api',
                    'marketcap': 'https://marketcap.{hostname}/api',
                },
                'test': {
                    'public': 'https://demo-api-adapter.{hostname}/api',
                    'private': 'https://demo-api-adapter.{hostname}/api',
                },
                'www': 'https://www.currency.com',
                'referral': 'https://currency.com/trading/signup?c=362jaimv&pid=referral',
                'doc': [
                    'https://currency.com/api',
                ],
                'fees': 'https://currency.com/fees-charges',
            },
            // rate-limits are described at: https://currency.com/api-get-started
            'api': {
                'public': {
                    'get': {
                        'v1/time': 1,
                        'v2/time': 1,
                        'v1/exchangeInfo': 1,
                        'v2/exchangeInfo': 1,
                        'v1/depth': 1,
                        'v2/depth': 1,
                        'v1/aggTrades': 1,
                        'v2/aggTrades': 1,
                        'v1/klines': 1,
                        'v2/klines': 1,
                        'v1/ticker/24hr': 1,
                        'v2/ticker/24hr': 1,
                    },
                },
                'marketcap': {
                    'get': {
                        'v1/assets': 1,
                        'v1/candles': 1,
                        'v1/orderbook': 1,
                        'v1/summary': 1,
                        'v1/ticker': 1,
                        'v1/token/assets': 1,
                        'v1/token/orderbook': 1,
                        'v1/token/summary': 1,
                        'v1/token/ticker': 1,
                        'v1/token/trades': 1,
                        'v1/token_crypto/OHLC': 1,
                        'v1/token_crypto/assets': 1,
                        'v1/token_crypto/orderbook': 1,
                        'v1/token_crypto/summary': 1,
                        'v1/token_crypto/ticker': 1,
                        'v1/token_crypto/trades': 1,
                        'v1/trades': 1,
                    },
                },
                'private': {
                    'get': {
                        'v1/account': 1,
                        'v2/account': 1,
                        'v1/currencies': 1,
                        'v2/currencies': 1,
                        'v1/deposits': 1,
                        'v2/deposits': 1,
                        'v1/depositAddress': 1,
                        'v2/depositAddress': 1,
                        'v1/ledger': 1,
                        'v2/ledger': 1,
                        'v1/leverageSettings': 1,
                        'v2/leverageSettings': 1,
                        'v1/myTrades': 1,
                        'v2/myTrades': 1,
                        'v1/openOrders': 1,
                        'v2/openOrders': 1,
                        'v1/tradingPositions': 1,
                        'v2/tradingPositions': 1,
                        'v1/tradingPositionsHistory': 1,
                        'v2/tradingPositionsHistory': 1,
                        'v1/transactions': 1,
                        'v2/transactions': 1,
                        'v1/withdrawals': 1,
                        'v2/withdrawals': 1,
                    },
                    'post': {
                        'v1/order': 1,
                        'v2/order': 1,
                        'v1/updateTradingPosition': 1,
                        'v2/updateTradingPosition': 1,
                        'v1/updateTradingOrder': 1,
                        'v2/updateTradingOrder': 1,
                        'v1/closeTradingPosition': 1,
                        'v2/closeTradingPosition': 1,
                    },
                    'delete': {
                        'v1/order': 1,
                        'v2/order': 1,
                    },
                },
            },
            'fees': {
                'trading': {
                    'feeSide': 'get',
                    'tierBased': false,
                    'percentage': true,
                    'taker': this.parseNumber ('0.002'),
                    'maker': this.parseNumber ('0.002'),
                },
            },
            'precisionMode': TICK_SIZE,
            // exchange-specific options
            'options': {
                'defaultTimeInForce': 'GTC', // 'GTC' = Good To Cancel (default), 'IOC' = Immediate Or Cancel, 'FOK' = Fill Or Kill
                'warnOnFetchOpenOrdersWithoutSymbol': true,
                'recvWindow': 5 * 1000, // 5 sec, default
                'timeDifference': 0, // the difference between system clock and Binance clock
                'adjustForTimeDifference': false, // controls the adjustment logic upon instantiation
                'parseOrderToPrecision': false, // force amounts and costs in parseOrder to precision
                'newOrderRespType': {
                    'market': 'FULL', // 'ACK' for order id, 'RESULT' for full order or 'FULL' for order with fills
                    'limit': 'RESULT', // we change it from 'ACK' by default to 'RESULT'
                    'stop': 'RESULT',
                },
            },
            'exceptions': {
                'broad': {
                    'FIELD_VALIDATION_ERROR Cancel is available only for LIMIT order': InvalidOrder,
                    'API key does not exist': AuthenticationError,
                    'Order would trigger immediately.': InvalidOrder,
                    'Account has insufficient balance for requested action.': InsufficientFunds,
                    'Rest API trading is not enabled.': ExchangeNotAvailable,
<<<<<<< HEAD
                    'Combination of parameters invalid': BadRequest,
                    'Invalid limit price': BadRequest,
=======
                    'Only leverage symbol allowed here:': BadSymbol, // when you fetchLeverage for non-leverage symbols, like 'BTC/USDT' instead of 'BTC/USDT_LEVERAGE': {"code":"-1128","msg":"Only leverage symbol allowed here: BTC/USDT"}
>>>>>>> e2b4c78c
                },
                'exact': {
                    '-1000': ExchangeNotAvailable, // {"code":-1000,"msg":"An unknown error occured while processing the request."}
                    '-1013': InvalidOrder, // createOrder -> 'invalid quantity'/'invalid price'/MIN_NOTIONAL
                    '-1021': InvalidNonce, // 'your time is ahead of server'
                    '-1022': AuthenticationError, // {"code":-1022,"msg":"Signature for this request is not valid."}
                    '-1100': InvalidOrder, // createOrder(symbol, 1, asdf) -> 'Illegal characters found in parameter 'price'
                    '-1104': ExchangeError, // Not all sent parameters were read, read 8 parameters but was sent 9
                    '-1025': AuthenticationError, // {"code":-1025,"msg":"Invalid API-key, IP, or permissions for action"}
                    '-1128': BadRequest, // {"code":-1128,"msg":"Combination of optional parameters invalid."} | {"code":"-1128","msg":"Combination of parameters invalid"} | {"code":"-1128","msg":"Invalid limit price"}
                    '-2010': ExchangeError, // generic error code for createOrder -> 'Account has insufficient balance for requested action.', {"code":-2010,"msg":"Rest API trading is not enabled."}, etc...
                    '-2011': OrderNotFound, // cancelOrder(1, 'BTC/USDT') -> 'UNKNOWN_ORDER'
                    '-2013': OrderNotFound, // fetchOrder (1, 'BTC/USDT') -> 'Order does not exist'
                    '-2014': AuthenticationError, // { "code":-2014, "msg": "API-key format invalid." }
                    '-2015': AuthenticationError, // "Invalid API-key, IP, or permissions for action."
                },
            },
            'commonCurrencies': {
                'ACN': 'Accenture',
                'BNS': 'Bank of Nova Scotia',
                'CAR': 'Avis Budget Group Inc',
                'CLR': 'Continental Resources',
                'EDU': 'New Oriental Education & Technology Group Inc',
                'ETN': 'Eaton',
                'FOX': 'Fox Corporation',
                'GM': 'General Motors Co',
                'IQ': 'iQIYI',
                'OSK': 'Oshkosh',
                'PLAY': "Dave & Buster's Entertainment",
            },
        });
    }

    nonce () {
        return this.milliseconds () - this.options['timeDifference'];
    }

    async fetchTime (params = {}) {
        const response = await this.publicGetV2Time (params);
        //
        //     {
        //         "serverTime": 1590998366609
        //     }
        //
        return this.safeInteger (response, 'serverTime');
    }

    async fetchCurrencies (params = {}) {
        // requires authentication
        if (!this.checkRequiredCredentials (false)) {
            return undefined;
        }
        const response = await this.privateGetV2Currencies (params);
        //
        //     [
        //         {
        //             "name": "Euro",
        //             "displaySymbol": "EUR.cx",
        //             "precision": "2",
        //             "type": "FIAT",
        //             "minWithdrawal": "90.0",
        //             "maxWithdrawal": "1.0E+8",
        //             "commissionMin": "0.02", // some instruments do not have this property
        //             "commissionPercent": "1.5", // some instruments do not have this property
        //             "minDeposit": "90.0",
        //         },
        //         {
        //             name: "Bitcoin",
        //             displaySymbol: "BTC",
        //             precision: "8",
        //             type: "CRYPTO", // only a few major currencies have this value, others like USDT have a value of "TOKEN"
        //             minWithdrawal: "0.00020",
        //             commissionFixed: "0.00010",
        //             minDeposit: "0.00010",
        //         },
        //     ]
        //
        const result = {};
        for (let i = 0; i < response.length; i++) {
            const currency = response[i];
            const id = this.safeString (currency, 'displaySymbol');
            const code = this.safeCurrencyCode (id);
            const fee = this.safeNumber (currency, 'commissionFixed');
            const precision = this.safeInteger (currency, 'precision');
            result[code] = {
                'id': id,
                'code': code,
                'address': this.safeString (currency, 'baseAddress'),
                'type': this.safeStringLower (currency, 'type'),
                'name': this.safeString (currency, 'name'),
                'active': undefined,
                'deposit': undefined,
                'withdraw': undefined,
                'fee': fee,
                'precision': precision,
                'limits': {
                    'amount': {
                        'min': undefined,
                        'max': undefined,
                    },
                    'withdraw': {
                        'min': this.safeNumber (currency, 'minWithdrawal'),
                        'max': this.safeNumber (currency, 'maxWithdrawal'),
                    },
                    'deposit': {
                        'min': this.safeNumber (currency, 'minDeposit'),
                        'max': undefined,
                    },
                },
                'info': currency,
            };
        }
        return result;
    }

    async fetchMarkets (params = {}) {
        const response = await this.publicGetV2ExchangeInfo (params);
        //
        //     {
        //         "timezone":"UTC",
        //         "serverTime":1603252990096,
        //         "rateLimits":[
        //             {"rateLimitType":"REQUEST_WEIGHT","interval":"MINUTE","intervalNum":1,"limit":1200},
        //             {"rateLimitType":"ORDERS","interval":"SECOND","intervalNum":1,"limit":10},
        //             {"rateLimitType":"ORDERS","interval":"DAY","intervalNum":1,"limit":864000},
        //         ],
        //         "exchangeFilters":[],
        //         "symbols":[
        //             {
        //                 "symbol":"EVK",
        //                 "name":"Evonik",
        //                 "status":"BREAK",
        //                 "baseAsset":"EVK",
        //                 "baseAssetPrecision":3,
        //                 "quoteAsset":"EUR",
        //                 "quoteAssetId":"EUR",
        //                 "quotePrecision":3,
        //                 "orderTypes":["LIMIT","MARKET"],
        //                 "filters":[
        //                     {"filterType":"LOT_SIZE","minQty":"1","maxQty":"27000","stepSize":"1"},
        //                     {"filterType":"MIN_NOTIONAL","minNotional":"23"}
        //                 ],
        //                 "marketType":"SPOT",
        //                 "country":"DE",
        //                 "sector":"Basic Materials",
        //                 "industry":"Diversified Chemicals",
        //                 "tradingHours":"UTC; Mon 07:02 - 15:30; Tue 07:02 - 15:30; Wed 07:02 - 15:30; Thu 07:02 - 15:30; Fri 07:02 - 15:30",
        //                 "tickSize":0.005,
        //                 "tickValue":0.11125,
        //                 "exchangeFee":0.05
        //             },
        //             {
        //                 "symbol":"BTC/USD_LEVERAGE",
        //                 "name":"Bitcoin / USD",
        //                 "status":"TRADING",
        //                 "baseAsset":"BTC",
        //                 "baseAssetPrecision":3,
        //                 "quoteAsset":"USD",
        //                 "quoteAssetId":"USD_LEVERAGE",
        //                 "quotePrecision":3,
        //                 "orderTypes":["LIMIT","MARKET","STOP"],
        //                 "filters":[
        //                     {"filterType":"LOT_SIZE","minQty":"0.001","maxQty":"100","stepSize":"0.001"},
        //                     {"filterType":"MIN_NOTIONAL","minNotional":"13"}
        //                 ],
        //                 "marketType":"LEVERAGE",
        //                 "longRate":-0.01,
        //                 "shortRate":0.01,
        //                 "swapChargeInterval":480,
        //                 "country":"",
        //                 "sector":"",
        //                 "industry":"",
        //                 "tradingHours":"UTC; Mon - 21:00, 21:05 -; Tue - 21:00, 21:05 -; Wed - 21:00, 21:05 -; Thu - 21:00, 21:05 -; Fri - 21:00, 22:01 -; Sat - 21:00, 21:05 -; Sun - 20:00, 21:05 -",
        //                 "tickSize":0.05,
        //                 "tickValue":610.20875,
        //                 "makerFee":-0.025,
        //                 "takerFee":0.075
        //             },
        //         ]
        //     }
        //
        if (this.options['adjustForTimeDifference']) {
            await this.loadTimeDifference ();
        }
        const markets = this.safeValue (response, 'symbols');
        const result = [];
        for (let i = 0; i < markets.length; i++) {
            const market = markets[i];
            const id = this.safeString (market, 'symbol');
            const baseId = this.safeString (market, 'baseAsset');
            const quoteId = this.safeString (market, 'quoteAsset');
            const base = this.safeCurrencyCode (baseId);
            const quote = this.safeCurrencyCode (quoteId);
            let symbol = base + '/' + quote;
            if (id.indexOf ('/') >= 0) {
                symbol = id;
            }
            const filters = this.safeValue (market, 'filters', []);
            const filtersByType = this.indexBy (filters, 'filterType');
            const status = this.safeString (market, 'status');
            const active = (status === 'TRADING');
            let type = this.safeStringLower (market, 'marketType');
            if (type === 'leverage') {
                type = 'margin';
            }
            const spot = (type === 'spot');
            const margin = (type === 'margin');
            const exchangeFee = this.safeString2 (market, 'exchangeFee', 'tradingFee');
            const maker = Precise.stringDiv (this.safeString (market, 'makerFee', exchangeFee), '100');
            const taker = Precise.stringDiv (this.safeString (market, 'takerFee', exchangeFee), '100');
            let limitPriceMin = undefined;
            let limitPriceMax = undefined;
            let precisionPrice = this.safeNumber (market, 'tickSize');
            if ('PRICE_FILTER' in filtersByType) {
                const filter = this.safeValue (filtersByType, 'PRICE_FILTER', {});
                precisionPrice = this.safeNumber (filter, 'tickSize');
                // PRICE_FILTER reports zero values for maxPrice
                // since they updated filter types in November 2018
                // https://github.com/ccxt/ccxt/issues/4286
                // therefore limits['price']['max'] doesn't have any meaningful value except undefined
                limitPriceMin = this.safeNumber (filter, 'minPrice');
                const maxPrice = this.safeNumber (filter, 'maxPrice');
                if ((maxPrice !== undefined) && (maxPrice > 0)) {
                    limitPriceMax = maxPrice;
                }
            }
            let precisionAmount = this.parseNumber (this.parsePrecision (this.safeString (market, 'baseAssetPrecision')));
            let limitAmount = {
                'min': undefined,
                'max': undefined,
            };
            if ('LOT_SIZE' in filtersByType) {
                const filter = this.safeValue (filtersByType, 'LOT_SIZE', {});
                precisionAmount = this.safeNumber (filter, 'stepSize');
                limitAmount = {
                    'min': this.safeNumber (filter, 'minQty'),
                    'max': this.safeNumber (filter, 'maxQty'),
                };
            }
            let limitMarket = {
                'min': undefined,
                'max': undefined,
            };
            if ('MARKET_LOT_SIZE' in filtersByType) {
                const filter = this.safeValue (filtersByType, 'MARKET_LOT_SIZE', {});
                limitMarket = {
                    'min': this.safeNumber (filter, 'minQty'),
                    'max': this.safeNumber (filter, 'maxQty'),
                };
            }
            let costMin = undefined;
            if ('MIN_NOTIONAL' in filtersByType) {
                const filter = this.safeValue (filtersByType, 'MIN_NOTIONAL', {});
                costMin = this.safeNumber (filter, 'minNotional');
            }
            result.push ({
                'id': id,
                'symbol': symbol,
                'base': base,
                'quote': quote,
                'settle': undefined,
                'baseId': baseId,
                'quoteId': quoteId,
                'settleId': undefined,
                'type': type,
                'spot': spot,
                'margin': margin,
                'swap': false,
                'future': false,
                'option': false,
                'active': active,
                'contract': false,
                'linear': undefined,
                'inverse': undefined,
                'taker': this.parseNumber (taker),
                'maker': this.parseNumber (maker),
                'contractSize': undefined,
                'expiry': undefined,
                'expiryDatetime': undefined,
                'strike': undefined,
                'optionType': undefined,
                'precision': {
                    'amount': precisionAmount,
                    'price': precisionPrice,
                },
                'limits': {
                    'leverage': {
                        'min': undefined,
                        'max': undefined,
                    },
                    'amount': limitAmount,
                    'market': limitMarket,
                    'price': {
                        'min': limitPriceMin,
                        'max': limitPriceMax,
                    },
                    'cost': {
                        'min': costMin,
                        'max': undefined,
                    },
                },
                'info': market,
            });
        }
        return result;
    }

    async fetchAccounts (params = {}) {
        const response = await this.privateGetV2Account (params);
        //
        //     {
        //         "makerCommission": "0.20",
        //         "takerCommission": "0.20",
        //         "buyerCommission": "0.20",
        //         "sellerCommission": "0.20",
        //         "canTrade": true,
        //         "canWithdraw": true,
        //         "canDeposit": true,
        //         "updateTime": "1645266330",
        //         "userId": "644722",
        //         "balances": [
        //             {
        //                 "accountId": "120702016179403605",
        //                 "collateralCurrency": false,
        //                 "asset": "CAKE",
        //                 "free": "1.784",
        //                 "locked": "0.0",
        //                 "default": false,
        //             },
        //             {
        //                 "accountId": "109698017713125316",
        //                 "collateralCurrency": true,
        //                 "asset": "USD",
        //                 "free": "7.58632",
        //                 "locked": "0.0",
        //                 "default": true,
        //             }
        //         ]
        //     }
        //
        const accounts = this.safeValue (response, 'balances', []);
        const result = [];
        for (let i = 0; i < accounts.length; i++) {
            const account = accounts[i];
            const accountId = this.safeInteger (account, 'accountId');
            const currencyId = this.safeString (account, 'asset');
            const currencyCode = this.safeCurrencyCode (currencyId);
            result.push ({
                'id': accountId,
                'type': undefined,
                'currency': currencyCode,
                'info': response,
            });
        }
        return result;
    }

    async fetchTradingFees (params = {}) {
        await this.loadMarkets ();
        const response = await this.privateGetV2Account (params);
        //
        //    {
        //        makerCommission: '0.20',
        //        takerCommission: '0.20',
        //        buyerCommission: '0.20',
        //        sellerCommission: '0.20',
        //        canTrade: true,
        //        canWithdraw: true,
        //        canDeposit: true,
        //        updateTime: '1645738976',
        //        userId: '-1924114235',
        //        balances: []
        //    }
        //
        const makerFee = this.safeNumber (response, 'makerCommission');
        const takerFee = this.safeNumber (response, 'takerCommission');
        const result = {};
        for (let i = 0; i < this.symbols.length; i++) {
            const symbol = this.symbols[i];
            result[symbol] = {
                'info': response,
                'symbol': symbol,
                'maker': makerFee,
                'taker': takerFee,
                'percentage': true,
                'tierBased': false,
            };
        }
        return result;
    }

    parseBalance (response, type = undefined) {
        //
        //     {
        //         "makerCommission":0.20,
        //         "takerCommission":0.20,
        //         "buyerCommission":0.20,
        //         "sellerCommission":0.20,
        //         "canTrade":true,
        //         "canWithdraw":true,
        //         "canDeposit":true,
        //         "updateTime":1591056268,
        //         "balances":[
        //             {
        //                 "accountId":5470306579272368,
        //                 "collateralCurrency":true,
        //                 "asset":"ETH",
        //                 "free":0.0,
        //                 "locked":0.0,
        //                 "default":false,
        //             },
        //         ]
        //     }
        //
        const result = { 'info': response };
        const balances = this.safeValue (response, 'balances', []);
        for (let i = 0; i < balances.length; i++) {
            const balance = balances[i];
            const currencyId = this.safeString (balance, 'asset');
            const code = this.safeCurrencyCode (currencyId);
            const account = this.account ();
            account['free'] = this.safeString (balance, 'free');
            account['used'] = this.safeString (balance, 'locked');
            result[code] = account;
        }
        return this.safeBalance (result);
    }

    async fetchBalance (params = {}) {
        await this.loadMarkets ();
        const response = await this.privateGetV2Account (params);
        //
        //     {
        //         "makerCommission": "0.20",
        //         "takerCommission": "0.20",
        //         "buyerCommission": "0.20",
        //         "sellerCommission": "0.20",
        //         "canTrade": true,
        //         "canWithdraw": true,
        //         "canDeposit": true,
        //         "updateTime": "1645266330",
        //         "userId": "644722",
        //         "balances": [
        //             {
        //                 "accountId": "120702016179403605",
        //                 "collateralCurrency": false,
        //                 "asset": "CAKE",
        //                 "free": "1.784",
        //                 "locked": "0.0",
        //                 "default": false,
        //             },
        //             {
        //                 "accountId": "109698017413175316",
        //                 "collateralCurrency": true,
        //                 "asset": "USD",
        //                 "free": "7.58632",
        //                 "locked": "0.0",
        //                 "default": true,
        //             }
        //         ]
        //     }
        //
        return this.parseBalance (response);
    }

    async fetchOrderBook (symbol, limit = undefined, params = {}) {
        await this.loadMarkets ();
        const market = this.market (symbol);
        const request = {
            'symbol': market['id'],
        };
        if (limit !== undefined) {
            request['limit'] = limit; // default 100, max 1000, valid limits 5, 10, 20, 50, 100, 500, 1000, 5000
        }
        const response = await this.publicGetV2Depth (this.extend (request, params));
        //
        //     {
        //         "lastUpdateId":1590999849037,
        //         "asks":[
        //             [0.02495,60.0345],
        //             [0.02496,34.1],
        //             ...
        //         ],
        //         "bids":[
        //             [0.02487,72.4144854],
        //             [0.02486,24.043],
        //             ...
        //         ]
        //     }
        //
        const orderbook = this.parseOrderBook (response, symbol);
        orderbook['nonce'] = this.safeInteger (response, 'lastUpdateId');
        return orderbook;
    }

    parseTicker (ticker, market = undefined) {
        //
        // fetchTicker
        //
        //     {
        //         "symbol":"ETH/BTC",
        //         "priceChange":"0.00030",
        //         "priceChangePercent":"1.21",
        //         "weightedAvgPrice":"0.02481",
        //         "prevClosePrice":"0.02447",
        //         "lastPrice":"0.02477",
        //         "lastQty":"60.0",
        //         "bidPrice":"0.02477",
        //         "askPrice":"0.02484",
        //         "openPrice":"0.02447",
        //         "highPrice":"0.02524",
        //         "lowPrice":"0.02438",
        //         "volume":"11.97",
        //         "quoteVolume":"0.298053",
        //         "openTime":1590969600000,
        //         "closeTime":1591000072693
        //     }
        //
        // fetchTickers
        //
        //     {
        //          "symbol": "SHIB/USD_LEVERAGE",
        //          "weightedAvgPrice": "0.000027595",
        //          "lastPrice": "0.00002737",
        //          "lastQty": "1.11111111E8",
        //          "bidPrice": "0.00002737",
        //          "askPrice": "0.00002782",
        //          "highPrice": "0.00002896",
        //          "lowPrice": "0.00002738",
        //          "volume": "16472160000",
        //          "quoteVolume": "454796.3376",
        //          "openTime": "1645187472000",
        //          "closeTime": "1645273872000",
        //     }
        //
        // ws:marketData.subscribe
        //
        //     {
        //          "symbolName":"TXN",
        //          "bid":139.85,
        //          "bidQty":2500,
        //          "ofr":139.92000000000002,
        //          "ofrQty":2500,
        //          "timestamp":1597850971558
        //      }
        //
        const timestamp = this.safeInteger2 (ticker, 'closeTime', 'timestamp');
        const marketId = this.safeString2 (ticker, 'symbol', 'symbolName');
        market = this.safeMarket (marketId, market, '/');
        const last = this.safeString (ticker, 'lastPrice');
        return this.safeTicker ({
            'symbol': market['symbol'],
            'timestamp': timestamp,
            'datetime': this.iso8601 (timestamp),
            'high': this.safeString (ticker, 'highPrice'),
            'low': this.safeString (ticker, 'lowPrice'),
            'bid': this.safeString2 (ticker, 'bidPrice', 'bid'),
            'bidVolume': this.safeString (ticker, 'bidQty'),
            'ask': this.safeString2 (ticker, 'askPrice', 'ofr'),
            'askVolume': this.safeString (ticker, 'ofrQty'),
            'vwap': this.safeString (ticker, 'weightedAvgPrice'),
            'open': this.safeString (ticker, 'openPrice'),
            'close': last,
            'last': last,
            'previousClose': this.safeString (ticker, 'prevClosePrice'), // previous day close
            'change': this.safeString (ticker, 'priceChange'),
            'percentage': this.safeString (ticker, 'priceChangePercent'),
            'average': undefined,
            'baseVolume': this.safeString (ticker, 'volume'),
            'quoteVolume': this.safeString (ticker, 'quoteVolume'),
            'info': ticker,
        }, market, false);
    }

    async fetchTicker (symbol, params = {}) {
        await this.loadMarkets ();
        const market = this.market (symbol);
        const request = {
            'symbol': market['id'],
        };
        const response = await this.publicGetV2Ticker24hr (this.extend (request, params));
        //
        //     {
        //         "symbol":"ETH/BTC",
        //         "priceChange":"0.00030",
        //         "priceChangePercent":"1.21",
        //         "weightedAvgPrice":"0.02481",
        //         "prevClosePrice":"0.02447",
        //         "lastPrice":"0.02477",
        //         "lastQty":"60.0",
        //         "bidPrice":"0.02477",
        //         "askPrice":"0.02484",
        //         "openPrice":"0.02447",
        //         "highPrice":"0.02524",
        //         "lowPrice":"0.02438",
        //         "volume":"11.97",
        //         "quoteVolume":"0.298053",
        //         "openTime":1590969600000,
        //         "closeTime":1591000072693
        //     }
        //
        return this.parseTicker (response, market);
    }

    async fetchTickers (symbols = undefined, params = {}) {
        await this.loadMarkets ();
        const response = await this.publicGetV2Ticker24hr (params);
        //
        //     [
        //         {
        //              "symbol": "SHIB/USD_LEVERAGE",
        //              "weightedAvgPrice": "0.000027595",
        //              "lastPrice": "0.00002737",
        //              "lastQty": "1.11111111E8",
        //              "bidPrice": "0.00002737",
        //              "askPrice": "0.00002782",
        //              "highPrice": "0.00002896",
        //              "lowPrice": "0.00002738",
        //              "volume": "16472160000",
        //              "quoteVolume": "454796.3376",
        //              "openTime": "1645187472000",
        //              "closeTime": "1645273872000",
        //         }
        //     ]
        //
        return this.parseTickers (response, symbols);
    }

    parseOHLCV (ohlcv, market = undefined) {
        //
        //     [
        //         1590971040000,
        //         "0.02454",
        //         "0.02456",
        //         "0.02452",
        //         "0.02456",
        //         249
        //     ]
        //
        return [
            this.safeInteger (ohlcv, 0),
            this.safeNumber (ohlcv, 1),
            this.safeNumber (ohlcv, 2),
            this.safeNumber (ohlcv, 3),
            this.safeNumber (ohlcv, 4),
            this.safeNumber (ohlcv, 5),
        ];
    }

    async fetchOHLCV (symbol, timeframe = '1m', since = undefined, limit = undefined, params = {}) {
        await this.loadMarkets ();
        const market = this.market (symbol);
        const request = {
            'symbol': market['id'],
            'interval': this.timeframes[timeframe],
        };
        if (since !== undefined) {
            request['startTime'] = since;
        }
        if (limit !== undefined) {
            request['limit'] = limit; // default 500, max 1000
        }
        const response = await this.publicGetV2Klines (this.extend (request, params));
        //
        //     [
        //         [1590971040000,"0.02454","0.02456","0.02452","0.02456",249],
        //         [1590971100000,"0.02455","0.02457","0.02452","0.02456",300],
        //         [1590971160000,"0.02455","0.02456","0.02453","0.02454",286],
        //     ]
        //
        return this.parseOHLCVs (response, market, timeframe, since, limit);
    }

    parseTrade (trade, market = undefined) {
        //
        // fetchTrades (public aggregate trades)
        //
        //     {
        //         "a":"1658318071",    // Aggregate tradeId
        //         "p":"0.02476",       // Price
        //         "q":"0.0",           // Official doc says: "Quantity (should be ignored)"
        //         "T":"1591001423382", // Epoch timestamp in MS
        //         "m":false            // Was the buyer the maker
        //     }
        //
        // createOrder fills (private)
        //
        //     {
        //         "price": "9807.05",
        //         "qty": "0.01",
        //         "commission": "0",
        //         "commissionAsset": "dUSD"
        //     }
        //
        // fetchMyTrades
        //
        //     {
        //         "symbol": "DOGE/USD",
        //         "id": "116046000",
        //         "orderId": "00000000-0000-0000-0000-000006dbb8ad",
        //         "price": "0.14094",
        //         "qty": "40.0",
        //         "commission": "0.01",
        //         "commissionAsset": "USD",
        //         "time": "1645283022351",
        //         "buyer": false,
        //         "maker": false,
        //         "isBuyer": false,
        //         "isMaker": false
        //     }
        //
        const timestamp = this.safeInteger2 (trade, 'T', 'time');
        const priceString = this.safeString2 (trade, 'p', 'price');
        const amountString = this.safeString2 (trade, 'q', 'qty');
        const id = this.safeString2 (trade, 'a', 'id');
        let side = undefined;
        const orderId = this.safeString (trade, 'orderId');
        let takerOrMaker = undefined;
        if ('m' in trade) {
            side = trade['m'] ? 'sell' : 'buy'; // this is reversed intentionally [TODO: needs reason to be mentioned]
            takerOrMaker = 'taker'; // in public trades, it's always taker
        } else if ('isBuyer' in trade) {
            side = (trade['isBuyer']) ? 'buy' : 'sell'; // this is a true side
            takerOrMaker = trade['isMaker'] ? 'maker' : 'taker';
        }
        let fee = undefined;
        if ('commission' in trade) {
            fee = {
                'cost': this.safeString (trade, 'commission'),
                'currency': this.safeCurrencyCode (this.safeString (trade, 'commissionAsset')),
            };
        }
        const marketId = this.safeString (trade, 'symbol');
        const symbol = this.safeSymbol (marketId, market);
        return this.safeTrade ({
            'id': id,
            'order': orderId,
            'timestamp': timestamp,
            'datetime': this.iso8601 (timestamp),
            'symbol': symbol,
            'type': undefined,
            'takerOrMaker': takerOrMaker,
            'side': side,
            'price': priceString,
            'amount': amountString,
            'cost': undefined,
            'fee': fee,
            'info': trade,
        }, market);
    }

    async fetchTrades (symbol, since = undefined, limit = undefined, params = {}) {
        await this.loadMarkets ();
        const market = this.market (symbol);
        const request = {
            'symbol': market['id'],
            // 'limit': 500, // default 500, max 1000
        };
        if (limit !== undefined) {
            request['limit'] = limit; // default 500, max 1000
        }
        if (since !== undefined) {
            request['startTime'] = since;
        }
        const response = await this.publicGetV2AggTrades (this.extend (request, params));
        //
        // [
        //     {
        //         "a":"1658318071",    // Aggregate tradeId
        //         "p":"0.02476",       // Price
        //         "q":"0.0",           // Official doc says: "Quantity (should be ignored)"
        //         "T":"1591001423382", // Epoch timestamp in MS
        //         "m":false            // Was the buyer the maker
        //     },
        // ]
        //
        return this.parseTrades (response, market, since, limit);
    }

    parseOrder (order, market = undefined) {
        //
        // createOrder
        //
        // limit
        //
        //     {
        //         "symbol": "BTC/USD",
        //         "orderId": "00000000-0000-0000-0000-000006eacaa0",
        //         "transactTime": "1645281669295",
        //         "price": "30000.00000000",
        //         "origQty": "0.0002",
        //         "executedQty": "0.0",  // positive for BUY, negative for SELL
        //         "status": "NEW",
        //         "timeInForce": "GTC",
        //         "type": "LIMIT",
        //         "side": "BUY",
        //     }
        //
        // market
        //
        //     {
        //         "symbol": "DOGE/USD",
        //         "orderId": "00000000-0000-0000-0000-000006eab2ad",
        //         "transactTime": "1645283022252",
        //         "price": "0.14066000",
        //         "origQty": "40",
        //         "executedQty": "40.0",  // positive for BUY, negative for SELL
        //         "status": "FILLED",
        //         "timeInForce": "FOK",
        //         "type": "MARKET",
        //         "side": "SELL",
        //         "fills": [
        //             {
        //                 "price": "0.14094",
        //                 "qty": "40.0",
        //                 "commission": "0",
        //                 "commissionAsset": "dUSD",
        //             },
        //         ],
        //     }
        //
        // cancelOrder
        //
        //     {
        //         "symbol": "DOGE/USD",
        //         "orderId": "00000000-0000-0003-0000-000006db714c",
        //         "price": "0.13",
        //         "origQty": "30.0",
        //         "executedQty": "0.0",
        //         "status": "CANCELED",
        //         "timeInForce": "GTC",
        //         "type": "LIMIT",
        //         "side": "BUY",
        //     }
        //
        // fetchOpenOrders
        //
        //   {
        //       "symbol": "DOGE/USD",
        //       "orderId": "00000000-0000-0003-0000-000004bcc27a",
        //       "price": "0.13",
        //       "origQty": "39.0",
        //       "executedQty": "0.0",
        //       "status": "NEW",
        //       "timeInForce": "GTC",
        //       "type": "LIMIT",
        //       "side": "BUY",
        //       "time": "1645284216240",
        //       "updateTime": "1645284216240",
        //       "leverage": false, // whether it's swap or not
        //       "working": true,
        //   }
        //
        const marketId = this.safeString (order, 'symbol');
        const symbol = this.safeSymbol (marketId, market, '/');
        const id = this.safeString (order, 'orderId');
        const price = this.safeString (order, 'price');
        const amount = this.safeString (order, 'origQty');
        const filledRaw = this.safeString (order, 'executedQty');
        const filled = Precise.stringAbs (filledRaw);
        const status = this.parseOrderStatus (this.safeString (order, 'status'));
        const timeInForce = this.parseOrderTimeInForce (this.safeString (order, 'timeInForce'));
        const type = this.parseOrderType (this.safeString (order, 'type'));
        const side = this.parseOrderSide (this.safeString (order, 'side'));
        const timestamp = this.safeInteger2 (order, 'time', 'transactTime');
        const fills = this.safeValue (order, 'fills');
        return this.safeOrder ({
            'info': order,
            'id': id,
            'timestamp': timestamp,
            'datetime': this.iso8601 (timestamp),
            'lastTradeTimestamp': undefined,
            'symbol': symbol,
            'type': type,
            'timeInForce': timeInForce,
            'side': side,
            'price': price,
            'stopPrice': undefined,
            'amount': amount,
            'cost': undefined,
            'average': undefined,
            'filled': filled,
            'remaining': undefined,
            'status': status,
            'fee': undefined,
            'trades': fills,
        }, market);
    }

    parseOrderStatus (status) {
        const statuses = {
            'NEW': 'open',
            'PARTIALLY_FILLED': 'open',
            'FILLED': 'closed',
            'CANCELED': 'canceled',
            'PENDING_CANCEL': 'canceling',
            'REJECTED': 'rejected',
            'EXPIRED': 'expired',
        };
        return this.safeString (statuses, status, status);
    }

    parseOrderType (status) {
        const statuses = {
            'MARKET': 'market',
            'LIMIT': 'limit',
            'STOP': 'stop',
            // temporarily we remove custom mappings
            // 'LIMIT_MAKER': '',
            // 'STOP_LOSS': 'stop-loss',
            // 'STOP_LOSS_LIMIT': 'stop-limit',
            // 'TAKE_PROFIT': 'take-profit',
            // 'TAKE_PROFIT_LIMIT': 'take-profit',
        };
        return this.safeString (statuses, status, status);
    }

    parseOrderTimeInForce (status) {
        const statuses = {
            'GTC': 'GTC',
            'FOK': 'FOK',
            'IOC': 'IOC',
        };
        return this.safeString (statuses, status, status);
    }

    parseOrderSide (status) {
        const statuses = {
            'BUY': 'buy',
            'SELL': 'sell',
        };
        return this.safeString (statuses, status, status);
    }

    async createOrder (symbol, type, side, amount, price = undefined, params = {}) {
        await this.loadMarkets ();
        const market = this.market (symbol);
        let accountId = undefined;
        if (market['margin']) {
            accountId = this.safeInteger (params, 'accountId');
            if (accountId === undefined) {
                throw new ArgumentsRequired (this.id + ' createOrder() requires an accountId parameter for ' + market['type'] + ' market ' + symbol);
            }
        }
        const newOrderRespType = this.safeValue (this.options['newOrderRespType'], type, 'RESULT');
        const request = {
            'symbol': market['id'],
            'quantity': this.amountToPrecision (symbol, amount),
            'type': type.toUpperCase (),
            'side': side.toUpperCase (),
            'newOrderRespType': newOrderRespType, // 'RESULT' for full order or 'FULL' for order with fills
            // 'leverage': 1,
            // 'accountId': 5470306579272968, // required for leverage markets
            // 'takeProfit': '123.45',
            // 'stopLoss': '54.321',
            // 'guaranteedStopLoss': '54.321',
        };
        if (type === 'limit') {
            request['price'] = this.priceToPrecision (symbol, price);
            request['timeInForce'] = this.options['defaultTimeInForce'];
        } else if (type === 'stop') {
            request['price'] = this.priceToPrecision (symbol, price);
        }
        const response = await this.privatePostV2Order (this.extend (request, params));
        //
        // limit
        //
        //     {
        //         "symbol": "BTC/USD",
        //         "orderId": "00000000-0000-0000-0000-000006eaaaa0",
        //         "transactTime": "1645281669295",
        //         "price": "30000.00000000",
        //         "origQty": "0.0002",
        //         "executedQty": "0.0",  // positive for BUY, negative for SELL
        //         "status": "NEW",
        //         "timeInForce": "GTC",
        //         "type": "LIMIT",
        //         "side": "BUY",
        //     }
        //
        // market
        //
        //     {
        //         "symbol": "DOGE/USD",
        //         "orderId": "00000000-0000-0000-0000-000006eab8ad",
        //         "transactTime": "1645283022252",
        //         "price": "0.14066000",
        //         "origQty": "40",
        //         "executedQty": "40.0",  // positive for BUY, negative for SELL
        //         "status": "FILLED",
        //         "timeInForce": "FOK",
        //         "type": "MARKET",
        //         "side": "BUY",
        //         "fills": [
        //             {
        //                 "price": "0.14094",
        //                 "qty": "40.0",
        //                 "commission": "0",
        //                 "commissionAsset": "dUSD"
        //             }
        //         ]
        //     }
        //
        return this.parseOrder (response, market);
    }

    async fetchOpenOrders (symbol = undefined, since = undefined, limit = undefined, params = {}) {
        await this.loadMarkets ();
        let market = undefined;
        const request = {};
        if (symbol !== undefined) {
            market = this.market (symbol);
            request['symbol'] = market['id'];
        } else if (this.options['warnOnFetchOpenOrdersWithoutSymbol']) {
            const symbols = this.symbols;
            const numSymbols = symbols.length;
            const fetchOpenOrdersRateLimit = parseInt (numSymbols / 2);
            throw new ExchangeError (this.id + ' fetchOpenOrders() WARNING: fetching open orders without specifying a symbol is rate-limited to one call per ' + fetchOpenOrdersRateLimit.toString () + ' seconds. Do not call this method frequently to avoid ban. Set ' + this.id + '.options["warnOnFetchOpenOrdersWithoutSymbol"] = false to suppress this warning message.');
        }
        const response = await this.privateGetV2OpenOrders (this.extend (request, params));
        //
        //     [
        //         {
        //             "symbol": "DOGE/USD",
        //             "orderId": "00000000-0000-0003-0000-000004bac57a",
        //             "price": "0.13",
        //             "origQty": "39.0",
        //             "executedQty": "0.0",  // positive for BUY, negative for SELL
        //             "status": "NEW",
        //             "timeInForce": "GTC",
        //             "type": "LIMIT",
        //             "side": "BUY",
        //             "time": "1645284216240",
        //             "updateTime": "1645284216240",
        //             "leverage": false,
        //             "working": true
        //         },
        //     ]
        //
        return this.parseOrders (response, market, since, limit, params);
    }

    async cancelOrder (id, symbol = undefined, params = {}) {
        if (symbol === undefined) {
            throw new ArgumentsRequired (this.id + ' cancelOrder() requires a symbol argument');
        }
        await this.loadMarkets ();
        const market = this.market (symbol);
        const origClientOrderId = this.safeValue (params, 'origClientOrderId');
        const request = {
            'symbol': market['id'],
            // 'orderId': parseInt (id),
            // 'origClientOrderId': id,
        };
        if (origClientOrderId === undefined) {
            request['orderId'] = id;
        } else {
            request['origClientOrderId'] = origClientOrderId;
        }
        const response = await this.privateDeleteV2Order (this.extend (request, params));
        //
        //     {
        //         "symbol": "DOGE/USD",
        //         "orderId": "00000000-0000-0003-0000-000006db764c",
        //         "price": "0.13",
        //         "origQty": "30.0",
        //         "executedQty": "0.0",  // positive for BUY, negative for SELL
        //         "status": "CANCELED",
        //         "timeInForce": "GTC",
        //         "type": "LIMIT",
        //         "side": "BUY",
        //     }
        //
        return this.parseOrder (response, market);
    }

    async fetchMyTrades (symbol = undefined, since = undefined, limit = undefined, params = {}) {
        if (symbol === undefined) {
            throw new ArgumentsRequired (this.id + ' fetchMyTrades() requires a symbol argument');
        }
        await this.loadMarkets ();
        const market = this.market (symbol);
        const request = {
            'symbol': market['id'],
        };
        if (limit !== undefined) {
            request['limit'] = limit;
        }
        const response = await this.privateGetV2MyTrades (this.extend (request, params));
        //
        //     [
        //         {
        //             "symbol": "DOGE/USD",
        //             "id": "116046000",
        //             "orderId": "00000000-0000-0000-0000-000006dbb8ad",
        //             "price": "0.14094",
        //             "qty": "40.0",
        //             "commission": "0.01",
        //             "commissionAsset": "USD",
        //             "time": "1645283022351",
        //             "buyer": false,
        //             "maker": false,
        //             "isBuyer": false,
        //             "isMaker": false
        //         },
        //     ]
        //
        return this.parseTrades (response, market, since, limit);
    }

    async fetchDeposits (code = undefined, since = undefined, limit = undefined, params = {}) {
        return await this.fetchTransactionsByMethod ('privateGetV2Deposits', code, since, limit, params);
    }

    async fetchWithdrawals (code = undefined, since = undefined, limit = undefined, params = {}) {
        return await this.fetchTransactionsByMethod ('privateGetV2Withdrawals', code, since, limit, params);
    }

    async fetchTransactions (code = undefined, since = undefined, limit = undefined, params = {}) {
        return await this.fetchTransactionsByMethod ('privateGetV2Transactions', code, since, limit, params);
    }

    async fetchTransactionsByMethod (method, code = undefined, since = undefined, limit = undefined, params = {}) {
        await this.loadMarkets ();
        const request = {};
        let currency = undefined;
        if (code !== undefined) {
            currency = this.currency (code);
        }
        if (since !== undefined) {
            request['startTime'] = since;
        }
        if (limit !== undefined) {
            request['limit'] = limit;
        }
        const response = await this[method] (this.extend (request, params));
        //
        //     [
        //       {
        //         "id": "616769213",
        //         "balance": "2.088",
        //         "amount": "1.304",   // negative for 'withdrawal'
        //         "currency": "CAKE",
        //         "type": "deposit",
        //         "timestamp": "1645282121023",
        //         "paymentMethod": "BLOCKCHAIN",
        //         "blockchainTransactionHash": "0x57c68c1f2ae74d5eda5a2a00516361d241a5c9e1ee95bf32573523857c38c112",
        //         "status": "PROCESSED",
        //         "commission": "0.14", // this property only exists in withdrawal
        //       },
        //     ]
        //
        return this.parseTransactions (response, currency, since, limit, params);
    }

    parseTransaction (transaction, currency = undefined) {
        const id = this.safeString (transaction, 'id');
        const txHash = this.safeString (transaction, 'blockchainTransactionHash');
        const amount = this.safeNumber (transaction, 'amount');
        const timestamp = this.safeInteger (transaction, 'timestamp');
        const currencyId = this.safeString (transaction, 'currency');
        const code = this.safeCurrencyCode (currencyId, currency);
        const state = this.parseTransactionStatus (this.safeString (transaction, 'state'));
        const type = this.parseTransactionType (this.safeString (transaction, 'type'));
        const feeCost = this.safeString (transaction, 'commission');
        let fee = undefined;
        if (feeCost !== undefined) {
            fee = { 'currency': code, 'cost': feeCost };
        }
        const result = {
            'id': id,
            'txid': txHash,
            'timestamp': timestamp,
            'datetime': this.iso8601 (timestamp),
            'network': undefined,
            'addressFrom': undefined,
            'address': undefined,
            'addressTo': undefined,
            'tagFrom': undefined,
            'tag': undefined,
            'tagTo': undefined,
            'type': type,
            'amount': amount,
            'currency': code,
            'status': state,
            'updated': undefined,
            'comment': undefined,
            'fee': fee,
            'info': transaction,
        };
        return result;
    }

    parseTransactionStatus (status) {
        const statuses = {
            'APPROVAL': 'pending',
            'PROCESSED': 'ok',
        };
        return this.safeString (statuses, status, status);
    }

    parseTransactionType (type) {
        const types = {
            'deposit': 'deposit',
            'withdrawal': 'withdrawal',
        };
        return this.safeString (types, type, type);
    }

    async fetchLedger (code = undefined, since = undefined, limit = undefined, params = {}) {
        await this.loadMarkets ();
        const request = {};
        let currency = undefined;
        if (code !== undefined) {
            currency = this.currency (code);
        }
        if (since !== undefined) {
            request['startTime'] = since;
        }
        if (limit !== undefined) {
            request['limit'] = limit;
        }
        const response = await this.privateGetV2Ledger (this.extend (request, params));
        // in the below example, first item expresses withdrawal/deposit type, second example expresses trade
        //
        // [
        //     {
        //       "id": "619031398",
        //       "balance": "0.0",
        //       "amount": "-1.088",
        //       "currency": "CAKE",
        //       "type": "withdrawal",
        //       "timestamp": "1645460496425",
        //       "commission": "0.13",
        //       "paymentMethod": "BLOCKCHAIN", // present in withdrawal/deposit
        //       "blockchainTransactionHash": "0x400ac905557c3d34638b1c60eba110b3ee0f97f4eb0f7318015ab76e7f16b7d6", // present in withdrawal/deposit
        //       "status": "PROCESSED"
        //     },
        //     {
        //       "id": "619031034",
        //       "balance": "8.17223588",
        //       "amount": "-0.01326294",
        //       "currency": "USD",
        //       "type": "exchange_commission",
        //       "timestamp": "1645460461235",
        //       "commission": "0.01326294",
        //       "status": "PROCESSED"
        //     },
        // ]
        //
        return this.parseLedger (response, currency, since, limit);
    }

    parseLedgerEntry (item, currency = undefined) {
        const id = this.safeString (item, 'id');
        const amountString = this.safeString (item, 'amount');
        const amount = Precise.stringAbs (amountString);
        const timestamp = this.safeInteger (item, 'timestamp');
        const currencyId = this.safeString (item, 'currency');
        const code = this.safeCurrencyCode (currencyId, currency);
        const feeCost = this.safeString (item, 'commission');
        let fee = undefined;
        if (feeCost !== undefined) {
            fee = { 'currency': code, 'cost': feeCost };
        }
        const direction = Precise.stringLt (amountString, '0') ? 'out' : 'in';
        const result = {
            'id': id,
            'timestamp': timestamp,
            'datetime': this.iso8601 (timestamp),
            'direction': direction,
            'account': undefined,
            'referenceId': this.safeString (item, 'blockchainTransactionHash'),
            'referenceAccount': undefined,
            'type': this.parseLedgerEntryType (this.safeString (item, 'type')),
            'currency': code,
            'amount': amount,
            'before': undefined,
            'after': this.safeString (item, 'balance'),
            'status': this.parseLedgerEntryStatus (this.safeString (item, 'status')),
            'fee': fee,
            'info': item,
        };
        return result;
    }

    parseLedgerEntryStatus (status) {
        const statuses = {
            'APPROVAL': 'pending',
            'PROCESSED': 'ok',
            'CANCELLED': 'canceled',
        };
        return this.safeString (statuses, status, status);
    }

    parseLedgerEntryType (type) {
        const types = {
            'deposit': 'transaction',
            'withdrawal': 'transaction',
            'exchange_commission': 'fee',
        };
        return this.safeString (types, type, type);
    }

    async fetchLeverage (symbol, params = {}) {
        await this.loadMarkets ();
        const market = this.market (symbol);
        const request = {
            'symbol': market['id'],
        };
        const response = await this.privateGetV2LeverageSettings (this.extend (request, params));
        //
        // {
        //     "values": [ 1, 2, 5, 10, ],
        //     "value": "10",
        // }
        //
        return this.safeNumber (response, 'value');
    }

    async fetchDepositAddress (code, params = {}) {
        await this.loadMarkets ();
        const currency = this.currency (code);
        const request = {
            'coin': currency['id'],
        };
        const response = await this.privateGetV2DepositAddress (this.extend (request, params));
        //
        //     { "address":"0x97d64eb014ac779194991e7264f01c74c90327f0" }
        //
        return this.parseDepositAddress (response, currency);
    }

    parseDepositAddress (depositAddress, currency = undefined) {
        const address = this.safeString (depositAddress, 'address');
        this.checkAddress (address);
        currency = this.safeCurrency (undefined, currency);
        return {
            'currency': currency['code'],
            'address': address,
            'tag': undefined,
            'network': undefined,
            'info': depositAddress,
        };
    }

    sign (path, api = 'public', method = 'GET', params = {}, headers = undefined, body = undefined) {
        let url = this.urls['api'][api] + '/' + path;
        if (path === 'historicalTrades') {
            headers = {
                'X-MBX-APIKEY': this.apiKey,
            };
        }
        if (api === 'private') {
            this.checkRequiredCredentials ();
            let query = this.urlencode (this.extend ({
                'timestamp': this.nonce (),
                'recvWindow': this.options['recvWindow'],
            }, params));
            const signature = this.hmac (this.encode (query), this.encode (this.secret));
            query += '&' + 'signature=' + signature;
            headers = {
                'X-MBX-APIKEY': this.apiKey,
            };
            if ((method === 'GET') || (method === 'DELETE')) {
                url += '?' + query;
            } else {
                body = query;
                headers['Content-Type'] = 'application/x-www-form-urlencoded';
            }
        } else {
            if (Object.keys (params).length) {
                url += '?' + this.urlencode (params);
            }
        }
        url = this.implodeHostname (url);
        return { 'url': url, 'method': method, 'body': body, 'headers': headers };
    }

    async fetchPositions (symbols = undefined, params = {}) {
        await this.loadMarkets ();
        const response = await this.privateGetV2TradingPositions (params);
        //
        // {
        //     "positions": [
        //       {
        //         "accountId": "109698017416453793",
        //         "id": "00a18490-0079-54c4-0000-0000803e73d3",
        //         "instrumentId": "45463225268524228",
        //         "orderId": "00a18490-0079-54c4-0000-0000803e73d2",
        //         "openQuantity": "13.6",
        //         "openPrice": "0.75724",
        //         "closeQuantity": "0.0",
        //         "closePrice": "0",
        //         "rpl": "-0.007723848",
        //         "rplConverted": "0",
        //         "upl": "-0.006664",
        //         "uplConverted": "-0.006664",
        //         "swap": "0",
        //         "swapConverted": "0",
        //         "fee": "-0.007723848",
        //         "dividend": "0",
        //         "margin": "0.2",
        //         "state": "ACTIVE",
        //         "currency": "USD",
        //         "createdTimestamp": "1645473877236",
        //         "openTimestamp": "1645473877193",
        //         "type": "NET",
        //         "cost": "2.0583600",
        //         "symbol": "XRP/USD_LEVERAGE"
        //       }
        //     ]
        // }
        //
        const data = this.safeValue (response, 'positions', []);
        return this.parsePositions (data);
    }

    parsePositions (positions) {
        const result = [];
        for (let i = 0; i < positions.length; i++) {
            result.push (this.parsePosition (positions[i]));
        }
        return result;
    }

    parsePosition (position, market = undefined) {
        market = this.safeMarket (this.safeString (position, 'symbol'), market);
        const symbol = market['symbol'];
        const timestamp = this.safeNumber (position, 'createdTimestamp');
        const quantityRaw = this.safeString (position, 'openQuantity');
        const side = Precise.stringGt (quantityRaw, '0') ? 'long' : 'short';
        const quantity = Precise.stringAbs (quantityRaw);
        const entryPrice = this.safeNumber (position, 'openPrice');
        const unrealizedProfit = this.safeNumber (position, 'upl');
        const marginCoeff = this.safeString (position, 'margin');
        const leverage = Precise.stringDiv ('1', marginCoeff);
        return {
            'symbol': symbol,
            'timestamp': timestamp,
            'datetime': this.iso8601 (timestamp),
            'contracts': this.parseNumber (quantity),
            'contractSize': undefined,
            'entryPrice': entryPrice,
            'collateral': undefined,
            'side': side,
            // 'realizedProfit': this.safeNumber (position, 'rpl'),
            'unrealizedProfit': unrealizedProfit,
            'leverage': leverage,
            'percentage': undefined,
            'marginType': undefined,
            'notional': undefined,
            'markPrice': undefined,
            'liquidationPrice': undefined,
            'initialMargin': undefined,
            'initialMarginPercentage': undefined,
            'maintenanceMargin': this.parseNumber (marginCoeff),
            'maintenanceMarginPercentage': undefined,
            'marginRatio': undefined,
            'info': position,
        };
    }

    handleErrors (httpCode, reason, url, method, headers, body, response, requestHeaders, requestBody) {
        if ((httpCode === 418) || (httpCode === 429)) {
            throw new DDoSProtection (this.id + ' ' + httpCode.toString () + ' ' + reason + ' ' + body);
        }
        // error response in a form: { "code": -1013, "msg": "Invalid quantity." }
        // following block cointains legacy checks against message patterns in "msg" property
        // will switch "code" checks eventually, when we know all of them
        if (httpCode >= 400) {
            if (body.indexOf ('Price * QTY is zero or less') >= 0) {
                throw new InvalidOrder (this.id + ' order cost = amount * price is zero or less ' + body);
            }
            if (body.indexOf ('LOT_SIZE') >= 0) {
                throw new InvalidOrder (this.id + ' order amount should be evenly divisible by lot size ' + body);
            }
            if (body.indexOf ('PRICE_FILTER') >= 0) {
                throw new InvalidOrder (this.id + ' order price is invalid, i.e. exceeds allowed price precision, exceeds min price or max price limits or is invalid float value in general, use this.priceToPrecision (symbol, amount) ' + body);
            }
        }
        if (response === undefined) {
            return; // fallback to default error handler
        }
        //
        //     {"code":-1128,"msg":"Combination of optional parameters invalid."}
        //
        const errorCode = this.safeString (response, 'code');
        if ((errorCode !== undefined) && (errorCode !== '0')) {
            const feedback = this.id + ' ' + this.json (response);
            this.throwExactlyMatchedException (this.exceptions['exact'], errorCode, feedback);
            const message = this.safeString (response, 'msg');
            this.throwBroadlyMatchedException (this.exceptions['broad'], message, feedback);
            throw new ExchangeError (feedback);
        }
    }
};<|MERGE_RESOLUTION|>--- conflicted
+++ resolved
@@ -242,12 +242,9 @@
                     'Order would trigger immediately.': InvalidOrder,
                     'Account has insufficient balance for requested action.': InsufficientFunds,
                     'Rest API trading is not enabled.': ExchangeNotAvailable,
-<<<<<<< HEAD
                     'Combination of parameters invalid': BadRequest,
                     'Invalid limit price': BadRequest,
-=======
                     'Only leverage symbol allowed here:': BadSymbol, // when you fetchLeverage for non-leverage symbols, like 'BTC/USDT' instead of 'BTC/USDT_LEVERAGE': {"code":"-1128","msg":"Only leverage symbol allowed here: BTC/USDT"}
->>>>>>> e2b4c78c
                 },
                 'exact': {
                     '-1000': ExchangeNotAvailable, // {"code":-1000,"msg":"An unknown error occured while processing the request."}
