--- conflicted
+++ resolved
@@ -414,13 +414,8 @@
                 'strike': undefined,
                 'optionType': undefined,
                 'precision': {
-<<<<<<< HEAD
-                    'amount': this.parseNumber ('1e-8'),
-                    'price': this.parseNumber ('1e-8'),
-=======
-                    'amount': this.safeInteger (symbolTradeLimit, 'quantityScale'),
-                    'price': this.safeInteger (symbolTradeLimit, 'priceScale'),
->>>>>>> 6d716cc9
+                    'amount': this.parseNumber (this.parsePrecision (this.safeString (symbolTradeLimit, 'quantityScale'))),
+                    'price': this.parseNumber (this.parsePrecision (this.safeString (symbolTradeLimit, 'priceScale'))),
                 },
                 'limits': {
                     'amount': {
@@ -593,17 +588,10 @@
                 'deposit': undefined,
                 'withdraw': undefined,
                 'fee': fee,
-<<<<<<< HEAD
-                'precision': this.parseNumber ('1e-8'),
-                'limits': {
-                    'amount': {
-                        'min': this.parseNumber ('1e-8'),
-=======
                 'precision': undefined,
                 'limits': {
                     'amount': {
                         'min': undefined,
->>>>>>> 6d716cc9
                         'max': undefined,
                     },
                     'withdraw': {
