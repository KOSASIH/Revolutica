--- conflicted
+++ resolved
@@ -790,17 +790,10 @@
         //     }
         //
         const data = this.safeValue (response, 'data', []);
-<<<<<<< HEAD
-        return this.parseOHLCVs (data, market);
-    }
-
-    parseOHLCV (ohlcv, market = undefined, timeframe = '1m', since = undefined, limit = undefined) {
-=======
         return this.parseOHLCVs (data, market, timeframe, since, limit);
     }
 
     parseOHLCV (ohlcv, market = undefined) {
->>>>>>> e73c37f7
         //
         //     {
         //         "market_id":"ETH-BTC",
