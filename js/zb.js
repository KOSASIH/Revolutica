--- conflicted
+++ resolved
@@ -2754,7 +2754,6 @@
         return result;
     }
 
-<<<<<<< HEAD
     parseLedgerEntryType (type) {
         const types = {
             '1': 'realized pnl',
@@ -2903,7 +2902,8 @@
         const data = this.safeValue (response, 'data', {});
         const list = this.safeValue (data, 'list', []);
         return this.parseLedger (list, currency, since, limit);
-=======
+    }
+
     async transfer (code, amount, fromAccount, toAccount, params = {}) {
         await this.loadMarkets ();
         let side = undefined;
@@ -2966,7 +2966,6 @@
             'toAccount': this.safeString (transfer, 'toAccount'),
             'status': this.safeString (transfer, 'status'),
         };
->>>>>>> 920e345d
     }
 
     async modifyMarginHelper (symbol, amount, type, params = {}) {
