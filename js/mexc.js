'use strict';

// ---------------------------------------------------------------------------

const Exchange = require ('./base/Exchange');
const { InvalidAddress, ExchangeError, BadRequest, AuthenticationError, RateLimitExceeded, BadSymbol, InvalidOrder, InsufficientFunds, ArgumentsRequired, OrderNotFound, PermissionDenied, NotSupported } = require ('./base/errors');
const { TICK_SIZE } = require ('./base/functions/number');
const Precise = require ('./base/Precise');

// ---------------------------------------------------------------------------

module.exports = class mexc extends Exchange {
    describe () {
        return this.deepExtend (super.describe (), {
            'id': 'mexc',
            'name': 'MEXC Global',
            'countries': [ 'SC' ], // Seychelles
            'rateLimit': 50, // default rate limit is 20 times per second
            'version': 'v2',
            'certified': true,
            'has': {
                'CORS': undefined,
                'spot': true,
                'margin': undefined,
                'swap': true,
                'future': undefined,
                'option': undefined,
                'addMargin': true,
                'cancelAllOrders': true,
                'cancelOrder': true,
                'createMarketOrder': false,
                'createOrder': true,
                'fetchBalance': true,
                'fetchCanceledOrders': true,
                'fetchClosedOrders': true,
                'fetchCurrencies': true,
                'fetchDepositAddress': true,
                'fetchDepositAddressesByNetwork': true,
                'fetchDeposits': true,
                'fetchFundingRate': true,
                'fetchFundingRateHistory': true,
                'fetchIndexOHLCV': true,
                'fetchMarkets': true,
                'fetchMarkOHLCV': true,
                'fetchMyTrades': true,
                'fetchOHLCV': true,
                'fetchOpenOrders': true,
                'fetchOrder': true,
                'fetchOrderBook': true,
                'fetchOrderTrades': true,
                'fetchPosition': true,
                'fetchPositions': true,
                'fetchStatus': true,
                'fetchTicker': true,
                'fetchTickers': true,
                'fetchTime': true,
                'fetchTrades': true,
                'fetchWithdrawals': true,
                'reduceMargin': true,
                'setLeverage': true,
                'withdraw': true,
            },
            'timeframes': {
                '1m': '1m',
                '5m': '5m',
                '15m': '15m',
                '30m': '30m',
                '1h': '1h',
                '1d': '1d',
                '1w': '1w',
                '1M': '1M',
            },
            'urls': {
                'logo': 'https://user-images.githubusercontent.com/1294454/137283979-8b2a818d-8633-461b-bfca-de89e8c446b2.jpg',
                'api': {
                    'spot': {
                        'public': 'https://www.mexc.com/open/api/v2',
                        'private': 'https://www.mexc.com/open/api/v2',
                    },
                    'contract': {
                        'public': 'https://contract.mexc.com/api/v1/contract',
                        'private': 'https://contract.mexc.com/api/v1/private',
                    },
                },
                'www': 'https://www.mexc.com/',
                'doc': [
                    'https://mxcdevelop.github.io/APIDoc/',
                ],
                'fees': [
                    'https://www.mexc.com/fee',
                ],
                'referral': 'https://m.mexc.com/auth/signup?inviteCode=1FQ1G',
            },
            'api': {
                'contract': {
                    'public': {
                        'get': {
                            'ping': 2,
                            'detail': 2,
                            'support_currencies': 2,
                            'depth/{symbol}': 2,
                            'depth_commits/{symbol}/{limit}': 2,
                            'index_price/{symbol}': 2,
                            'fair_price/{symbol}': 2,
                            'funding_rate/{symbol}': 2,
                            'kline/{symbol}': 2,
                            'kline/index_price/{symbol}': 2,
                            'kline/fair_price/{symbol}': 2,
                            'deals/{symbol}': 2,
                            'ticker': 2,
                            'risk_reverse': 2,
                            'risk_reverse/history': 2,
                            'funding_rate/history': 2,
                        },
                    },
                    'private': {
                        'get': {
                            'account/assets': 2,
                            'account/asset/{currency}': 2,
                            'account/transfer_record': 2,
                            'position/list/history_positions': 2,
                            'position/open_positions': 2,
                            'position/funding_records': 2,
                            'order/list/open_orders/{symbol}': 2,
                            'order/list/history_orders': 2,
                            'order/external/{symbol}/{external_oid}': 2,
                            'order/get/{order_id}': 2,
                            'order/batch_query': 8,
                            'order/deal_details/{order_id}': 2,
                            'order/list/order_deals': 2,
                            'planorder/list/orders': 2,
                            'stoporder/list/orders': 2,
                            'stoporder/order_details/{stop_order_id}': 2,
                            'account/risk_limit': 2,
                            'account/tiered_fee_rate': 2,
                        },
                        'post': {
                            'position/change_margin': 2,
                            'position/change_leverage': 2,
                            'order/submit': 2,
                            'order/submit_batch': 40,
                            'order/cancel': 2,
                            'order/cancel_with_external': 2,
                            'order/cancel_all': 2,
                            'account/change_risk_level': 2,
                            'planorder/place': 2,
                            'planorder/cancel': 2,
                            'planorder/cancel_all': 2,
                            'stoporder/cancel': 2,
                            'stoporder/cancel_all': 2,
                            'stoporder/change_price': 2,
                            'stoporder/change_plan_price': 2,
                        },
                    },
                },
                'spot': {
                    'public': {
                        'get': {
                            'market/symbols': 1,
                            'market/coin/list': 2,
                            'common/timestamp': 1,
                            'common/ping': 1,
                            'market/ticker': 1,
                            'market/depth': 1,
                            'market/deals': 1,
                            'market/kline': 1,
                        },
                    },
                    'private': {
                        'get': {
                            'account/info': 1,
                            'order/open_orders': 1,
                            'order/list': 1,
                            'order/query': 1,
                            'order/deals': 1,
                            'order/deal_detail': 1,
                            'asset/deposit/address/list': 2,
                            'asset/deposit/list': 2,
                            'asset/address/list': 2,
                            'asset/withdraw/list': 2,
                        },
                        'post': {
                            'order/place': 1,
                            'order/place_batch': 1,
                            'asset/withdraw': 1,
                        },
                        'delete': {
                            'order/cancel': 1,
                            'order/cancel_by_symbol': 1,
                        },
                    },
                },
            },
            'precisionMode': TICK_SIZE,
            'fees': {
                'trading': {
                    'tierBased': false,
                    'percentage': true,
                    'maker': 0.2 / 100, // maker / taker
                    'taker': 0.2 / 100,
                },
            },
            'options': {
                'timeframes': {
                    'spot': {
                        '1m': '1m',
                        '5m': '5m',
                        '15m': '15m',
                        '30m': '30m',
                        '1h': '1h',
                        '1d': '1d',
                        '1M': '1M',
                    },
                    'contract': {
                        '1m': 'Min1',
                        '5m': 'Min5',
                        '15m': 'Min15',
                        '30m': 'Min30',
                        '1h': 'Min60',
                        '4h': 'Hour4',
                        '8h': 'Hour8',
                        '1d': 'Day1',
                        '1w': 'Week1',
                        '1M': 'Month1',
                    },
                },
                'defaultType': 'spot', // spot, swap
                'networks': {
                    'TRX': 'TRC-20',
                    'TRC20': 'TRC-20',
                    'ETH': 'ERC-20',
                    'ERC20': 'ERC-20',
                    'BEP20': 'BEP20(BSC)',
                },
            },
            'commonCurrencies': {
                'BYN': 'BeyondFi',
                'COFI': 'COFIX', // conflict with CoinFi
                'DFI': 'DfiStarter',
                'DFT': 'dFuture',
                'DRK': 'DRK',
                'EGC': 'Egoras Credit',
                'FLUX1': 'FLUX', // switched places
                'FLUX': 'FLUX1', // switched places
                'FREE': 'FreeRossDAO', // conflict with FREE Coin
                'HERO': 'Step Hero', // conflict with Metahero
                'MIMO': 'Mimosa',
                'PROS': 'Pros.Finance', // conflict with Prosper
                'SIN': 'Sin City Token',
            },
            'exceptions': {
                'exact': {
                    '400': BadRequest, // Invalid parameter
                    '401': AuthenticationError, // Invalid signature, fail to pass the validation
                    '403': PermissionDenied, // {"msg":"no permission to access the endpoint","code":403}
                    '429': RateLimitExceeded, // too many requests, rate limit rule is violated
                    '1000': PermissionDenied, // {"success":false,"code":1000,"message":"Please open contract account first!"}
                    '1002': InvalidOrder, // {"success":false,"code":1002,"message":"Contract not allow place order!"}
                    '10072': AuthenticationError, // Invalid access key
                    '10073': AuthenticationError, // Invalid request time
                    '10075': PermissionDenied, // {"msg":"IP [xxx.xxx.xxx.xxx] not in the ip white list","code":10075}
                    '10101': InsufficientFunds, // {"code":10101,"msg":"Insufficient balance"}
                    '10216': InvalidAddress, // {"code":10216,"msg":"No available deposit address"}
                    '10232': BadSymbol, // {"code":10232,"msg":"The currency not exist"}
                    '30000': BadSymbol, // Trading is suspended for the requested symbol
                    '30001': InvalidOrder, // Current trading type (bid or ask) is not allowed
                    '30002': InvalidOrder, // Invalid trading amount, smaller than the symbol minimum trading amount
                    '30003': InvalidOrder, // Invalid trading amount, greater than the symbol maximum trading amount
                    '30004': InsufficientFunds, // Insufficient balance
                    '30005': InvalidOrder, // Oversell error
                    '30010': InvalidOrder, // Price out of allowed range
                    '30016': BadSymbol, // Market is closed
                    '30019': InvalidOrder, // Orders count over limit for batch processing
                    '30020': BadSymbol, // Restricted symbol, API access is not allowed for the time being
                    '30021': BadSymbol, // Invalid symbol
                    '33333': BadSymbol, // {"code":33333,"msg":"currency can not be null"}
                },
                'broad': {
                },
            },
        });
    }

    async fetchTime (params = {}) {
        const [ marketType, query ] = this.handleMarketTypeAndParams ('fetchTime', undefined, params);
        const method = this.getSupportedMapping (marketType, {
            'spot': 'spotPublicGetCommonTimestamp',
            'swap': 'contractPublicGetPing',
        });
        const response = await this[method] (this.extend (query));
        //
        // spot
        //
        //     {
        //         "code":200,
        //         "data":1633375641837
        //     }
        //
        // contract
        //
        //     {
        //         "success":true,
        //         "code":0,
        //         "data":1634095541710
        //     }
        //
        return this.safeInteger (response, 'data');
    }

    async fetchStatus (params = {}) {
        const response = await this.spotPublicGetCommonPing (params);
        //
        // { "code":200 }
        //
        const code = this.safeInteger (response, 'code');
        if (code !== undefined) {
            const status = (code === 200) ? 'ok' : 'maintenance';
            this.status = this.extend (this.status, {
                'status': status,
                'updated': this.milliseconds (),
            });
        }
        return this.status;
    }

    async fetchCurrencies (params = {}) {
        const response = await this.spotPublicGetMarketCoinList (params);
        //
        //     {
        //         "code":200,
        //         "data":[
        //             {
        //                 "currency":"AGLD",
        //                 "coins":[
        //                     {
        //                         "chain":"ERC20",
        //                         "precision":18,
        //                         "fee":8.09,
        //                         "is_withdraw_enabled":true,
        //                         "is_deposit_enabled":true,
        //                         "deposit_min_confirm":16,
        //                         "withdraw_limit_max":500000.0,
        //                         "withdraw_limit_min":14.0
        //                     }
        //                 ],
        //                 "full_name":"Adventure Gold"
        //             },
        //         ]
        //     }
        //
        const data = this.safeValue (response, 'data', []);
        const result = {};
        for (let i = 0; i < data.length; i++) {
            const currency = data[i];
            const id = this.safeString (currency, 'currency');
            const code = this.safeCurrencyCode (id);
            const name = this.safeString (currency, 'full_name');
            let currencyActive = false;
            let currencyPrecision = undefined;
            let currencyFee = undefined;
            let currencyWithdrawMin = undefined;
            let currencyWithdrawMax = undefined;
            const networks = {};
            const chains = this.safeValue (currency, 'coins', []);
            let depositEnabled = false;
            let withdrawEnabled = false;
            for (let j = 0; j < chains.length; j++) {
                const chain = chains[j];
                const networkId = this.safeString (chain, 'chain');
                const network = this.safeNetwork (networkId);
                const isDepositEnabled = this.safeValue (chain, 'is_deposit_enabled', false);
                const isWithdrawEnabled = this.safeValue (chain, 'is_withdraw_enabled', false);
                const active = (isDepositEnabled && isWithdrawEnabled);
                currencyActive = active || currencyActive;
                const precisionDigits = this.safeInteger (chain, 'precision');
                const precision = 1 / Math.pow (10, precisionDigits);
                const withdrawMin = this.safeString (chain, 'withdraw_limit_min');
                const withdrawMax = this.safeString (chain, 'withdraw_limit_max');
                currencyWithdrawMin = (currencyWithdrawMin === undefined) ? withdrawMin : currencyWithdrawMin;
                currencyWithdrawMax = (currencyWithdrawMax === undefined) ? withdrawMax : currencyWithdrawMax;
                if (Precise.stringGt (currencyWithdrawMin, withdrawMin)) {
                    currencyWithdrawMin = withdrawMin;
                }
                if (Precise.stringLt (currencyWithdrawMax, withdrawMax)) {
                    currencyWithdrawMax = withdrawMax;
                }
                if (isDepositEnabled) {
                    depositEnabled = true;
                }
                if (isWithdrawEnabled) {
                    withdrawEnabled = true;
                }
                networks[network] = {
                    'info': chain,
                    'id': networkId,
                    'network': network,
                    'active': active,
                    'deposit': isDepositEnabled,
                    'withdraw': isWithdrawEnabled,
                    'fee': this.safeNumber (chain, 'fee'),
                    'precision': precision,
                    'limits': {
                        'withdraw': {
                            'min': withdrawMin,
                            'max': withdrawMax,
                        },
                    },
                };
            }
            const networkKeys = Object.keys (networks);
            const networkKeysLength = networkKeys.length;
            if ((networkKeysLength === 1) || ('NONE' in networks)) {
                const defaultNetwork = this.safeValue2 (networks, 'NONE', networkKeysLength - 1);
                if (defaultNetwork !== undefined) {
                    currencyFee = defaultNetwork['fee'];
                    currencyPrecision = defaultNetwork['precision'];
                }
            }
            result[code] = {
                'id': id,
                'code': code,
                'info': currency,
                'name': name,
                'active': currencyActive,
                'deposit': depositEnabled,
                'withdraw': withdrawEnabled,
                'fee': currencyFee,
                'precision': currencyPrecision,
                'limits': {
                    'amount': {
                        'min': undefined,
                        'max': undefined,
                    },
                    'withdraw': {
                        'min': currencyWithdrawMin,
                        'max': currencyWithdrawMax,
                    },
                },
                'networks': networks,
            };
        }
        return result;
    }

    async fetchMarketsByType (type, params = {}) {
        const method = 'fetch_' + type + '_markets';
        return await this[method] (params);
    }

    async fetchMarkets (params = {}) {
        const defaultType = this.safeString2 (this.options, 'fetchMarkets', 'defaultType', 'spot');
        const type = this.safeString (params, 'type', defaultType);
        const query = this.omit (params, 'type');
        const spot = (type === 'spot');
        const swap = (type === 'swap');
        if (!spot && !swap) {
            throw new ExchangeError (this.id + " does not support '" + type + "' type, set exchange.options['defaultType'] to 'spot', 'margin', 'delivery' or 'future'"); // eslint-disable-line quotes
        }
        if (spot) {
            return await this.fetchSpotMarkets (query);
        } else if (swap) {
            return await this.fetchContractMarkets (query);
        }
    }

    async fetchContractMarkets (params = {}) {
        const response = await this.contractPublicGetDetail (params);
        //
        //     {
        //         "success":true,
        //         "code":0,
        //         "data":[
        //             {
        //                 "symbol":"BTC_USDT",
        //                 "displayName":"BTC_USDT永续",
        //                 "displayNameEn":"BTC_USDT SWAP",
        //                 "positionOpenType":3,
        //                 "baseCoin":"BTC",
        //                 "quoteCoin":"USDT",
        //                 "settleCoin":"USDT",
        //                 "contractSize":0.0001,
        //                 "minLeverage":1,
        //                 "maxLeverage":125,
        //                 "priceScale":2,
        //                 "volScale":0,
        //                 "amountScale":4,
        //                 "priceUnit":0.5,
        //                 "volUnit":1,
        //                 "minVol":1,
        //                 "maxVol":1000000,
        //                 "bidLimitPriceRate":0.1,
        //                 "askLimitPriceRate":0.1,
        //                 "takerFeeRate":0.0006,
        //                 "makerFeeRate":0.0002,
        //                 "maintenanceMarginRate":0.004,
        //                 "initialMarginRate":0.008,
        //                 "riskBaseVol":10000,
        //                 "riskIncrVol":200000,
        //                 "riskIncrMmr":0.004,
        //                 "riskIncrImr":0.004,
        //                 "riskLevelLimit":5,
        //                 "priceCoefficientVariation":0.1,
        //                 "indexOrigin":["BINANCE","GATEIO","HUOBI","MXC"],
        //                 "state":0, // 0 enabled, 1 delivery, 2 completed, 3 offline, 4 pause
        //                 "isNew":false,
        //                 "isHot":true,
        //                 "isHidden":false
        //             },
        //         ]
        //     }
        //
        const data = this.safeValue (response, 'data', []);
        const result = [];
        for (let i = 0; i < data.length; i++) {
            const market = data[i];
            const id = this.safeString (market, 'symbol');
            const baseId = this.safeString (market, 'baseCoin');
            const quoteId = this.safeString (market, 'quoteCoin');
            const settleId = this.safeString (market, 'settleCoin');
            const base = this.safeCurrencyCode (baseId);
            const quote = this.safeCurrencyCode (quoteId);
            const settle = this.safeCurrencyCode (settleId);
            const state = this.safeString (market, 'state');
            result.push ({
                'id': id,
                'symbol': base + '/' + quote + ':' + settle,
                'base': base,
                'quote': quote,
                'settle': settle,
                'baseId': baseId,
                'quoteId': quoteId,
                'settleId': settleId,
                'type': 'swap',
                'spot': false,
                'margin': false,
                'swap': true,
                'future': false,
                'option': false,
                'active': (state === '0'),
                'contract': true,
                'linear': true,
                'inverse': false,
                'taker': this.safeNumber (market, 'takerFeeRate'),
                'maker': this.safeNumber (market, 'makerFeeRate'),
                'contractSize': this.safeNumber (market, 'contractSize'),
                'expiry': undefined,
                'expiryDatetime': undefined,
                'strike': undefined,
                'optionType': undefined,
                'precision': {
                    'price': this.safeNumber (market, 'priceUnit'),
                    'amount': this.safeNumber (market, 'volUnit'),
                },
                'limits': {
                    'leverage': {
                        'min': this.safeNumber (market, 'minLeverage'),
                        'max': this.safeNumber (market, 'maxLeverage'),
                    },
                    'amount': {
                        'min': this.safeNumber (market, 'minVol'),
                        'max': this.safeNumber (market, 'maxVol'),
                    },
                    'price': {
                        'min': undefined,
                        'max': undefined,
                    },
                    'cost': {
                        'min': undefined,
                        'max': undefined,
                    },
                },
                'info': market,
            });
        }
        return result;
    }

    async fetchSpotMarkets (params = {}) {
        const response = await this.spotPublicGetMarketSymbols (params);
        //
        //     {
        //         "code":200,
        //         "data":[
        //             {
        //                 "symbol":"DFD_USDT",
        //                 "state":"ENABLED",
        //                 "countDownMark":1,
        //                 "vcoinName":"DFD",
        //                 "vcoinStatus":1,
        //                 "price_scale":4,
        //                 "quantity_scale":2,
        //                 "min_amount":"5", // not an amount = cost
        //                 "max_amount":"5000000",
        //                 "maker_fee_rate":"0.002",
        //                 "taker_fee_rate":"0.002",
        //                 "limited":true,
        //                 "etf_mark":0,
        //                 "symbol_partition":"ASSESS"
        //             },
        //         ]
        //     }
        //
        const data = this.safeValue (response, 'data', []);
        const result = [];
        for (let i = 0; i < data.length; i++) {
            const market = data[i];
            const id = this.safeString (market, 'symbol');
            const [ baseId, quoteId ] = id.split ('_');
            const base = this.safeCurrencyCode (baseId);
            const quote = this.safeCurrencyCode (quoteId);
            const symbol = base + '/' + quote;
            const priceScale = this.safeInteger (market, 'price_scale');
            const quantityScale = this.safeInteger (market, 'quantity_scale');
            const pricePrecision = 1 / Math.pow (10, priceScale);
            const quantityPrecision = 1 / Math.pow (10, quantityScale);
            const state = this.safeString (market, 'state');
            const type = 'spot';
            result.push ({
                'id': id,
                'symbol': symbol,
                'base': base,
                'quote': quote,
                'settle': undefined,
                'baseId': baseId,
                'quoteId': quoteId,
                'settleId': undefined,
                'type': type,
                'spot': true,
                'margin': false,
                'swap': false,
                'future': false,
                'option': false,
                'active': (state === 'ENABLED'),
                'contract': false,
                'linear': undefined,
                'inverse': undefined,
                'taker': this.safeNumber (market, 'taker_fee_rate'),
                'maker': this.safeNumber (market, 'maker_fee_rate'),
                'contractSize': undefined,
                'expiry': undefined,
                'expiryDatetime': undefined,
                'strike': undefined,
                'optionType': undefined,
                'precision': {
                    'price': pricePrecision,
                    'amount': quantityPrecision,
                },
                'limits': {
                    'leverage': {
                        'min': undefined,
                        'max': undefined,
                    },
                    'amount': {
                        'min': undefined,
                        'max': undefined,
                    },
                    'price': {
                        'min': undefined,
                        'max': undefined,
                    },
                    'cost': {
                        'min': this.safeNumber (market, 'min_amount'),
                        'max': this.safeNumber (market, 'max_amount'),
                    },
                },
                'info': market,
            });
        }
        return result;
    }

    async fetchTickers (symbols = undefined, params = {}) {
        await this.loadMarkets ();
        const [ marketType, query ] = this.handleMarketTypeAndParams ('fetchTickers', undefined, params);
        const method = this.getSupportedMapping (marketType, {
            'spot': 'spotPublicGetMarketTicker',
            'swap': 'contractPublicGetTicker',
        });
        const response = await this[method] (this.extend (query));
        //
        //     {
        //         "success":true,
        //         "code":0,
        //         "data":[
        //             {
        //                 "symbol":"NKN_USDT",
        //                 "lastPrice":0.36199,
        //                 "bid1":0.35908,
        //                 "ask1":0.36277,
        //                 "volume24":657754,
        //                 "amount24":239024.53998,
        //                 "holdVol":149969,
        //                 "lower24Price":0.34957,
        //                 "high24Price":0.37689,
        //                 "riseFallRate":0.0117,
        //                 "riseFallValue":0.00419,
        //                 "indexPrice":0.36043,
        //                 "fairPrice":0.36108,
        //                 "fundingRate":0.000535,
        //                 "maxBidPrice":0.43251,
        //                 "minAskPrice":0.28834,
        //                 "timestamp":1634163352075
        //             },
        //         ]
        //     }
        //
        const data = this.safeValue (response, 'data', []);
        return this.parseTickers (data, symbols);
    }

    async fetchTicker (symbol, params = {}) {
        await this.loadMarkets ();
        const market = this.market (symbol);
        const request = {
            'symbol': market['id'],
        };
        let method = undefined;
        if (market['spot']) {
            method = 'spotPublicGetMarketTicker';
        } else if (market['swap']) {
            method = 'contractPublicGetTicker';
        }
        const response = await this[method] (this.extend (request, params));
        //
        // spot
        //
        //     {
        //         "code":200,
        //         "data":[
        //             {
        //                 "symbol":"BTC_USDT",
        //                 "volume":"880.821523",
        //                 "high":"49496.95", // highest price over the past 24 hours
        //                 "low":"46918.4", // lowest
        //                 "bid":"49297.64", // current buying price == the best price you can sell for
        //                 "ask":"49297.75", // current selling price == the best price you can buy for
        //                 "open":"48764.9", // open price 24h ago
        //                 "last":"49297.73", // last = close
        //                 "time":1633378200000, // timestamp
        //                 "change_rate":"0.0109265" // (last / open) - 1
        //             }
        //         ]
        //     }
        //
        // swap / contract
        //
        //     {
        //         "success":true,
        //         "code":0,
        //         "data":{
        //             "symbol":"ETH_USDT",
        //             "lastPrice":3581.3,
        //             "bid1":3581.25,
        //             "ask1":3581.5,
        //             "volume24":4045530,
        //             "amount24":141331823.5755,
        //             "holdVol":5832946,
        //             "lower24Price":3413.4,
        //             "high24Price":3588.7,
        //             "riseFallRate":0.0275,
        //             "riseFallValue":95.95,
        //             "indexPrice":3580.7852,
        //             "fairPrice":3581.08,
        //             "fundingRate":0.000063,
        //             "maxBidPrice":3938.85,
        //             "minAskPrice":3222.7,
        //             "timestamp":1634162885016
        //         }
        //     }
        //
        if (market['spot']) {
            const data = this.safeValue (response, 'data', []);
            const ticker = this.safeValue (data, 0);
            return this.parseTicker (ticker, market);
        } else if (market['swap']) {
            const data = this.safeValue (response, 'data', {});
            return this.parseTicker (data, market);
        }
    }

    parseTicker (ticker, market = undefined) {
        //
        // spot
        //
        //     {
        //         "symbol":"BTC_USDT",
        //         "volume":"880.821523",
        //         "high":"49496.95",
        //         "low":"46918.4",
        //         "bid":"49297.64",
        //         "ask":"49297.75",
        //         "open":"48764.9",
        //         "last":"49297.73",
        //         "time":1633378200000,
        //         "change_rate":"0.0109265"
        //     }
        //
        // contract
        //
        //     {
        //         "symbol":"ETH_USDT",
        //         "lastPrice":3581.3,
        //         "bid1":3581.25,
        //         "ask1":3581.5,
        //         "volume24":4045530,
        //         "amount24":141331823.5755,
        //         "holdVol":5832946,
        //         "lower24Price":3413.4,
        //         "high24Price":3588.7,
        //         "riseFallRate":0.0275,
        //         "riseFallValue":95.95,
        //         "indexPrice":3580.7852,
        //         "fairPrice":3581.08,
        //         "fundingRate":0.000063,
        //         "maxBidPrice":3938.85,
        //         "minAskPrice":3222.7,
        //         "timestamp":1634162885016
        //     }
        //
        const timestamp = this.safeInteger2 (ticker, 'time', 'timestamp');
        const marketId = this.safeString (ticker, 'symbol');
        const symbol = this.safeSymbol (marketId, market, '_');
        const baseVolume = this.safeString2 (ticker, 'volume', 'volume24');
        const quoteVolume = this.safeString (ticker, 'amount24');
        const open = this.safeString (ticker, 'open');
        const last = this.safeString2 (ticker, 'last', 'lastPrice');
        const change = this.safeString (ticker, 'riseFallValue');
        const riseFallRate = this.safeString (ticker, 'riseFallRate');
        const percentage = Precise.stringAdd (riseFallRate, '1');
        return this.safeTicker ({
            'symbol': symbol,
            'timestamp': timestamp,
            'datetime': this.iso8601 (timestamp),
            'high': this.safeString2 (ticker, 'high', 'high24Price'),
            'low': this.safeString2 (ticker, 'low', 'lower24Price'),
            'bid': this.safeString2 (ticker, 'bid', 'bid1'),
            'bidVolume': undefined,
            'ask': this.safeString2 (ticker, 'ask', 'ask1'),
            'askVolume': undefined,
            'vwap': undefined,
            'open': open,
            'close': last,
            'last': last,
            'previousClose': undefined,
            'change': change,
            'percentage': percentage,
            'average': undefined,
            'baseVolume': baseVolume,
            'quoteVolume': quoteVolume,
            'info': ticker,
        }, market, false);
    }

    async fetchOrderBook (symbol, limit = undefined, params = {}) {
        await this.loadMarkets ();
        const market = this.market (symbol);
        const request = {
            'symbol': market['id'],
        };
        let method = undefined;
        if (market['spot']) {
            method = 'spotPublicGetMarketDepth';
            if (limit === undefined) {
                limit = 100; // the spot api requires a limit
            }
            request['depth'] = limit;
        } else if (market['swap']) {
            method = 'contractPublicGetDepthSymbol';
            if (limit !== undefined) {
                request['limit'] = limit;
            }
        }
        const response = await this[method] (this.extend (request, params));
        //
        // spot
        //
        //     {
        //         "code":200,
        //         "data":{
        //             "asks":[
        //                 {"price":"49060.56","quantity":"0.099842"},
        //                 {"price":"49060.58","quantity":"0.016003"},
        //                 {"price":"49060.6","quantity":"0.023677"}
        //             ],
        //             "bids":[
        //                 {"price":"49060.45","quantity":"1.693009"},
        //                 {"price":"49060.44","quantity":"0.000843"},
        //                 {"price":"49059.98","quantity":"0.735"},
        //             ],
        //             "version":"202454074",
        //         }
        //     }
        //
        // swap / contract
        //
        //     {
        //         "success":true,
        //         "code":0,
        //         "data":{
        //             "asks":[
        //                 [3445.7,48379,1],
        //                 [3445.75,34994,1],
        //                 [3445.8,68634,2],
        //             ],
        //             "bids":[
        //                 [3445.55,44081,1],
        //                 [3445.5,24857,1],
        //                 [3445.45,50272,1],
        //             ],
        //             "version":2827730444,
        //             "timestamp":1634117846232
        //         }
        //     }
        //
        const data = this.safeValue (response, 'data', {});
        const priceKey = market['spot'] ? 'price' : 0;
        const amountKey = market['spot'] ? 'quantity' : 1;
        const timestamp = this.safeInteger (data, 'timestamp');
        const orderbook = this.parseOrderBook (data, symbol, timestamp, 'bids', 'asks', priceKey, amountKey);
        orderbook['nonce'] = this.safeInteger (data, 'version');
        return orderbook;
    }

    async fetchTrades (symbol, since = undefined, limit = undefined, params = {}) {
        await this.loadMarkets ();
        const market = this.market (symbol);
        const request = {
            'symbol': market['id'],
        };
        if (limit !== undefined) {
            request['limit'] = limit; // default 100, max 100
        }
        let method = undefined;
        if (market['spot']) {
            method = 'spotPublicGetMarketDeals';
        } else if (market['swap']) {
            method = 'contractPublicGetDealsSymbol';
        }
        const response = await this[method] (this.extend (request, params));
        //
        // spot
        //
        //     {
        //         "code":200,
        //         "data":[
        //             {"trade_time":1633381766725,"trade_price":"0.068981","trade_quantity":"0.005","trade_type":"BID"},
        //             {"trade_time":1633381732705,"trade_price":"0.068979","trade_quantity":"0.006","trade_type":"BID"},
        //             {"trade_time":1633381694604,"trade_price":"0.068975","trade_quantity":"0.011","trade_type":"ASK"},
        //         ]
        //     }
        //
        // swap / contract
        //
        //     {
        //         "success":true,
        //         "code":0,
        //         "data":[
        //             {"p":3598.85,"v":52,"T":1,"O":2,"M":2,"t":1634169038038},
        //             {"p":3599.2,"v":15,"T":2,"O":3,"M":1,"t":1634169035603},
        //             {"p":3600.15,"v":229,"T":2,"O":1,"M":2,"t":1634169026354},
        //         ]
        //     }
        //
        const data = this.safeValue (response, 'data', []);
        return this.parseTrades (data, market, since, limit);
    }

    parseTrade (trade, market = undefined) {
        //
        // public fetchTrades
        //
        //     spot
        //
        //     {
        //         "trade_time":1633381766725,
        //         "trade_price":"0.068981",
        //         "trade_quantity":"0.005",
        //         "trade_type":"BID"
        //     }
        //
        //     swap / contract
        //
        //     {
        //         "p":3598.85,
        //         "v":52,
        //         "T":1, // 1 buy, 2 sell
        //         "O":2, // 1 opens a position, 2 does not open a position
        //         "M":2, // self-trading, 1 yes, 2 no
        //         "t":1634169038038
        //     }
        //
        // private fetchMyTrades, fetchOrderTrades
        //
        //     {
        //         "id":"b160b8f072d9403e96289139d5544809",
        //         "symbol":"USDC_USDT",
        //         "quantity":"150",
        //         "price":"0.9997",
        //         "amount":"149.955",
        //         "fee":"0.29991",
        //         "trade_type":"ASK",
        //         "order_id":"d798765285374222990bbd14decb86cd",
        //         "is_taker":true,
        //         "fee_currency":"USDT",
        //         "create_time":1633984904000
        //     }
        //
        let timestamp = this.safeInteger2 (trade, 'create_time', 'trade_time');
        timestamp = this.safeInteger (trade, 't', timestamp);
        const marketId = this.safeString (trade, 'symbol');
        market = this.safeMarket (marketId, market, '_');
        const symbol = market['symbol'];
        let priceString = this.safeString2 (trade, 'price', 'trade_price');
        priceString = this.safeString (trade, 'p', priceString);
        let amountString = this.safeString2 (trade, 'quantity', 'trade_quantity');
        amountString = this.safeString (trade, 'v', amountString);
        const costString = this.safeString (trade, 'amount');
        let side = this.safeString2 (trade, 'trade_type', 'T');
        if ((side === 'BID') || (side === '1')) {
            side = 'buy';
        } else if ((side === 'ASK') || (side === '2')) {
            side = 'sell';
        }
        let id = this.safeString2 (trade, 'id', 'trade_time');
        if (id === undefined) {
            id = this.safeString (trade, 't', id);
            if (id !== undefined) {
                id += '-' + market['id'] + '-' + amountString;
            }
        }
        const feeCostString = this.safeString (trade, 'fee');
        let fee = undefined;
        if (feeCostString !== undefined) {
            const feeCurrencyId = this.safeString (trade, 'fee_currency');
            const feeCurrencyCode = this.safeCurrencyCode (feeCurrencyId);
            fee = {
                'cost': feeCostString,
                'currency': feeCurrencyCode,
            };
        }
        const orderId = this.safeString (trade, 'order_id');
        const isTaker = this.safeValue (trade, 'is_taker', true);
        const takerOrMaker = isTaker ? 'taker' : 'maker';
        return this.safeTrade ({
            'info': trade,
            'id': id,
            'order': orderId,
            'timestamp': timestamp,
            'datetime': this.iso8601 (timestamp),
            'symbol': symbol,
            'type': undefined,
            'side': side,
            'takerOrMaker': takerOrMaker,
            'price': priceString,
            'amount': amountString,
            'cost': costString,
            'fee': fee,
        }, market);
    }

    async fetchOHLCV (symbol, timeframe = '1m', since = undefined, limit = undefined, params = {}) {
        await this.loadMarkets ();
        const market = this.market (symbol);
        const options = this.safeValue (this.options, 'timeframes', {});
        const timeframes = this.safeValue (options, market['type'], {});
        const timeframeValue = this.safeString (timeframes, timeframe);
        if (timeframeValue === undefined) {
            throw new NotSupported (this.id + ' fetchOHLCV() does not support ' + timeframe + ' timeframe for ' + market['type'] + ' markets');
        }
        const request = {
            'symbol': market['id'],
            'interval': timeframeValue,
        };
        let method = undefined;
        if (market['spot']) {
            method = 'spotPublicGetMarketKline';
            if (since !== undefined) {
                request['start_time'] = parseInt (since / 1000);
            }
            if (limit !== undefined) {
                request['limit'] = limit; // default 100
            }
        } else if (market['swap']) {
            method = 'contractPublicGetKlineSymbol';
            if (since !== undefined) {
                request['start'] = parseInt (since / 1000);
            }
            // request['end'] = this.seconds ();
        }
        const response = await this[method] (this.extend (request, params));
        //
        // spot
        //
        //     {
        //         "code":200,
        //         "data":[
        //             [1633377000,"49227.47","49186.21","49227.47","49169.48","0.5984809999999999","29434.259665989997"],
        //             [1633377060,"49186.21","49187.03","49206.64","49169.18","0.3658478","17990.651234393"],
        //             [1633377120,"49187.03","49227.2","49227.2","49174.4","0.0687651","3382.353190352"],
        //         ],
        //     }
        //
        // swap / contract
        //
        //     {
        //         "success":true,
        //         "code":0,
        //         "data":{
        //             "time":[1634052300,1634052360,1634052420],
        //             "open":[3492.2,3491.3,3495.65],
        //             "close":[3491.3,3495.65,3495.2],
        //             "high":[3495.85,3496.55,3499.4],
        //             "low":[3491.15,3490.9,3494.2],
        //             "vol":[1740.0,351.0,314.0],
        //             "amount":[60793.623,12260.4885,10983.1375],
        //         }
        //     }
        //
        if (market['spot']) {
            const data = this.safeValue (response, 'data', []);
            return this.parseOHLCVs (data, market, timeframe, since, limit);
        } else if (market['swap']) {
            const data = this.safeValue (response, 'data', {});
            const result = this.convertTradingViewToOHLCV (data, 'time', 'open', 'high', 'low', 'close', 'vol');
            return this.parseOHLCVs (result, market, timeframe, since, limit);
        }
    }

    parseOHLCV (ohlcv, market = undefined) {
        //
        // the ordering in spot candles is OCHLV
        //
        //     [
        //         1633377000, // 0 timestamp (unix seconds)
        //         "49227.47", // 1 open price
        //         "49186.21", // 2 closing price
        //         "49227.47", // 3 high
        //         "49169.48", // 4 low
        //         "0.5984809999999999", // 5 base volume
        //         "29434.259665989997", // 6 quote volume
        //     ]
        //
        // the ordering in swap / contract candles is OHLCV
        //
        return [
            this.safeTimestamp (ohlcv, 0),
            this.safeNumber (ohlcv, 1),
            this.safeNumber (ohlcv, market['spot'] ? 3 : 2),
            this.safeNumber (ohlcv, market['spot'] ? 4 : 3),
            this.safeNumber (ohlcv, market['spot'] ? 2 : 4),
            this.safeNumber (ohlcv, 5),
        ];
    }

<<<<<<< HEAD
    async fetchIndexOHLCV (symbol, timeframe = '1m', since = undefined, limit = undefined, params = {}) {
        const request = {
            'price': 'index',
=======
    async fetchMarkOHLCV (symbol, timeframe = '1m', since = undefined, limit = undefined, params = {}) {
        const request = {
            'price': 'mark',
>>>>>>> 3986c01a
        };
        return await this.fetchOHLCV (symbol, timeframe, since, limit, this.extend (request, params));
    }

    async fetchBalance (params = {}) {
        await this.loadMarkets ();
        const [ marketType, query ] = this.handleMarketTypeAndParams ('fetchBalance', undefined, params);
        const method = this.getSupportedMapping (marketType, {
            'spot': 'spotPrivateGetAccountInfo',
            'margin': 'spotPrivateGetAccountInfo',
            'swap': 'contractPrivateGetAccountAssets',
        });
        const spot = (marketType === 'spot');
        const response = await this[method] (query);
        //
        // spot
        //
        //     {
        //         code: "200",
        //         data: {
        //             USDC: { frozen: "0", available: "150" }
        //         }
        //     }
        //
        // swap / contract
        //
        //     {
        //         "success":true,
        //         "code":0,
        //         "data":[
        //             {"currency":"BSV","positionMargin":0,"availableBalance":0,"cashBalance":0,"frozenBalance":0,"equity":0,"unrealized":0,"bonus":0},
        //             {"currency":"BCH","positionMargin":0,"availableBalance":0,"cashBalance":0,"frozenBalance":0,"equity":0,"unrealized":0,"bonus":0},
        //             {"currency":"CRV","positionMargin":0,"availableBalance":0,"cashBalance":0,"frozenBalance":0,"equity":0,"unrealized":0,"bonus":0},
        //         ]
        //     }
        //
        const data = this.safeValue (response, 'data', {});
        const currentTime = this.milliseconds ();
        const result = {
            'info': response,
            'timestamp': currentTime,
            'datetime': this.iso8601 (currentTime),
        };
        if (spot) {
            const currencyIds = Object.keys (data);
            for (let i = 0; i < currencyIds.length; i++) {
                const currencyId = currencyIds[i];
                const code = this.safeCurrencyCode (currencyId);
                const balance = this.safeValue (data, currencyId, {});
                const account = this.account ();
                account['free'] = this.safeString (balance, 'available');
                account['used'] = this.safeString (balance, 'frozen');
                result[code] = account;
            }
        } else {
            for (let i = 0; i < data.length; i++) {
                const balance = data[i];
                const currencyId = this.safeString (balance, 'currency');
                const code = this.safeCurrencyCode (currencyId);
                const account = this.account ();
                account['free'] = this.safeString (balance, 'availableBalance');
                account['used'] = this.safeString (balance, 'frozenBalance');
                result[code] = account;
            }
        }
        return this.safeBalance (result);
    }

    safeNetwork (networkId) {
        if (networkId.indexOf ('BSC') >= 0) {
            return 'BEP20';
        }
        const parts = networkId.split (' ');
        networkId = parts.join ('');
        networkId = networkId.replace ('-20', '20');
        const networksById = {
            'ETH': 'ETH',
            'ERC20': 'ERC20',
            'BEP20(BSC)': 'BEP20',
            'TRX': 'TRC20',
        };
        return this.safeString (networksById, networkId, networkId);
    }

    parseDepositAddress (depositAddress, currency = undefined) {
        //
        //     {"chain":"ERC-20","address":"0x55cbd73db24eafcca97369e3f2db74b2490586e6"},
        //     {"chain":"MATIC","address":"0x05aa3236f1970eae0f8feb17ec19435b39574d74"},
        //     {"chain":"TRC20","address":"TGaPfhW41EXD3sAfs1grLF6DKfugfqANNw"},
        //     {"chain":"SOL","address":"5FSpUKuh2gjw4mF89T2e7sEjzUA1SkRKjBChFqP43KhV"},
        //     {"chain":"ALGO","address":"B3XTZND2JJTSYR7R2TQVCUDT4QSSYVAIZYDPWVBX34DGAYATBU3AUV43VU"}
        //
        //
        const address = this.safeString (depositAddress, 'address');
        const code = this.safeCurrencyCode (undefined, currency);
        const networkId = this.safeString (depositAddress, 'chain');
        const network = this.safeNetwork (networkId);
        this.checkAddress (address);
        return {
            'currency': code,
            'address': address,
            'tag': undefined,
            'network': network,
            'info': depositAddress,
        };
    }

    async fetchDepositAddressesByNetwork (code, params = {}) {
        await this.loadMarkets ();
        const currency = this.currency (code);
        const request = {
            'currency': currency['id'],
        };
        const response = await this.spotPrivateGetAssetDepositAddressList (this.extend (request, params));
        //
        //     {
        //         "code":200,
        //         "data":{
        //             "currency":"USDC",
        //             "chains":[
        //                 {"chain":"ERC-20","address":"0x55cbd73db24eafcca97369e3f2db74b2490586e6"},
        //                 {"chain":"MATIC","address":"0x05aa3236f1970eae0f8feb17ec19435b39574d74"},
        //                 {"chain":"TRC20","address":"TGaPfhW41EXD3sAfs1grLF6DKfugfqANNw"},
        //                 {"chain":"SOL","address":"5FSpUKuh2gjw4mF89T2e7sEjzUA1SkRKjBChFqP43KhV"},
        //                 {"chain":"ALGO","address":"B3XTZND2JJTSYR7R2TQVCUDT4QSSYVAIZYDPWVBX34DGAYATBU3AUV43VU"}
        //             ]
        //         }
        //     }
        //
        const data = this.safeValue (response, 'data', {});
        const chains = this.safeValue (data, 'chains', []);
        const depositAddresses = [];
        for (let i = 0; i < chains.length; i++) {
            const depositAddress = this.parseDepositAddress (chains[i], currency);
            depositAddresses.push (depositAddress);
        }
        return this.indexBy (depositAddresses, 'network');
    }

    async fetchDepositAddress (code, params = {}) {
        const rawNetwork = this.safeStringUpper (params, 'network');
        params = this.omit (params, 'network');
        const response = await this.fetchDepositAddressesByNetwork (code, params);
        const networks = this.safeValue (this.options, 'networks', {});
        const network = this.safeString (networks, rawNetwork, rawNetwork);
        let result = undefined;
        if (network === undefined) {
            result = this.safeValue (response, code);
            if (result === undefined) {
                const alias = this.safeString (networks, code, code);
                result = this.safeValue (response, alias);
                if (result === undefined) {
                    const defaultNetwork = this.safeString (this.options, 'defaultNetwork', 'ERC20');
                    result = this.safeValue (response, defaultNetwork);
                    if (result === undefined) {
                        const values = Object.values (response);
                        result = this.safeValue (values, 0);
                        if (result === undefined) {
                            throw new InvalidAddress (this.id + ' fetchDepositAddress() cannot find deposit address for ' + code);
                        }
                    }
                }
            }
            return result;
        }
        // TODO: add support for all aliases here
        result = this.safeValue (response, rawNetwork);
        if (result === undefined) {
            throw new InvalidAddress (this.id + ' fetchDepositAddress() cannot find ' + network + ' deposit address for ' + code);
        }
        return result;
    }

    async fetchDeposits (code = undefined, since = undefined, limit = undefined, params = {}) {
        await this.loadMarkets ();
        const request = {
            // 'currency': currency['id'],
            // 'state': 'state',
            // 'start_time': since, // default 1 day
            // 'end_time': this.milliseconds (),
            // 'page_num': 1,
            // 'page_size': limit, // default 20, maximum 50
        };
        let currency = undefined;
        if (code !== undefined) {
            currency = this.currency (code);
            request['currency'] = currency['id'];
        }
        if (since !== undefined) {
            request['start_time'] = since;
        }
        if (limit !== undefined) {
            request['limit'] = limit;
        }
        const response = await this.spotPrivateGetAssetDepositList (this.extend (request, params));
        //
        //     {
        //         "code":200,
        //         "data":{
        //             "page_size":20,
        //             "total_page":1,
        //             "total_size":1,
        //             "page_num":1,
        //             "result_list":[
        //                 {
        //                     "currency":"USDC",
        //                     "amount":150.0,
        //                     "fee":0.0,
        //                     "confirmations":19,
        //                     "address":"0x55cbd73db24eafcca97369e3f2db74b2490586e6",
        //                     "state":"SUCCESS",
        //                     "tx_id":"0xc65a9b09e1b71def81bf8bb3ec724c0c1b2b4c82200c8c142e4ea4c1469fd789:0",
        //                     "require_confirmations":12,
        //                     "create_time":"2021-10-11T18:58:25.000+00:00",
        //                     "update_time":"2021-10-11T19:01:06.000+00:00"
        //                 }
        //             ]
        //         }
        //     }
        //
        const data = this.safeValue (response, 'data', {});
        const resultList = this.safeValue (data, 'result_list', []);
        return this.parseTransactions (resultList, code, since, limit);
    }

    async fetchWithdrawals (code = undefined, since = undefined, limit = undefined, params = {}) {
        await this.loadMarkets ();
        const request = {
            // 'withdrawal_id': '4b450616042a48c99dd45cacb4b092a7', // string
            // 'currency': currency['id'],
            // 'state': 'state',
            // 'start_time': since, // default 1 day
            // 'end_time': this.milliseconds (),
            // 'page_num': 1,
            // 'page_size': limit, // default 20, maximum 50
        };
        let currency = undefined;
        if (code !== undefined) {
            currency = this.currency (code);
            request['currency'] = currency['id'];
        }
        if (since !== undefined) {
            request['start_time'] = since;
        }
        if (limit !== undefined) {
            request['limit'] = limit;
        }
        const response = await this.spotPrivateGetAssetWithdrawList (this.extend (request, params));
        //
        //     {
        //         "code":200,
        //         "data":{
        //             "page_size":20,
        //             "total_page":1,
        //             "total_size":1,
        //             "page_num":1,
        //             "result_list":[
        //                 {
        //                     "id":"4b450616042a48c99dd45cacb4b092a7",
        //                     "currency":"USDT-TRX",
        //                     "address":"TRHKnx74Gb8UVcpDCMwzZVe4NqXfkdtPak",
        //                     "amount":30.0,
        //                     "fee":1.0,
        //                     "remark":"this is my first withdrawal remark",
        //                     "state":"WAIT",
        //                     "create_time":"2021-10-11T20:45:08.000+00:00"
        //                 }
        //             ]
        //         }
        //     }
        //
        const data = this.safeValue (response, 'data', {});
        const resultList = this.safeValue (data, 'result_list', []);
        return this.parseTransactions (resultList, code, since, limit);
    }

    parseTransaction (transaction, currency = undefined) {
        //
        // fetchDeposits
        //
        //     {
        //         "currency":"USDC",
        //         "amount":150.0,
        //         "fee":0.0,
        //         "confirmations":19,
        //         "address":"0x55cbd73db24eafcca97369e3f2db74b2490586e6",
        //         "state":"SUCCESS",
        //         "tx_id":"0xc65a9b09e1b71def81bf8bb3ec724c0c1b2b4c82200c8c142e4ea4c1469fd789:0",
        //         "require_confirmations":12,
        //         "create_time":"2021-10-11T18:58:25.000+00:00",
        //         "update_time":"2021-10-11T19:01:06.000+00:00"
        //     }
        //
        // fetchWithdrawals
        //
        //     {
        //         "id":"4b450616042a48c99dd45cacb4b092a7",
        //         "currency":"USDT-TRX",
        //         "address":"TRHKnx74Gb8UVcpDCMwzZVe4NqXfkdtPak",
        //         "amount":30.0,
        //         "fee":1.0,
        //         "remark":"this is my first withdrawal remark",
        //         "state":"WAIT",
        //         "create_time":"2021-10-11T20:45:08.000+00:00"
        //     }
        //
        const id = this.safeString (transaction, 'id');
        const type = (id === undefined) ? 'deposit' : 'withdrawal';
        const timestamp = this.parse8601 (this.safeString (transaction, 'create_time'));
        const updated = this.parse8601 (this.safeString (transaction, 'update_time'));
        let currencyId = this.safeString (transaction, 'currency');
        let network = undefined;
        if ((currencyId !== undefined) && (currencyId.indexOf ('-') >= 0)) {
            const parts = currencyId.split ('-');
            currencyId = this.safeString (parts, 0);
            const networkId = this.safeString (parts, 1);
            network = this.safeNetwork (networkId);
        }
        const code = this.safeCurrencyCode (currencyId, currency);
        const status = this.parseTransactionStatus (this.safeString (transaction, 'state'));
        let amountString = this.safeString (transaction, 'amount');
        const address = this.safeString (transaction, 'address');
        const txid = this.safeString (transaction, 'tx_id');
        let fee = undefined;
        const feeCostString = this.safeString (transaction, 'fee');
        if (feeCostString !== undefined) {
            fee = {
                'cost': this.parseNumber (feeCostString),
                'currency': code,
            };
        }
        if (type === 'withdrawal') {
            // mexc withdrawal amount includes the fee
            amountString = Precise.stringSub (amountString, feeCostString);
        }
        return {
            'info': transaction,
            'id': id,
            'txid': txid,
            'timestamp': timestamp,
            'datetime': this.iso8601 (timestamp),
            'network': network,
            'address': address,
            'addressTo': undefined,
            'addressFrom': undefined,
            'tag': undefined,
            'tagTo': undefined,
            'tagFrom': undefined,
            'type': type,
            'amount': this.parseNumber (amountString),
            'currency': code,
            'status': status,
            'updated': updated,
            'fee': fee,
        };
    }

    parseTransactionStatus (status) {
        const statuses = {
            'WAIT': 'pending',
            'WAIT_PACKAGING': 'pending',
            'SUCCESS': 'ok',
        };
        return this.safeString (statuses, status, status);
    }

    async fetchPosition (symbol, params = {}) {
        await this.loadMarkets ();
        const market = this.market (symbol);
        const request = {
            'symbol': market['id'],
        };
        const response = await this.fetchPositions (this.extend (request, params));
        const firstPosition = this.safeValue (response, 0);
        return firstPosition;
    }

    async fetchPositions (symbols = undefined, params = {}) {
        await this.loadMarkets ();
        const response = await this.contractPrivateGetPositionOpenPositions (params);
        //
        //     {
        //         "success": true,
        //         "code": 0,
        //         "data": [
        //             {
        //                 "positionId": 1394650,
        //                 "symbol": "ETH_USDT",
        //                 "positionType": 1,
        //                 "openType": 1,
        //                 "state": 1,
        //                 "holdVol": 1,
        //                 "frozenVol": 0,
        //                 "closeVol": 0,
        //                 "holdAvgPrice": 1217.3,
        //                 "openAvgPrice": 1217.3,
        //                 "closeAvgPrice": 0,
        //                 "liquidatePrice": 1211.2,
        //                 "oim": 0.1290338,
        //                 "im": 0.1290338,
        //                 "holdFee": 0,
        //                 "realised": -0.0073,
        //                 "leverage": 100,
        //                 "createTime": 1609991676000,
        //                 "updateTime": 1609991676000,
        //                 "autoAddIm": false
        //             }
        //         ]
        //     }
        //
        // todo add parsePositions, parsePosition
        const data = this.safeValue (response, 'data', []);
        return data;
    }

    async createOrder (symbol, type, side, amount, price = undefined, params = {}) {
        await this.loadMarkets ();
        const market = this.market (symbol);
        if (market['spot']) {
            return await this.createSpotOrder (symbol, type, side, amount, price, params);
        } else if (market['swap']) {
            return await this.createSwapOrder (symbol, type, side, amount, price, params);
        }
    }

    async createSpotOrder (symbol, type, side, amount, price = undefined, params = {}) {
        await this.loadMarkets ();
        const market = this.market (symbol);
        let orderSide = undefined;
        if (side === 'buy') {
            orderSide = 'BID';
        } else if (side === 'sell') {
            orderSide = 'ASK';
        }
        let orderType = type.toUpperCase ();
        const postOnly = this.safeValue (params, 'postOnly', false);
        if (postOnly) {
            orderType = 'POST_ONLY';
        } else if (orderType === 'LIMIT') {
            orderType = 'LIMIT_ORDER';
        } else if ((orderType !== 'POST_ONLY') && (orderType !== 'IMMEDIATE_OR_CANCEL')) {
            throw new InvalidOrder (this.id + ' createOrder() does not support ' + type + ' order type, specify one of LIMIT, LIMIT_ORDER, POST_ONLY or IMMEDIATE_OR_CANCEL');
        } else {
            throw new InvalidOrder (this.id + ' createOrder() allows limit orders only');
        }
        const request = {
            'symbol': market['id'],
            'price': this.priceToPrecision (symbol, price),
            'quantity': this.amountToPrecision (symbol, amount),
            'trade_type': orderSide,
            'order_type': orderType, // LIMIT_ORDER，POST_ONLY，IMMEDIATE_OR_CANCEL
        };
        const clientOrderId = this.safeString2 (params, 'clientOrderId', 'client_order_id');
        if (clientOrderId !== undefined) {
            request['client_order_id'] = clientOrderId;
        }
        params = this.omit (params, [ 'type', 'clientOrderId', 'client_order_id', 'postOnly' ]);
        const response = await this.spotPrivatePostOrderPlace (this.extend (request, params));
        //
        //     {"code":200,"data":"2ff3163e8617443cb9c6fc19d42b1ca4"}
        //
        return this.parseOrder (response, market);
    }

    async createSwapOrder (symbol, type, side, amount, price = undefined, params = {}) {
        await this.loadMarkets ();
        const market = this.market (symbol);
        const openType = this.safeInteger (params, 'openType');
        if (openType === undefined) {
            throw new ArgumentsRequired (this.id + ' createSwapOrder() requires an integer openType parameter, 1 for isolated margin, 2 for cross margin');
        }
        if ((type !== 'limit') && (type !== 'market') && (type !== 1) && (type !== 2) && (type !== 3) && (type !== 4) && (type !== 5) && (type !== 6)) {
            throw new InvalidOrder (this.id + ' createSwapOrder() order type must either limit, market, or 1 for limit orders, 2 for post-only orders, 3 for IOC orders, 4 for FOK orders, 5 for market orders or 6 to convert market price to current price');
        }
        const postOnly = this.safeValue (params, 'postOnly', false);
        if (postOnly) {
            type = 2;
        } else if (type === 'limit') {
            type = 1;
        } else if (type === 'market') {
            type = 6;
        }
        if ((side !== 1) && (side !== 2) && (side !== 3) && (side !== 4)) {
            throw new InvalidOrder (this.id + ' createSwapOrder() order side must be 1 open long, 2 close short, 3 open short or 4 close long');
        }
        const request = {
            'symbol': market['id'],
            'price': parseFloat (this.priceToPrecision (symbol, price)),
            'vol': parseFloat (this.amountToPrecision (symbol, amount)),
            // 'leverage': int, // required for isolated margin
            'side': side, // 1 open long, 2 close short, 3 open short, 4 close long
            //
            // supported order types
            //
            //     1 limit
            //     2 post only maker (PO)
            //     3 transact or cancel instantly (IOC)
            //     4 transact completely or cancel completely (FOK)
            //     5 market orders
            //     6 convert market price to current price
            //
            'type': type,
            'openType': openType, // 1 isolated, 2 cross
            // 'positionId': 1394650, // long, filling in this parameter when closing a position is recommended
            // 'externalOid': clientOrderId,
            // 'stopLossPrice': this.priceToPrecision (symbol, stopLossPrice),
            // 'takeProfitPrice': this.priceToPrecision (symbol, takeProfitPrice),
        };
        if (openType === 1) {
            const leverage = this.safeInteger (params, 'leverage');
            if (leverage === undefined) {
                throw new ArgumentsRequired (this.id + ' createSwapOrder() requires a leverage parameter for isolated margin orders');
            }
        }
        const clientOrderId = this.safeString2 (params, 'clientOrderId', 'externalOid');
        if (clientOrderId !== undefined) {
            request['externalOid'] = clientOrderId;
        }
        params = this.omit (params, [ 'clientOrderId', 'externalOid', 'postOnly' ]);
        const response = await this.contractPrivatePostOrderSubmit (this.extend (request, params));
        //
        //     {"code":200,"data":"2ff3163e8617443cb9c6fc19d42b1ca4"}
        //
        return this.parseOrder (response, market);
    }

    async cancelOrder (id, symbol = undefined, params = {}) {
        await this.loadMarkets ();
        const request = {};
        const clientOrderId = this.safeString2 (params, 'clientOrderId', 'client_order_ids');
        if (clientOrderId !== undefined) {
            params = this.omit (params, [ 'clientOrderId', 'client_order_ids' ]);
            request['client_order_ids'] = clientOrderId;
        } else {
            request['order_ids'] = id;
        }
        const response = await this.spotPrivateDeleteOrderCancel (this.extend (request, params));
        //
        //    {"code":200,"data":{"965245851c444078a11a7d771323613b":"success"}}
        //
        const data = this.safeValue (response, 'data');
        return this.parseOrder (data);
    }

    parseOrderStatus (status) {
        const statuses = {
            'NEW': 'open',
            'FILLED': 'closed',
            'PARTIALLY_FILLED': 'open',
            'CANCELED': 'canceled',
            'PARTIALLY_CANCELED': 'canceled',
        };
        return this.safeString (statuses, status, status);
    }

    parseOrder (order, market = undefined) {
        //
        // createOrder
        //
        // spot
        //
        //     {"code":200,"data":"2ff3163e8617443cb9c6fc19d42b1ca4"}
        //
        // swap / contract
        //
        //     { "success": true, "code": 0, "data": 102057569836905984 }
        //
        // fetchOpenOrders
        //
        //     {
        //         "id":"965245851c444078a11a7d771323613b",
        //         "symbol":"ETH_USDT",
        //         "price":"3430",
        //         "quantity":"0.01",
        //         "state":"NEW",
        //         "type":"BID",
        //         "remain_quantity":"0.01",
        //         "remain_amount":"34.3",
        //         "create_time":1633989029039,
        //         "client_order_id":"",
        //         "order_type":"LIMIT_ORDER"
        //     }
        //
        // fetchClosedOrders, fetchCanceledOrders, fetchOrder
        //
        //     {
        //         "id":"d798765285374222990bbd14decb86cd",
        //         "symbol":"USDC_USDT",
        //         "price":"0.9988",
        //         "quantity":"150",
        //         "state":"FILLED", // CANCELED
        //         "type":"ASK", // BID
        //         "deal_quantity":"150",
        //         "deal_amount":"149.955",
        //         "create_time":1633984904000,
        //         "order_type":"MARKET_ORDER" // LIMIT_ORDER
        //     }
        //
        // cancelOrder
        //
        //     {"965245851c444078a11a7d771323613b":"success"}
        //
        let id = this.safeString2 (order, 'data', 'id');
        let status = undefined;
        if (id === undefined) {
            const keys = Object.keys (order);
            id = this.safeString (keys, 0);
            const state = this.safeString (order, id);
            if (state === 'success') {
                status = 'canceled';
            }
        }
        const state = this.safeString (order, 'state');
        const timestamp = this.safeInteger (order, 'create_time');
        const price = this.safeString (order, 'price');
        const amount = this.safeString (order, 'quantity');
        const remaining = this.safeString (order, 'remain_quantity');
        const filled = this.safeString (order, 'deal_quantity');
        const marketId = this.safeString (order, 'symbol');
        const symbol = this.safeSymbol (marketId, market, '_');
        let side = undefined;
        const bidOrAsk = this.safeString (order, 'type');
        if (bidOrAsk === 'BID') {
            side = 'buy';
        } else if (bidOrAsk === 'ASK') {
            side = 'sell';
        }
        status = this.parseOrderStatus (state);
        let clientOrderId = this.safeString (order, 'client_order_id');
        if (clientOrderId === '') {
            clientOrderId = undefined;
        }
        let orderType = this.safeStringLower (order, 'order_type');
        if (orderType !== undefined) {
            orderType = orderType.replace ('_order', '');
        }
        return this.safeOrder ({
            'id': id,
            'clientOrderId': clientOrderId,
            'timestamp': timestamp,
            'datetime': this.iso8601 (timestamp),
            'lastTradeTimestamp': undefined,
            'status': status,
            'symbol': symbol,
            'type': orderType,
            'timeInForce': undefined,
            'side': side,
            'price': price,
            'stopPrice': undefined,
            'average': undefined,
            'amount': amount,
            'cost': undefined,
            'filled': filled,
            'remaining': remaining,
            'fee': undefined,
            'trades': undefined,
            'info': order,
        }, market);
    }

    async fetchOpenOrders (symbol = undefined, since = undefined, limit = undefined, params = {}) {
        if (symbol === undefined) {
            throw new ArgumentsRequired (this.id + ' fetchOpenOrders() requires a symbol argument');
        }
        await this.loadMarkets ();
        const market = this.market (symbol);
        const request = {
            'symbol': market['id'],
            // 'start_time': since,
            // 'limit': limit, // default 50, max 1000
            // 'trade_type': 'BID', // BID / ASK
        };
        const response = await this.spotPrivateGetOrderOpenOrders (this.extend (request, params));
        //
        //     {
        //         "code":200,
        //         "data":[
        //             {
        //                 "id":"965245851c444078a11a7d771323613b",
        //                 "symbol":"ETH_USDT",
        //                 "price":"3430",
        //                 "quantity":"0.01",
        //                 "state":"NEW",
        //                 "type":"BID",
        //                 "remain_quantity":"0.01",
        //                 "remain_amount":"34.3",
        //                 "create_time":1633989029039,
        //                 "client_order_id":"",
        //                 "order_type":"LIMIT_ORDER"
        //             },
        //             {
        //                 "id":"2ff3163e8617443cb9c6fc19d42b1ca4",
        //                 "symbol":"ETH_USDT",
        //                 "price":"3420",
        //                 "quantity":"0.01",
        //                 "state":"NEW",
        //                 "type":"BID",
        //                 "remain_quantity":"0.01",
        //                 "remain_amount":"34.2",
        //                 "create_time":1633988662382,
        //                 "client_order_id":"",
        //                 "order_type":"LIMIT_ORDER"
        //             }
        //         ]
        //     }
        //
        const data = this.safeValue (response, 'data', []);
        return this.parseOrders (data, market, since, limit);
    }

    async fetchOrder (id, symbol = undefined, params = {}) {
        await this.loadMarkets ();
        const request = {
            'order_ids': id,
        };
        const response = await this.spotPrivateGetOrderQuery (this.extend (request, params));
        //
        //     {
        //         "code":200,
        //         "data":[
        //             {
        //                 "id":"2ff3163e8617443cb9c6fc19d42b1ca4",
        //                 "symbol":"ETH_USDT",
        //                 "price":"3420",
        //                 "quantity":"0.01",
        //                 "state":"CANCELED",
        //                 "type":"BID",
        //                 "deal_quantity":"0",
        //                 "deal_amount":"0",
        //                 "create_time":1633988662000,
        //                 "order_type":"LIMIT_ORDER"
        //             }
        //         ]
        //     }
        //
        const data = this.safeValue (response, 'data', []);
        const firstOrder = this.safeValue (data, 0);
        if (firstOrder === undefined) {
            throw new OrderNotFound (this.id + ' fetchOrder() could not find the order id ' + id);
        }
        return this.parseOrder (firstOrder);
    }

    async fetchOrdersByState (state, symbol = undefined, since = undefined, limit = undefined, params = {}) {
        if (symbol === undefined) {
            throw new ArgumentsRequired (this.id + ' fetchOrdersByState requires a symbol argument');
        }
        await this.loadMarkets ();
        const market = this.market (symbol);
        const request = {
            'symbol': market['id'],
            // 'start_time': since, // default 7 days, max 30 days
            // 'limit': limit, // default 50, max 1000
            // 'trade_type': 'BID', // BID / ASK
            'states': state, // NEW, FILLED, PARTIALLY_FILLED, CANCELED, PARTIALLY_CANCELED
        };
        if (limit !== undefined) {
            request['limit'] = limit;
        }
        if (since !== undefined) {
            request['start_time'] = since;
        }
        const response = await this.spotPrivateGetOrderList (this.extend (request, params));
        const data = this.safeValue (response, 'data', []);
        return this.parseOrders (data, market, since, limit);
    }

    async fetchCanceledOrders (symbol = undefined, since = undefined, limit = undefined, params = {}) {
        return await this.fetchOrdersByState ('CANCELED', symbol, since, limit, params);
    }

    async fetchClosedOrders (symbol = undefined, since = undefined, limit = undefined, params = {}) {
        return await this.fetchOrdersByState ('FILLED', symbol, since, limit, params);
    }

    async cancelAllOrders (symbol = undefined, params = {}) {
        await this.loadMarkets ();
        const market = this.market (symbol);
        const request = {
            'symbol': market['id'],
        };
        const response = await this.spotPrivateDeleteOrderCancelBySymbol (this.extend (request, params));
        //
        //     {
        //         "code": 200,
        //         "data": [
        //             {
        //                 "msg": "success",
        //                 "order_id": "75ecf99feef04538b78e4622beaba6eb",
        //                 "client_order_id": "a9329e86f2094b0d8b58e92c25029554"
        //             },
        //             {
        //                 "msg": "success",
        //                 "order_id": "139413c48f8b4c018f452ce796586bcf"
        //             },
        //             {
        //                 "msg": "success",
        //                 "order_id": "b58ef34c570e4917981f276d44091484"
        //             }
        //         ]
        //     }
        //
        return response;
    }

    async fetchMyTrades (symbol = undefined, since = undefined, limit = undefined, params = {}) {
        if (symbol === undefined) {
            throw new ArgumentsRequired (this.id + ' fetchMyTrades requires a symbol argument');
        }
        await this.loadMarkets ();
        const market = this.market (symbol);
        const request = {
            'symbol': market['id'],
            // 'start_time': since, // default 7 days, max 30 days
            // 'limit': limit, // default 50, max 1000
        };
        if (since !== undefined) {
            request['start_time'] = since;
        }
        if (limit !== undefined) {
            request['limit'] = limit;
        }
        const response = await this.spotPrivateGetOrderDeals (this.extend (request, params));
        //
        //     {
        //         "code":200,
        //         "data":[
        //             {
        //                 "id":"b160b8f072d9403e96289139d5544809",
        //                 "symbol":"USDC_USDT",
        //                 "quantity":"150",
        //                 "price":"0.9997",
        //                 "amount":"149.955",
        //                 "fee":"0.29991",
        //                 "trade_type":"ASK",
        //                 "order_id":"d798765285374222990bbd14decb86cd",
        //                 "is_taker":true,
        //                 "fee_currency":"USDT",
        //                 "create_time":1633984904000
        //             }
        //         ]
        //     }
        //
        const data = this.safeValue (response, 'data', []);
        return this.parseTrades (data, market, since, limit);
    }

    async fetchOrderTrades (id, symbol = undefined, since = undefined, limit = undefined, params = {}) {
        await this.loadMarkets ();
        let market = undefined;
        if (symbol !== undefined) {
            market = this.market (symbol);
        }
        const request = {
            'order_id': id,
        };
        const response = await this.spotPrivateGetOrderDealDetail (this.extend (request, params));
        //
        //     {
        //         "code":200,
        //         "data":[
        //             {
        //                 "id":"b160b8f072d9403e96289139d5544809",
        //                 "symbol":"USDC_USDT",
        //                 "quantity":"150",
        //                 "price":"0.9997",
        //                 "amount":"149.955",
        //                 "fee":"0.29991",
        //                 "trade_type":"ASK",
        //                 "order_id":"d798765285374222990bbd14decb86cd",
        //                 "is_taker":true,
        //                 "fee_currency":"USDT",
        //                 "create_time":1633984904000
        //             }
        //         ]
        //     }
        //
        const data = this.safeValue (response, 'data', []);
        return this.parseTrades (data, market, since, limit);
    }

    async modifyMarginHelper (symbol, amount, addOrReduce, params = {}) {
        const positionId = this.safeInteger (params, 'positionId');
        if (positionId === undefined) {
            throw new ArgumentsRequired (this.id + ' modifyMarginHelper() requires a positionId parameter');
        }
        await this.loadMarkets ();
        const request = {
            'positionId': positionId,
            'amount': amount,
            'type': addOrReduce,
        };
        const response = await this.contractPrivatePostPositionChangeMargin (this.extend (request, params));
        //
        //     {
        //         "success": true,
        //         "code": 0
        //     }
        return response;
    }

    async reduceMargin (symbol, amount, params = {}) {
        return await this.modifyMarginHelper (symbol, amount, 'SUB', params);
    }

    async addMargin (symbol, amount, params = {}) {
        return await this.modifyMarginHelper (symbol, amount, 'ADD', params);
    }

    async setLeverage (leverage, symbol = undefined, params = {}) {
        const positionId = this.safeInteger (params, 'positionId');
        if (positionId === undefined) {
            throw new ArgumentsRequired (this.id + ' setLeverage() requires a positionId parameter');
        }
        await this.loadMarkets ();
        const request = {
            'positionId': positionId,
            'leverage': leverage,
        };
        return await this.contractPrivatePostPositionChangeLeverage (this.extend (request, params));
    }

    async withdraw (code, amount, address, tag = undefined, params = {}) {
        [ tag, params ] = this.handleWithdrawTagAndParams (tag, params);
        const networks = this.safeValue (this.options, 'networks', {});
        let network = this.safeString2 (params, 'network', 'chain'); // this line allows the user to specify either ERC20 or ETH
        network = this.safeString (networks, network, network); // handle ETH > ERC-20 alias
        this.checkAddress (address);
        await this.loadMarkets ();
        const currency = this.currency (code);
        if (tag !== undefined) {
            address += ':' + tag;
        }
        const request = {
            'currency': currency['id'],
            'address': address,
            'amount': amount,
        };
        if (network !== undefined) {
            request['chain'] = network;
            params = this.omit (params, [ 'network', 'chain' ]);
        }
        const response = await this.spotPrivatePostAssetWithdraw (this.extend (request, params));
        //
        //     {
        //         "code":200,
        //         "data": {
        //             "withdrawId":"25fb2831fb6d4fc7aa4094612a26c81d"
        //         }
        //     }
        //
        const data = this.safeValue (response, 'data', {});
        return {
            'info': data,
            'id': this.safeString (data, 'withdrawId'),
        };
    }

    sign (path, api = 'public', method = 'GET', params = {}, headers = undefined, body = undefined) {
        const [ section, access ] = api;
        let url = this.urls['api'][section][access] + '/' + this.implodeParams (path, params);
        params = this.omit (params, this.extractParams (path));
        if (access === 'public') {
            if (Object.keys (params).length) {
                url += '?' + this.urlencode (params);
            }
        } else {
            this.checkRequiredCredentials ();
            const timestamp = this.milliseconds ().toString ();
            let auth = '';
            headers = {
                'ApiKey': this.apiKey,
                'Request-Time': timestamp,
                'Content-Type': 'application/json',
            };
            if (method === 'POST') {
                auth = this.json (params);
                body = auth;
            } else {
                params = this.keysort (params);
                if (Object.keys (params).length) {
                    auth += this.urlencode (params);
                    url += '?' + auth;
                }
            }
            auth = this.apiKey + timestamp + auth;
            const signature = this.hmac (this.encode (auth), this.encode (this.secret), 'sha256');
            headers['Signature'] = signature;
        }
        return { 'url': url, 'method': method, 'body': body, 'headers': headers };
    }

    handleErrors (code, reason, url, method, headers, body, response, requestHeaders, requestBody) {
        if (response === undefined) {
            return;
        }
        //     {"code":10232,"msg":"The currency not exist"}
        //     {"code":10216,"msg":"No available deposit address"}
        //
        //     {
        //         "success":true,
        //         "code":0,
        //         "data":1634095541710
        //     }
        //
        const success = this.safeValue (response, 'success', false);
        if (success === true) {
            return;
        }
        const responseCode = this.safeString (response, 'code');
        if ((responseCode !== '200') && (responseCode !== '0')) {
            const feedback = this.id + ' ' + body;
            this.throwExactlyMatchedException (this.exceptions['exact'], responseCode, feedback);
            throw new ExchangeError (feedback);
        }
    }

    parseFundingRate (fundingRate, market = undefined) {
        //
        //     {
        //         "symbol": "BTC_USDT",
        //         "fundingRate": 0.000014,
        //         "maxFundingRate": 0.003,
        //         "minFundingRate": -0.003,
        //         "collectCycle": 8,
        //         "nextSettleTime": 1643241600000,
        //         "timestamp": 1643240373359
        //     }
        //
        const nextFundingRate = this.safeNumber (fundingRate, 'fundingRate');
        const nextFundingTimestamp = this.safeInteger (fundingRate, 'nextSettleTime');
        const marketId = this.safeString (fundingRate, 'symbol');
        const symbol = this.safeSymbol (marketId, market);
        const timestamp = this.safeInteger (fundingRate, 'timestamp');
        const datetime = this.iso8601 (timestamp);
        return {
            'info': fundingRate,
            'symbol': symbol,
            'markPrice': undefined,
            'indexPrice': undefined,
            'interestRate': undefined,
            'estimatedSettlePrice': undefined,
            'timestamp': timestamp,
            'datetime': datetime,
            'fundingRate': undefined,
            'fundingTimestamp': undefined,
            'fundingDatetime': undefined,
            'nextFundingRate': nextFundingRate,
            'nextFundingTimestamp': nextFundingTimestamp,
            'nextFundingDatetime': this.iso8601 (nextFundingTimestamp),
            'previousFundingRate': undefined,
            'previousFundingTimestamp': undefined,
            'previousFundingDatetime': undefined,
        };
    }

    async fetchFundingRate (symbol, params = {}) {
        await this.loadMarkets ();
        const market = this.market (symbol);
        const request = {
            'symbol': market['id'],
        };
        const response = await this.contractPublicGetFundingRateSymbol (this.extend (request, params));
        //
        //     {
        //         "success": true,
        //         "code": 0,
        //         "data": {
        //             "symbol": "BTC_USDT",
        //             "fundingRate": 0.000014,
        //             "maxFundingRate": 0.003,
        //             "minFundingRate": -0.003,
        //             "collectCycle": 8,
        //             "nextSettleTime": 1643241600000,
        //             "timestamp": 1643240373359
        //         }
        //     }
        //
        const result = this.safeValue (response, 'data', {});
        return this.parseFundingRate (result, market);
    }

    async fetchFundingRateHistory (symbol = undefined, since = undefined, limit = undefined, params = {}) {
        //
        // Gets a history of funding rates with their timestamps
        //  (param) symbol: Future currency pair
        //  (param) limit: mexc limit is page_size default 20, maximum is 100
        //  (param) since: not used by mexc
        //  (param) params: Object containing more params for the request
        //  return: [{symbol, fundingRate, timestamp, dateTime}]
        //
        if (symbol === undefined) {
            throw new ArgumentsRequired (this.id + ' fetchFundingRateHistory() requires a symbol argument');
        }
        await this.loadMarkets ();
        const market = this.market (symbol);
        const request = {
            'symbol': market['id'],
            // 'page_size': limit, // optional
            // 'page_num': 1, // optional, current page number, default is 1
        };
        if (limit !== undefined) {
            request['page_size'] = limit;
        }
        const response = await this.contractPublicGetFundingRateHistory (this.extend (request, params));
        //
        // {
        //     "success": true,
        //     "code": 0,
        //     "data": {
        //         "pageSize": 2,
        //         "totalCount": 21,
        //         "totalPage": 11,
        //         "currentPage": 1,
        //         "resultList": [
        //             {
        //                 "symbol": "BTC_USDT",
        //                 "fundingRate": 0.000266,
        //                 "settleTime": 1609804800000
        //             },
        //             {
        //                 "symbol": "BTC_USDT",
        //                 "fundingRate": 0.00029,
        //                 "settleTime": 1609776000000
        //             }
        //         ]
        //     }
        // }
        //
        const data = this.safeValue (response, 'data');
        const result = this.safeValue (data, 'resultList');
        const rates = [];
        for (let i = 0; i < result.length; i++) {
            const entry = result[i];
            const marketId = this.safeString (entry, 'symbol');
            const symbol = this.safeSymbol (marketId);
            const timestamp = this.safeString (entry, 'settleTime');
            rates.push ({
                'info': entry,
                'symbol': symbol,
                'fundingRate': this.safeNumber (entry, 'fundingRate'),
                'timestamp': timestamp,
                'datetime': this.iso8601 (timestamp),
            });
        }
        const sorted = this.sortBy (rates, 'timestamp');
        return this.filterBySymbolSinceLimit (sorted, symbol, since, limit);
    }
};<|MERGE_RESOLUTION|>--- conflicted
+++ resolved
@@ -1152,15 +1152,16 @@
         ];
     }
 
-<<<<<<< HEAD
     async fetchIndexOHLCV (symbol, timeframe = '1m', since = undefined, limit = undefined, params = {}) {
         const request = {
             'price': 'index',
-=======
+        };
+        return await this.fetchOHLCV (symbol, timeframe, since, limit, this.extend (request, params));
+    }
+
     async fetchMarkOHLCV (symbol, timeframe = '1m', since = undefined, limit = undefined, params = {}) {
         const request = {
             'price': 'mark',
->>>>>>> 3986c01a
         };
         return await this.fetchOHLCV (symbol, timeframe, since, limit, this.extend (request, params));
     }
