--- conflicted
+++ resolved
@@ -4,18 +4,7 @@
 import { Precise } from './base/Precise.js';
 import { TICK_SIZE } from './base/functions/number.js';
 
-<<<<<<< HEAD
 export default class timex extends Exchange {
-=======
-const Exchange = require ('./base/Exchange');
-const { ArgumentsRequired, ExchangeError, PermissionDenied, ExchangeNotAvailable, InsufficientFunds, OrderNotFound, InvalidOrder, RateLimitExceeded, NotSupported, BadRequest, AuthenticationError } = require ('./base/errors');
-const { TICK_SIZE } = require ('./base/functions/number');
-const Precise = require ('./base/Precise');
-
-// ---------------------------------------------------------------------------
-
-module.exports = class timex extends Exchange {
->>>>>>> d2e38d96
     describe () {
         return this.deepExtend (super.describe (), {
             'id': 'timex',
