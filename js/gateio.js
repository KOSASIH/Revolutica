--- conflicted
+++ resolved
@@ -1,20 +1,11 @@
 
 // ---------------------------------------------------------------------------
 
-<<<<<<< HEAD
-import { Exchange } from './base/Exchange.js';
-import { Precise } from './base/Precise.js';
-import { TICK_SIZE } from './base/functions/number.js';
-import { ExchangeError, BadRequest, ArgumentsRequired, AuthenticationError, PermissionDenied, AccountSuspended, InsufficientFunds, RateLimitExceeded, ExchangeNotAvailable, BadSymbol, InvalidOrder, OrderNotFound, NotSupported, AccountNotEnabled } from './base/errors.js';
-
-export default class gateio extends Exchange {
-=======
-const gate = require ('./gate.js');
+import { gate } from './gate.js';
 
 // ---------------------------------------------------------------------------
 
-module.exports = class gateio extends gate {
->>>>>>> 65b66468
+export default class gateio extends gate {
     describe () {
         return this.deepExtend (super.describe (), {
             'id': 'gateio',
