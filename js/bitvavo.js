'use strict';

// ----------------------------------------------------------------------------

const Exchange = require ('./base/Exchange');
const { ExchangeError, BadSymbol, AuthenticationError, InsufficientFunds, InvalidOrder, ArgumentsRequired, OrderNotFound, InvalidAddress, BadRequest, RateLimitExceeded, PermissionDenied, ExchangeNotAvailable, AccountSuspended, OnMaintenance } = require ('./base/errors');
const { SIGNIFICANT_DIGITS, DECIMAL_PLACES, TRUNCATE, ROUND } = require ('./base/functions/number');
const Precise = require ('./base/Precise');

// ----------------------------------------------------------------------------

module.exports = class bitvavo extends Exchange {
    describe () {
        return this.deepExtend (super.describe (), {
            'id': 'bitvavo',
            'name': 'Bitvavo',
            'countries': [ 'NL' ], // Netherlands
            'rateLimit': 60.1, // 1000 requests per second
            'version': 'v2',
            'certified': true,
            'pro': true,
            'has': {
<<<<<<< HEAD
                'CORS': undefined,
                'publicAPI': true,
                'privateAPI': true,
=======
>>>>>>> d12b4bb8
                'cancelAllOrders': true,
                'cancelOrder': true,
                'CORS': false,
                'createOrder': true,
                'editOrder': true,
                'fetchBalance': true,
                'fetchCurrencies': true,
                'fetchDepositAddress': true,
                'fetchDeposits': true,
                'fetchMarkets': true,
                'fetchMyTrades': true,
                'fetchOHLCV': true,
                'fetchOpenOrders': true,
                'fetchOrder': true,
                'fetchOrderBook': true,
                'fetchOrders': true,
                'fetchTicker': true,
                'fetchTickers': true,
                'fetchTime': true,
                'fetchTrades': true,
                'fetchWithdrawals': true,
                'privateAPI': true,
                'publicAPI': true,
                'withdraw': true,
            },
            'timeframes': {
                '1m': '1m',
                '5m': '5m',
                '15m': '15m',
                '30m': '30m',
                '1h': '1h',
                '2h': '2h',
                '4h': '4h',
                '6h': '6h',
                '8h': '8h',
                '12h': '12h',
                '1d': '1d',
            },
            'urls': {
                'logo': 'https://user-images.githubusercontent.com/1294454/83165440-2f1cf200-a116-11ea-9046-a255d09fb2ed.jpg',
                'api': {
                    'public': 'https://api.bitvavo.com',
                    'private': 'https://api.bitvavo.com',
                },
                'www': 'https://bitvavo.com/',
                'doc': 'https://docs.bitvavo.com/',
                'fees': 'https://bitvavo.com/en/fees',
                'referral': 'https://bitvavo.com/?a=24F34952F7',
            },
            'api': {
                'public': {
                    'get': {
                        'time': 1,
                        'markets': 1,
                        'assets': 1,
                        '{market}/book': 1,
                        '{market}/trades': 5,
                        '{market}/candles': 1,
                        'ticker/price': 1,
                        'ticker/book': 1,
                        'ticker/24h': { 'cost': 1, 'noMarket': 25 },
                    },
                },
                'private': {
                    'get': {
                        'order': 1,
                        'orders': 5,
                        'ordersOpen': { 'cost': 1, 'noMarket': 25 },
                        'trades': 5,
                        'balance': 5,
                        'deposit': 1,
                        'depositHistory': 5,
                        'withdrawalHistory': 5,
                    },
                    'post': {
                        'order': 1,
                        'withdrawal': 1,
                    },
                    'put': {
                        'order': 1,
                    },
                    'delete': {
                        'order': 1,
                        'orders': 1,
                    },
                },
            },
            'fees': {
                'trading': {
                    'tierBased': true,
                    'percentage': true,
                    'taker': this.parseNumber ('0.0025'),
                    'maker': this.parseNumber ('0.002'),
                    'tiers': {
                        'taker': [
                            [ this.parseNumber ('0'), this.parseNumber ('0.0025') ],
                            [ this.parseNumber ('50000'), this.parseNumber ('0.0024') ],
                            [ this.parseNumber ('100000'), this.parseNumber ('0.0022') ],
                            [ this.parseNumber ('250000'), this.parseNumber ('0.0020') ],
                            [ this.parseNumber ('500000'), this.parseNumber ('0.0018') ],
                            [ this.parseNumber ('1000000'), this.parseNumber ('0.0016') ],
                            [ this.parseNumber ('2500000'), this.parseNumber ('0.0014') ],
                            [ this.parseNumber ('5000000'), this.parseNumber ('0.0012') ],
                            [ this.parseNumber ('10000000'), this.parseNumber ('0.0010') ],
                        ],
                        'maker': [
                            [ this.parseNumber ('0'), this.parseNumber ('0.0020') ],
                            [ this.parseNumber ('50000'), this.parseNumber ('0.0015') ],
                            [ this.parseNumber ('100000'), this.parseNumber ('0.0010') ],
                            [ this.parseNumber ('250000'), this.parseNumber ('0.0006') ],
                            [ this.parseNumber ('500000'), this.parseNumber ('0.0003') ],
                            [ this.parseNumber ('1000000'), this.parseNumber ('0.0001') ],
                            [ this.parseNumber ('2500000'), this.parseNumber ('-0.0001') ],
                            [ this.parseNumber ('5000000'), this.parseNumber ('-0.0003') ],
                            [ this.parseNumber ('10000000'), this.parseNumber ('-0.0005') ],
                        ],
                    },
                },
            },
            'requiredCredentials': {
                'apiKey': true,
                'secret': true,
            },
            'exceptions': {
                'exact': {
                    '101': ExchangeError, // Unknown error. Operation may or may not have succeeded.
                    '102': BadRequest, // Invalid JSON.
                    '103': RateLimitExceeded, // You have been rate limited. Please observe the Bitvavo-Ratelimit-AllowAt header to see when you can send requests again. Failure to respect this limit will result in an IP ban. The default value is 1000 weighted requests per minute. Please contact support if you wish to increase this limit.
                    '104': RateLimitExceeded, // You have been rate limited by the number of new orders. The default value is 100 new orders per second or 100.000 new orders per day. Please update existing orders instead of cancelling and creating orders. Please contact support if you wish to increase this limit.
                    '105': PermissionDenied, // Your IP or API key has been banned for not respecting the rate limit. The ban expires at ${expiryInMs}.
                    '107': ExchangeNotAvailable, // The matching engine is overloaded. Please wait 500ms and resubmit your order.
                    '108': ExchangeNotAvailable, // The matching engine could not process your order in time. Please consider increasing the access window or resubmit your order.
                    '109': ExchangeNotAvailable, // The matching engine did not respond in time. Operation may or may not have succeeded.
                    '110': BadRequest, // Invalid endpoint. Please check url and HTTP method.
                    '200': BadRequest, // ${param} url parameter is not supported. Please note that parameters are case-sensitive and use body parameters for PUT and POST requests.
                    '201': BadRequest, // ${param} body parameter is not supported. Please note that parameters are case-sensitive and use url parameters for GET and DELETE requests.
                    '202': BadRequest, // ${param} order parameter is not supported. Please note that certain parameters are only allowed for market or limit orders.
                    '203': BadSymbol, // {"errorCode":203,"error":"symbol parameter is required."}
                    '204': BadRequest, // ${param} parameter is not supported.
                    '205': BadRequest, // ${param} parameter is invalid.
                    '206': BadRequest, // Use either ${paramA} or ${paramB}. The usage of both parameters at the same time is not supported.
                    '210': InvalidOrder, // Amount exceeds the maximum allowed amount (1000000000).
                    '211': InvalidOrder, // Price exceeds the maximum allowed amount (100000000000).
                    '212': InvalidOrder, // Amount is below the minimum allowed amount for this asset.
                    '213': InvalidOrder, // Price is below the minimum allowed amount (0.000000000000001).
                    '214': InvalidOrder, // Price is too detailed
                    '215': InvalidOrder, // Price is too detailed. A maximum of 15 digits behind the decimal point are allowed.
                    '216': InsufficientFunds, // {"errorCode":216,"error":"You do not have sufficient balance to complete this operation."}
                    '217': InvalidOrder, // {"errorCode":217,"error":"Minimum order size in quote currency is 5 EUR or 0.001 BTC."}
                    '230': ExchangeError, // The order is rejected by the matching engine.
                    '231': ExchangeError, // The order is rejected by the matching engine. TimeInForce must be GTC when markets are paused.
                    '232': BadRequest, // You must change at least one of amount, amountRemaining, price, timeInForce, selfTradePrevention or postOnly.
                    '233': InvalidOrder, // {"errorCode":233,"error":"Order must be active (status new or partiallyFilled) to allow updating/cancelling."}
                    '234': InvalidOrder, // Market orders cannot be updated.
                    '235': ExchangeError, // You can only have 100 open orders on each book.
                    '236': BadRequest, // You can only update amount or amountRemaining, not both.
                    '240': OrderNotFound, // {"errorCode":240,"error":"No order found. Please be aware that simultaneously updating the same order may return this error."}
                    '300': AuthenticationError, // Authentication is required for this endpoint.
                    '301': AuthenticationError, // {"errorCode":301,"error":"API Key must be of length 64."}
                    '302': AuthenticationError, // Timestamp is invalid. This must be a timestamp in ms. See Bitvavo-Access-Timestamp header or timestamp parameter for websocket.
                    '303': AuthenticationError, // Window must be between 100 and 60000 ms.
                    '304': AuthenticationError, // Request was not received within acceptable window (default 30s, or custom with Bitvavo-Access-Window header) of Bitvavo-Access-Timestamp header (or timestamp parameter for websocket).
                    // '304': AuthenticationError, // Authentication is required for this endpoint.
                    '305': AuthenticationError, // {"errorCode":305,"error":"No active API key found."}
                    '306': AuthenticationError, // No active API key found. Please ensure that you have confirmed the API key by e-mail.
                    '307': PermissionDenied, // This key does not allow access from this IP.
                    '308': AuthenticationError, // {"errorCode":308,"error":"The signature length is invalid (HMAC-SHA256 should return a 64 length hexadecimal string)."}
                    '309': AuthenticationError, // {"errorCode":309,"error":"The signature is invalid."}
                    '310': PermissionDenied, // This key does not allow trading actions.
                    '311': PermissionDenied, // This key does not allow showing account information.
                    '312': PermissionDenied, // This key does not allow withdrawal of funds.
                    '315': BadRequest, // Websocket connections may not be used in a browser. Please use REST requests for this.
                    '317': AccountSuspended, // This account is locked. Please contact support.
                    '400': ExchangeError, // Unknown error. Please contact support with a copy of your request.
                    '401': ExchangeError, // Deposits for this asset are not available at this time.
                    '402': PermissionDenied, // You need to verify your identitiy before you can deposit and withdraw digital assets.
                    '403': PermissionDenied, // You need to verify your phone number before you can deposit and withdraw digital assets.
                    '404': OnMaintenance, // Could not complete this operation, because our node cannot be reached. Possibly under maintenance.
                    '405': ExchangeError, // You cannot withdraw digital assets during a cooldown period. This is the result of newly added bank accounts.
                    '406': BadRequest, // {"errorCode":406,"error":"Your withdrawal is too small."}
                    '407': ExchangeError, // Internal transfer is not possible.
                    '408': InsufficientFunds, // {"errorCode":408,"error":"You do not have sufficient balance to complete this operation."}
                    '409': InvalidAddress, // {"errorCode":409,"error":"This is not a verified bank account."}
                    '410': ExchangeError, // Withdrawals for this asset are not available at this time.
                    '411': BadRequest, // You can not transfer assets to yourself.
                    '412': InvalidAddress, // {"errorCode":412,"error":"eth_address_invalid."}
                    '413': InvalidAddress, // This address violates the whitelist.
                    '414': ExchangeError, // You cannot withdraw assets within 2 minutes of logging in.
                },
                'broad': {
                    'start parameter is invalid': BadRequest, // {"errorCode":205,"error":"start parameter is invalid."}
                    'symbol parameter is invalid': BadSymbol, // {"errorCode":205,"error":"symbol parameter is invalid."}
                    'amount parameter is invalid': InvalidOrder, // {"errorCode":205,"error":"amount parameter is invalid."}
                    'orderId parameter is invalid': InvalidOrder, // {"errorCode":205,"error":"orderId parameter is invalid."}
                },
            },
            'options': {
                'BITVAVO-ACCESS-WINDOW': 10000, // default 10 sec
                'fetchCurrencies': {
                    'expires': 1000, // 1 second
                },
            },
            'precisionMode': SIGNIFICANT_DIGITS,
            'commonCurrencies': {
                'MIOTA': 'IOTA', // https://github.com/ccxt/ccxt/issues/7487
            },
        });
    }

    currencyToPrecision (currency, fee) {
        return this.decimalToPrecision (fee, 0, this.currencies[currency]['precision']);
    }

    amountToPrecision (symbol, amount) {
        // https://docs.bitfinex.com/docs/introduction#amount-precision
        // The amount field allows up to 8 decimals.
        // Anything exceeding this will be rounded to the 8th decimal.
        return this.decimalToPrecision (amount, TRUNCATE, this.markets[symbol]['precision']['amount'], DECIMAL_PLACES);
    }

    priceToPrecision (symbol, price) {
        price = this.decimalToPrecision (price, ROUND, this.markets[symbol]['precision']['price'], this.precisionMode);
        // https://docs.bitfinex.com/docs/introduction#price-precision
        // The precision level of all trading prices is based on significant figures.
        // All pairs on Bitfinex use up to 5 significant digits and up to 8 decimals (e.g. 1.2345, 123.45, 1234.5, 0.00012345).
        // Prices submit with a precision larger than 5 will be cut by the API.
        return this.decimalToPrecision (price, TRUNCATE, 8, DECIMAL_PLACES);
    }

    async fetchTime (params = {}) {
        const response = await this.publicGetTime (params);
        //
        //     { "time": 1590379519148 }
        //
        return this.safeInteger (response, 'time');
    }

    async fetchMarkets (params = {}) {
        const response = await this.publicGetMarkets (params);
        const currencies = await this.fetchCurrenciesFromCache (params);
        const currenciesById = this.indexBy (currencies, 'symbol');
        //
        //     [
        //         {
        //             "market":"ADA-BTC",
        //             "status":"trading", // "trading" "halted" "auction"
        //             "base":"ADA",
        //             "quote":"BTC",
        //             "pricePrecision":5,
        //             "minOrderInBaseAsset":"100",
        //             "minOrderInQuoteAsset":"0.001",
        //             "orderTypes": [ "market", "limit" ]
        //         }
        //     ]
        //
        const result = [];
        for (let i = 0; i < response.length; i++) {
            const market = response[i];
            const id = this.safeString (market, 'market');
            const baseId = this.safeString (market, 'base');
            const quoteId = this.safeString (market, 'quote');
            const base = this.safeCurrencyCode (baseId);
            const quote = this.safeCurrencyCode (quoteId);
            const symbol = base + '/' + quote;
            const status = this.safeString (market, 'status');
            const active = (status === 'trading');
            const baseCurrency = this.safeValue (currenciesById, baseId);
            let amountPrecision = undefined;
            if (baseCurrency !== undefined) {
                amountPrecision = this.safeInteger (baseCurrency, 'decimals', 8);
            }
            const precision = {
                'price': this.safeInteger (market, 'pricePrecision'),
                'amount': amountPrecision,
            };
            result.push ({
                'id': id,
                'symbol': symbol,
                'base': base,
                'quote': quote,
                'baseId': baseId,
                'quoteId': quoteId,
                'info': market,
                'active': active,
                'precision': precision,
                'limits': {
                    'amount': {
                        'min': this.safeNumber (market, 'minOrderInBaseAsset'),
                        'max': undefined,
                    },
                    'price': {
                        'min': undefined,
                        'max': undefined,
                    },
                    'cost': {
                        'min': this.safeNumber (market, 'minOrderInQuoteAsset'),
                        'max': undefined,
                    },
                },
            });
        }
        return result;
    }

    async fetchCurrenciesFromCache (params = {}) {
        // this method is now redundant
        // currencies are now fetched before markets
        const options = this.safeValue (this.options, 'fetchCurrencies', {});
        const timestamp = this.safeInteger (options, 'timestamp');
        const expires = this.safeInteger (options, 'expires', 1000);
        const now = this.milliseconds ();
        if ((timestamp === undefined) || ((now - timestamp) > expires)) {
            const response = await this.publicGetAssets (params);
            this.options['fetchCurrencies'] = this.extend (options, {
                'response': response,
                'timestamp': now,
            });
        }
        return this.safeValue (this.options['fetchCurrencies'], 'response');
    }

    async fetchCurrencies (params = {}) {
        const response = await this.fetchCurrenciesFromCache (params);
        //
        //     [
        //         {
        //             "symbol":"ADA",
        //             "name":"Cardano",
        //             "decimals":6,
        //             "depositFee":"0",
        //             "depositConfirmations":15,
        //             "depositStatus":"OK", // "OK", "MAINTENANCE", "DELISTED"
        //             "withdrawalFee":"0.2",
        //             "withdrawalMinAmount":"0.2",
        //             "withdrawalStatus":"OK", // "OK", "MAINTENANCE", "DELISTED"
        //             "networks": [ "Mainnet" ], // "ETH", "NEO", "ONT", "SEPA", "VET"
        //             "message":"",
        //         },
        //     ]
        //
        const result = {};
        for (let i = 0; i < response.length; i++) {
            const currency = response[i];
            const id = this.safeString (currency, 'symbol');
            const code = this.safeCurrencyCode (id);
            const depositStatus = this.safeValue (currency, 'depositStatus');
            const deposit = (depositStatus === 'OK');
            const withdrawalStatus = this.safeValue (currency, 'withdrawalStatus');
            const withdrawal = (withdrawalStatus === 'OK');
            const active = deposit && withdrawal;
            const name = this.safeString (currency, 'name');
            const precision = this.safeInteger (currency, 'decimals', 8);
            result[code] = {
                'id': id,
                'info': currency,
                'code': code,
                'name': name,
                'active': active,
                'fee': this.safeNumber (currency, 'withdrawalFee'),
                'precision': precision,
                'limits': {
                    'amount': {
                        'min': undefined,
                        'max': undefined,
                    },
                    'withdraw': {
                        'min': this.safeNumber (currency, 'withdrawalMinAmount'),
                        'max': undefined,
                    },
                },
            };
        }
        return result;
    }

    async fetchTicker (symbol, params = {}) {
        await this.loadMarkets ();
        const market = this.market (symbol);
        const request = {
            'market': market['id'],
        };
        const response = await this.publicGetTicker24h (this.extend (request, params));
        //
        //     {
        //         "market":"ETH-BTC",
        //         "open":"0.022578",
        //         "high":"0.023019",
        //         "low":"0.022573",
        //         "last":"0.023019",
        //         "volume":"25.16366324",
        //         "volumeQuote":"0.57333305",
        //         "bid":"0.023039",
        //         "bidSize":"0.53500578",
        //         "ask":"0.023041",
        //         "askSize":"0.47859202",
        //         "timestamp":1590381666900
        //     }
        //
        return this.parseTicker (response, market);
    }

    parseTicker (ticker, market = undefined) {
        //
        // fetchTicker
        //
        //     {
        //         "market":"ETH-BTC",
        //         "open":"0.022578",
        //         "high":"0.023019",
        //         "low":"0.022573",
        //         "last":"0.023019",
        //         "volume":"25.16366324",
        //         "volumeQuote":"0.57333305",
        //         "bid":"0.023039",
        //         "bidSize":"0.53500578",
        //         "ask":"0.023041",
        //         "askSize":"0.47859202",
        //         "timestamp":1590381666900
        //     }
        //
        const marketId = this.safeString (ticker, 'market');
        const symbol = this.safeSymbol (marketId, market, '-');
        const timestamp = this.safeInteger (ticker, 'timestamp');
        const last = this.safeNumber (ticker, 'last');
        const baseVolume = this.safeNumber (ticker, 'volume');
        const quoteVolume = this.safeNumber (ticker, 'volumeQuote');
        const vwap = this.vwap (baseVolume, quoteVolume);
        const open = this.safeNumber (ticker, 'open');
        return this.safeTicker ({
            'symbol': symbol,
            'timestamp': timestamp,
            'datetime': this.iso8601 (timestamp),
            'high': this.safeNumber (ticker, 'high'),
            'low': this.safeNumber (ticker, 'low'),
            'bid': this.safeNumber (ticker, 'bid'),
            'bidVolume': this.safeNumber (ticker, 'bidSize'),
            'ask': this.safeNumber (ticker, 'ask'),
            'askVolume': this.safeNumber (ticker, 'askSize'),
            'vwap': vwap,
            'open': open,
            'close': last,
            'last': last,
            'previousClose': undefined, // previous day close
            'change': undefined,
            'percentage': undefined,
            'average': undefined,
            'baseVolume': baseVolume,
            'quoteVolume': quoteVolume,
            'info': ticker,
        }, market);
    }

    async fetchTickers (symbols = undefined, params = {}) {
        await this.loadMarkets ();
        const response = await this.publicGetTicker24h (params);
        //
        //     [
        //         {
        //             "market":"ADA-BTC",
        //             "open":"0.0000059595",
        //             "high":"0.0000059765",
        //             "low":"0.0000059595",
        //             "last":"0.0000059765",
        //             "volume":"2923.172",
        //             "volumeQuote":"0.01743483",
        //             "bid":"0.0000059515",
        //             "bidSize":"1117.630919",
        //             "ask":"0.0000059585",
        //             "askSize":"809.999739",
        //             "timestamp":1590382266324
        //         }
        //     ]
        //
        return this.parseTickers (response, symbols);
    }

    async fetchTrades (symbol, since = undefined, limit = undefined, params = {}) {
        await this.loadMarkets ();
        const market = this.market (symbol);
        const request = {
            'market': market['id'],
            // 'limit': 500, // default 500, max 1000
            // 'start': since,
            // 'end': this.milliseconds (),
            // 'tradeIdFrom': '57b1159b-6bf5-4cde-9e2c-6bd6a5678baf',
            // 'tradeIdTo': '57b1159b-6bf5-4cde-9e2c-6bd6a5678baf',
        };
        if (limit !== undefined) {
            request['limit'] = limit;
        }
        if (since !== undefined) {
            request['start'] = since;
        }
        const response = await this.publicGetMarketTrades (this.extend (request, params));
        //
        //     [
        //         {
        //             "id":"94154c98-6e8b-4e33-92a8-74e33fc05650",
        //             "timestamp":1590382761859,
        //             "amount":"0.06026079",
        //             "price":"8095.3",
        //             "side":"buy"
        //         }
        //     ]
        //
        return this.parseTrades (response, market, since, limit);
    }

    parseTrade (trade, market = undefined) {
        //
        // fetchTrades (public)
        //
        //     {
        //         "id":"94154c98-6e8b-4e33-92a8-74e33fc05650",
        //         "timestamp":1590382761859,
        //         "amount":"0.06026079",
        //         "price":"8095.3",
        //         "side":"buy"
        //     }
        //
        // createOrder, fetchOpenOrders, fetchOrders, editOrder (private)
        //
        //     {
        //         "id":"b0c86aa5-6ed3-4a2d-ba3a-be9a964220f4",
        //         "timestamp":1590505649245,
        //         "amount":"0.249825",
        //         "price":"183.49",
        //         "taker":true,
        //         "fee":"0.12038925",
        //         "feeCurrency":"EUR",
        //         "settled":true
        //     }
        //
        // fetchMyTrades (private)
        //
        //     {
        //         "id":"b0c86aa5-6ed3-4a2d-ba3a-be9a964220f4",
        //         "orderId":"af76d6ce-9f7c-4006-b715-bb5d430652d0",
        //         "timestamp":1590505649245,
        //         "market":"ETH-EUR",
        //         "side":"sell",
        //         "amount":"0.249825",
        //         "price":"183.49",
        //         "taker":true,
        //         "fee":"0.12038925",
        //         "feeCurrency":"EUR",
        //         "settled":true
        //     }
        //
        // watchMyTrades (private)
        //
        //     {
        //         event: 'fill',
        //         timestamp: 1590964470132,
        //         market: 'ETH-EUR',
        //         orderId: '85d082e1-eda4-4209-9580-248281a29a9a',
        //         fillId: '861d2da5-aa93-475c-8d9a-dce431bd4211',
        //         side: 'sell',
        //         amount: '0.1',
        //         price: '211.46',
        //         taker: true,
        //         fee: '0.056',
        //         feeCurrency: 'EUR'
        //     }
        //
        const priceString = this.safeString (trade, 'price');
        const amountString = this.safeString (trade, 'amount');
        const price = this.parseNumber (priceString);
        const amount = this.parseNumber (amountString);
        const cost = this.parseNumber (Precise.stringMul (priceString, amountString));
        const timestamp = this.safeInteger (trade, 'timestamp');
        const side = this.safeString (trade, 'side');
        const id = this.safeString2 (trade, 'id', 'fillId');
        const marketId = this.safeInteger (trade, 'market');
        const symbol = this.safeSymbol (marketId, market, '-');
        const taker = this.safeValue (trade, 'taker');
        let takerOrMaker = undefined;
        if (taker !== undefined) {
            takerOrMaker = taker ? 'taker' : 'maker';
        }
        const feeCost = this.safeNumber (trade, 'fee');
        let fee = undefined;
        if (feeCost !== undefined) {
            const feeCurrencyId = this.safeString (trade, 'feeCurrency');
            const feeCurrencyCode = this.safeCurrencyCode (feeCurrencyId);
            fee = {
                'cost': feeCost,
                'currency': feeCurrencyCode,
            };
        }
        const orderId = this.safeString (trade, 'orderId');
        return {
            'info': trade,
            'id': id,
            'symbol': symbol,
            'timestamp': timestamp,
            'datetime': this.iso8601 (timestamp),
            'order': orderId,
            'type': undefined,
            'side': side,
            'takerOrMaker': takerOrMaker,
            'price': price,
            'amount': amount,
            'cost': cost,
            'fee': fee,
        };
    }

    async fetchOrderBook (symbol, limit = undefined, params = {}) {
        await this.loadMarkets ();
        const request = {
            'market': this.marketId (symbol),
        };
        if (limit !== undefined) {
            request['depth'] = limit;
        }
        const response = await this.publicGetMarketBook (this.extend (request, params));
        //
        //     {
        //         "market":"BTC-EUR",
        //         "nonce":35883831,
        //         "bids":[
        //             ["8097.4","0.6229099"],
        //             ["8097.2","0.64151283"],
        //             ["8097.1","0.24966294"],
        //         ],
        //         "asks":[
        //             ["8097.5","1.36916911"],
        //             ["8098.8","0.33462248"],
        //             ["8099.3","1.12908646"],
        //         ]
        //     }
        //
        const orderbook = this.parseOrderBook (response, symbol);
        orderbook['nonce'] = this.safeInteger (response, 'nonce');
        return orderbook;
    }

    parseOHLCV (ohlcv, market = undefined) {
        //
        //     [
        //         1590383700000,
        //         "8088.5",
        //         "8088.5",
        //         "8088.5",
        //         "8088.5",
        //         "0.04788623"
        //     ]
        //
        return [
            this.safeInteger (ohlcv, 0),
            this.safeNumber (ohlcv, 1),
            this.safeNumber (ohlcv, 2),
            this.safeNumber (ohlcv, 3),
            this.safeNumber (ohlcv, 4),
            this.safeNumber (ohlcv, 5),
        ];
    }

    async fetchOHLCV (symbol, timeframe = '1m', since = undefined, limit = undefined, params = {}) {
        await this.loadMarkets ();
        const market = this.market (symbol);
        const request = {
            'market': market['id'],
            'interval': this.timeframes[timeframe],
            // 'limit': 1440, // default 1440, max 1440
            // 'start': since,
            // 'end': this.milliseconds (),
        };
        if (since !== undefined) {
            // https://github.com/ccxt/ccxt/issues/9227
            const duration = this.parseTimeframe (timeframe);
            request['start'] = since;
            if (limit === undefined) {
                limit = 1440;
            }
            request['end'] = this.sum (since, limit * duration * 1000);
        }
        if (limit !== undefined) {
            request['limit'] = limit; // default 1440, max 1440
        }
        const response = await this.publicGetMarketCandles (this.extend (request, params));
        //
        //     [
        //         [1590383700000,"8088.5","8088.5","8088.5","8088.5","0.04788623"],
        //         [1590383580000,"8091.3","8091.5","8091.3","8091.5","0.04931221"],
        //         [1590383520000,"8090.3","8092.7","8090.3","8092.5","0.04001286"],
        //     ]
        //
        return this.parseOHLCVs (response, market, timeframe, since, limit);
    }

    async fetchBalance (params = {}) {
        await this.loadMarkets ();
        const response = await this.privateGetBalance (params);
        //
        //     [
        //         {
        //             "symbol": "BTC",
        //             "available": "1.57593193",
        //             "inOrder": "0.74832374"
        //         }
        //     ]
        //
        const result = {
            'info': response,
            'timestamp': undefined,
            'datetime': undefined,
        };
        for (let i = 0; i < response.length; i++) {
            const balance = response[i];
            const currencyId = this.safeString (balance, 'symbol');
            const code = this.safeCurrencyCode (currencyId);
            const account = this.account ();
            account['free'] = this.safeString (balance, 'available');
            account['used'] = this.safeString (balance, 'inOrder');
            result[code] = account;
        }
        return this.parseBalance (result);
    }

    async fetchDepositAddress (code, params = {}) {
        await this.loadMarkets ();
        const currency = this.currency (code);
        const request = {
            'symbol': currency['id'],
        };
        const response = await this.privateGetDeposit (this.extend (request, params));
        //
        //     {
        //         "address": "0x449889e3234514c45d57f7c5a571feba0c7ad567",
        //         "paymentId": "10002653"
        //     }
        //
        const address = this.safeString (response, 'address');
        const tag = this.safeString (response, 'paymentId');
        this.checkAddress (address);
        return {
            'currency': code,
            'address': address,
            'tag': tag,
            'info': response,
        };
    }

    async createOrder (symbol, type, side, amount, price = undefined, params = {}) {
        await this.loadMarkets ();
        const market = this.market (symbol);
        const request = {
            'market': market['id'],
            'side': side,
            'orderType': type, // 'market', 'limit', 'stopLoss', 'stopLossLimit', 'takeProfit', 'takeProfitLimit'
            // 'amount': this.amountToPrecision (symbol, amount),
            // 'price': this.priceToPrecision (symbol, price),
            // 'amountQuote': this.costToPrecision (symbol, cost),
            // 'timeInForce': 'GTC', // 'GTC', 'IOC', 'FOK'
            // 'selfTradePrevention': 'decrementAndCancel', // 'decrementAndCancel', 'cancelOldest', 'cancelNewest', 'cancelBoth'
            // 'postOnly': false,
            // 'disableMarketProtection': false, // don't cancel if the next fill price is 10% worse than the best fill price
            // 'responseRequired': true, // false is faster
        };
        const isStopLimit = (type === 'stopLossLimit') || (type === 'takeProfitLimit');
        const isStopMarket = (type === 'stopLoss') || (type === 'takeProfit');
        if (type === 'market') {
            let cost = undefined;
            if (price !== undefined) {
                cost = amount * price;
            } else {
                cost = this.safeNumber2 (params, 'cost', 'amountQuote');
            }
            if (cost !== undefined) {
                const precision = market['precision']['price'];
                request['amountQuote'] = this.decimalToPrecision (cost, TRUNCATE, precision, this.precisionMode);
            } else {
                request['amount'] = this.amountToPrecision (symbol, amount);
            }
            params = this.omit (params, [ 'cost', 'amountQuote' ]);
        } else if (type === 'limit') {
            request['price'] = this.priceToPrecision (symbol, price);
            request['amount'] = this.amountToPrecision (symbol, amount);
        } else if (isStopMarket || isStopLimit) {
            let stopPrice = this.safeNumber2 (params, 'stopPrice', 'triggerAmount');
            if (stopPrice === undefined) {
                if (isStopLimit) {
                    throw new ArgumentsRequired (this.id + ' createOrder requires a stopPrice parameter for a ' + type + ' order');
                } else if (isStopMarket) {
                    if (price === undefined) {
                        throw new ArgumentsRequired (this.id + ' createOrder requires a price argument or a stopPrice parameter for a ' + type + ' order');
                    } else {
                        stopPrice = price;
                    }
                }
            }
            if (isStopLimit) {
                request['price'] = this.priceToPrecision (symbol, price);
            }
            params = this.omit (params, [ 'stopPrice', 'triggerAmount' ]);
            request['triggerAmount'] = this.priceToPrecision (symbol, stopPrice);
            request['triggerType'] = 'price';
            request['amount'] = this.amountToPrecision (symbol, amount);
        }
        const response = await this.privatePostOrder (this.extend (request, params));
        //
        //     {
        //         "orderId":"af76d6ce-9f7c-4006-b715-bb5d430652d0",
        //         "market":"ETH-EUR",
        //         "created":1590505649241,
        //         "updated":1590505649241,
        //         "status":"filled",
        //         "side":"sell",
        //         "orderType":"market",
        //         "amount":"0.249825",
        //         "amountRemaining":"0",
        //         "onHold":"0",
        //         "onHoldCurrency":"ETH",
        //         "filledAmount":"0.249825",
        //         "filledAmountQuote":"45.84038925",
        //         "feePaid":"0.12038925",
        //         "feeCurrency":"EUR",
        //         "fills":[
        //             {
        //                 "id":"b0c86aa5-6ed3-4a2d-ba3a-be9a964220f4",
        //                 "timestamp":1590505649245,
        //                 "amount":"0.249825",
        //                 "price":"183.49",
        //                 "taker":true,
        //                 "fee":"0.12038925",
        //                 "feeCurrency":"EUR",
        //                 "settled":true
        //             }
        //         ],
        //         "selfTradePrevention":"decrementAndCancel",
        //         "visible":false,
        //         "disableMarketProtection":false
        //     }
        //
        return this.parseOrder (response, market);
    }

    async editOrder (id, symbol, type, side, amount = undefined, price = undefined, params = {}) {
        await this.loadMarkets ();
        const market = this.market (symbol);
        let request = {};
        const amountRemaining = this.safeNumber (params, 'amountRemaining');
        params = this.omit (params, 'amountRemaining');
        if (price !== undefined) {
            request['price'] = this.priceToPrecision (symbol, price);
        }
        if (amount !== undefined) {
            request['amount'] = this.amountToPrecision (symbol, amount);
        }
        if (amountRemaining !== undefined) {
            request['amountRemaining'] = this.amountToPrecision (symbol, amountRemaining);
        }
        request = this.extend (request, params);
        if (Object.keys (request).length) {
            request['orderId'] = id;
            request['market'] = market['id'];
            const response = await this.privatePutOrder (this.extend (request, params));
            return this.parseOrder (response, market);
        } else {
            throw new ArgumentsRequired (this.id + ' editOrder() requires an amount argument, or a price argument, or non-empty params');
        }
    }

    async cancelOrder (id, symbol = undefined, params = {}) {
        if (symbol === undefined) {
            throw new ArgumentsRequired (this.id + ' cancelOrder() requires a symbol argument');
        }
        await this.loadMarkets ();
        const market = this.market (symbol);
        const request = {
            'orderId': id,
            'market': market['id'],
        };
        const response = await this.privateDeleteOrder (this.extend (request, params));
        //
        //     {
        //         "orderId": "2e7ce7fc-44e2-4d80-a4a7-d079c4750b61"
        //     }
        //
        return this.parseOrder (response, market);
    }

    async cancelAllOrders (symbol = undefined, params = {}) {
        await this.loadMarkets ();
        const request = {};
        let market = undefined;
        if (symbol !== undefined) {
            market = this.market (symbol);
            request['market'] = market['id'];
        }
        const response = await this.privateDeleteOrders (this.extend (request, params));
        //
        //     [
        //         {
        //             "orderId": "1be6d0df-d5dc-4b53-a250-3376f3b393e6"
        //         }
        //     ]
        //
        return this.parseOrders (response, market);
    }

    async fetchOrder (id, symbol = undefined, params = {}) {
        if (symbol === undefined) {
            throw new ArgumentsRequired (this.id + ' fetchOrder() requires a symbol argument');
        }
        await this.loadMarkets ();
        const market = this.market (symbol);
        const request = {
            'orderId': id,
            'market': market['id'],
        };
        const response = await this.privateGetOrder (this.extend (request, params));
        //
        //     {
        //         "orderId":"af76d6ce-9f7c-4006-b715-bb5d430652d0",
        //         "market":"ETH-EUR",
        //         "created":1590505649241,
        //         "updated":1590505649241,
        //         "status":"filled",
        //         "side":"sell",
        //         "orderType":"market",
        //         "amount":"0.249825",
        //         "amountRemaining":"0",
        //         "onHold":"0",
        //         "onHoldCurrency":"ETH",
        //         "filledAmount":"0.249825",
        //         "filledAmountQuote":"45.84038925",
        //         "feePaid":"0.12038925",
        //         "feeCurrency":"EUR",
        //         "fills":[
        //             {
        //                 "id":"b0c86aa5-6ed3-4a2d-ba3a-be9a964220f4",
        //                 "timestamp":1590505649245,
        //                 "amount":"0.249825",
        //                 "price":"183.49",
        //                 "taker":true,
        //                 "fee":"0.12038925",
        //                 "feeCurrency":"EUR",
        //                 "settled":true
        //             }
        //         ],
        //         "selfTradePrevention":"decrementAndCancel",
        //         "visible":false,
        //         "disableMarketProtection":false
        //     }
        //
        return this.parseOrder (response, market);
    }

    async fetchOrders (symbol = undefined, since = undefined, limit = undefined, params = {}) {
        if (symbol === undefined) {
            throw new ArgumentsRequired (this.id + ' fetchOrders() requires a symbol argument');
        }
        await this.loadMarkets ();
        const market = this.market (symbol);
        const request = {
            'market': market['id'],
            // 'limit': 500,
            // 'start': since,
            // 'end': this.milliseconds (),
            // 'orderIdFrom': 'af76d6ce-9f7c-4006-b715-bb5d430652d0',
            // 'orderIdTo': 'af76d6ce-9f7c-4006-b715-bb5d430652d0',
        };
        if (since !== undefined) {
            request['start'] = since;
        }
        if (limit !== undefined) {
            request['limit'] = limit; // default 500, max 1000
        }
        const response = await this.privateGetOrders (this.extend (request, params));
        //
        //     [
        //         {
        //             "orderId":"af76d6ce-9f7c-4006-b715-bb5d430652d0",
        //             "market":"ETH-EUR",
        //             "created":1590505649241,
        //             "updated":1590505649241,
        //             "status":"filled",
        //             "side":"sell",
        //             "orderType":"market",
        //             "amount":"0.249825",
        //             "amountRemaining":"0",
        //             "onHold":"0",
        //             "onHoldCurrency":"ETH",
        //             "filledAmount":"0.249825",
        //             "filledAmountQuote":"45.84038925",
        //             "feePaid":"0.12038925",
        //             "feeCurrency":"EUR",
        //             "fills":[
        //                 {
        //                     "id":"b0c86aa5-6ed3-4a2d-ba3a-be9a964220f4",
        //                     "timestamp":1590505649245,
        //                     "amount":"0.249825",
        //                     "price":"183.49",
        //                     "taker":true,
        //                     "fee":"0.12038925",
        //                     "feeCurrency":"EUR",
        //                     "settled":true
        //                 }
        //             ],
        //             "selfTradePrevention":"decrementAndCancel",
        //             "visible":false,
        //             "disableMarketProtection":false
        //         }
        //     ]
        //
        return this.parseOrders (response, market, since, limit);
    }

    async fetchOpenOrders (symbol = undefined, since = undefined, limit = undefined, params = {}) {
        await this.loadMarkets ();
        const request = {
            // 'market': market['id'], // rate limit 25 without a market, 1 with market specified
        };
        let market = undefined;
        if (symbol !== undefined) {
            market = this.market (symbol);
            request['market'] = market['id'];
        }
        const response = await this.privateGetOrdersOpen (this.extend (request, params));
        //
        //     [
        //         {
        //             "orderId":"af76d6ce-9f7c-4006-b715-bb5d430652d0",
        //             "market":"ETH-EUR",
        //             "created":1590505649241,
        //             "updated":1590505649241,
        //             "status":"filled",
        //             "side":"sell",
        //             "orderType":"market",
        //             "amount":"0.249825",
        //             "amountRemaining":"0",
        //             "onHold":"0",
        //             "onHoldCurrency":"ETH",
        //             "filledAmount":"0.249825",
        //             "filledAmountQuote":"45.84038925",
        //             "feePaid":"0.12038925",
        //             "feeCurrency":"EUR",
        //             "fills":[
        //                 {
        //                     "id":"b0c86aa5-6ed3-4a2d-ba3a-be9a964220f4",
        //                     "timestamp":1590505649245,
        //                     "amount":"0.249825",
        //                     "price":"183.49",
        //                     "taker":true,
        //                     "fee":"0.12038925",
        //                     "feeCurrency":"EUR",
        //                     "settled":true
        //                 }
        //             ],
        //             "selfTradePrevention":"decrementAndCancel",
        //             "visible":false,
        //             "disableMarketProtection":false
        //         }
        //     ]
        //
        return this.parseOrders (response, market, since, limit);
    }

    parseOrderStatus (status) {
        const statuses = {
            'new': 'open',
            'canceled': 'canceled',
            'canceledAuction': 'canceled',
            'canceledSelfTradePrevention': 'canceled',
            'canceledIOC': 'canceled',
            'canceledFOK': 'canceled',
            'canceledMarketProtection': 'canceled',
            'canceledPostOnly': 'canceled',
            'filled': 'closed',
            'partiallyFilled': 'open',
            'expired': 'canceled',
            'rejected': 'canceled',
            'awaitingTrigger': 'open', // https://github.com/ccxt/ccxt/issues/8489
        };
        return this.safeString (statuses, status, status);
    }

    parseOrder (order, market = undefined) {
        //
        // cancelOrder, cancelAllOrders
        //
        //     {
        //         "orderId": "2e7ce7fc-44e2-4d80-a4a7-d079c4750b61"
        //     }
        //
        // createOrder, fetchOrder, fetchOpenOrders, fetchOrders, editOrder
        //
        //     {
        //         "orderId":"af76d6ce-9f7c-4006-b715-bb5d430652d0",
        //         "market":"ETH-EUR",
        //         "created":1590505649241,
        //         "updated":1590505649241,
        //         "status":"filled",
        //         "side":"sell",
        //         "orderType":"market",
        //         "amount":"0.249825",
        //         "amountRemaining":"0",
        //         "price": "183.49", // limit orders only
        //         "onHold":"0",
        //         "onHoldCurrency":"ETH",
        //         "filledAmount":"0.249825",
        //         "filledAmountQuote":"45.84038925",
        //         "feePaid":"0.12038925",
        //         "feeCurrency":"EUR",
        //         "fills":[
        //             {
        //                 "id":"b0c86aa5-6ed3-4a2d-ba3a-be9a964220f4",
        //                 "timestamp":1590505649245,
        //                 "amount":"0.249825",
        //                 "price":"183.49",
        //                 "taker":true,
        //                 "fee":"0.12038925",
        //                 "feeCurrency":"EUR",
        //                 "settled":true
        //             }
        //         ],
        //         "selfTradePrevention":"decrementAndCancel",
        //         "visible":false,
        //         "disableMarketProtection":false
        //         "timeInForce": "GTC",
        //         "postOnly": true,
        //     }
        //
        const id = this.safeString (order, 'orderId');
        const timestamp = this.safeInteger (order, 'created');
        const marketId = this.safeString (order, 'market');
        const symbol = this.safeSymbol (marketId, market, '-');
        const status = this.parseOrderStatus (this.safeString (order, 'status'));
        const side = this.safeString (order, 'side');
        const type = this.safeString (order, 'orderType');
        const price = this.safeNumber (order, 'price');
        const amount = this.safeNumber (order, 'amount');
        const remaining = this.safeNumber (order, 'amountRemaining');
        const filled = this.safeNumber (order, 'filledAmount');
        const cost = this.safeNumber (order, 'filledAmountQuote');
        let fee = undefined;
        const feeCost = this.safeNumber (order, 'feePaid');
        if (feeCost !== undefined) {
            const feeCurrencyId = this.safeString (order, 'feeCurrency');
            const feeCurrencyCode = this.safeCurrencyCode (feeCurrencyId);
            fee = {
                'cost': feeCost,
                'currency': feeCurrencyCode,
            };
        }
        const rawTrades = this.safeValue (order, 'fills', []);
        const trades = this.parseTrades (rawTrades, market, undefined, undefined, {
            'symbol': symbol,
            'order': id,
            'side': side,
            'type': type,
        });
        const timeInForce = this.safeString (order, 'timeInForce');
        const postOnly = this.safeValue (order, 'postOnly');
        // https://github.com/ccxt/ccxt/issues/8489
        const stopPrice = this.safeNumber (order, 'triggerPrice');
        return this.safeOrder ({
            'info': order,
            'id': id,
            'clientOrderId': undefined,
            'timestamp': timestamp,
            'datetime': this.iso8601 (timestamp),
            'lastTradeTimestamp': undefined,
            'symbol': symbol,
            'type': type,
            'timeInForce': timeInForce,
            'postOnly': postOnly,
            'side': side,
            'price': price,
            'stopPrice': stopPrice,
            'amount': amount,
            'cost': cost,
            'average': undefined,
            'filled': filled,
            'remaining': remaining,
            'status': status,
            'fee': fee,
            'trades': trades,
        });
    }

    async fetchMyTrades (symbol = undefined, since = undefined, limit = undefined, params = {}) {
        if (symbol === undefined) {
            throw new ArgumentsRequired (this.id + ' fetchMyTrades() requires a symbol argument');
        }
        await this.loadMarkets ();
        const market = this.market (symbol);
        const request = {
            'market': market['id'],
            // 'limit': 500,
            // 'start': since,
            // 'end': this.milliseconds (),
            // 'tradeIdFrom': 'af76d6ce-9f7c-4006-b715-bb5d430652d0',
            // 'tradeIdTo': 'af76d6ce-9f7c-4006-b715-bb5d430652d0',
        };
        if (since !== undefined) {
            request['start'] = since;
        }
        if (limit !== undefined) {
            request['limit'] = limit; // default 500, max 1000
        }
        const response = await this.privateGetTrades (this.extend (request, params));
        //
        //     [
        //         {
        //             "id":"b0c86aa5-6ed3-4a2d-ba3a-be9a964220f4",
        //             "orderId":"af76d6ce-9f7c-4006-b715-bb5d430652d0",
        //             "timestamp":1590505649245,
        //             "market":"ETH-EUR",
        //             "side":"sell",
        //             "amount":"0.249825",
        //             "price":"183.49",
        //             "taker":true,
        //             "fee":"0.12038925",
        //             "feeCurrency":"EUR",
        //             "settled":true
        //         }
        //     ]
        //
        return this.parseTrades (response, market, since, limit);
    }

    async withdraw (code, amount, address, tag = undefined, params = {}) {
        [ tag, params ] = this.handleWithdrawTagAndParams (tag, params);
        this.checkAddress (address);
        await this.loadMarkets ();
        const currency = this.currency (code);
        const request = {
            'symbol': currency['id'],
            'amount': this.currencyToPrecision (code, amount),
            'address': address, // address or IBAN
            // 'internal': false, // transfer to another Bitvavo user address, no fees
            // 'addWithdrawalFee': false, // true = add the fee on top, otherwise the fee is subtracted from the amount
        };
        if (tag !== undefined) {
            request['paymentId'] = tag;
        }
        const response = await this.privatePostWithdrawal (this.extend (request, params));
        //
        //     {
        //         "success": true,
        //         "symbol": "BTC",
        //         "amount": "1.5"
        //     }
        //
        return this.parseTransaction (response, currency);
    }

    async fetchWithdrawals (code = undefined, since = undefined, limit = undefined, params = {}) {
        await this.loadMarkets ();
        const request = {
            // 'symbol': currency['id'],
            // 'limit': 500, // default 500, max 1000
            // 'start': since,
            // 'end': this.milliseconds (),
        };
        let currency = undefined;
        if (code !== undefined) {
            currency = this.currency (code);
            request['symbol'] = currency['id'];
        }
        if (since !== undefined) {
            request['start'] = since;
        }
        if (limit !== undefined) {
            request['limit'] = limit; // default 500, max 1000
        }
        const response = await this.privateGetWithdrawalHistory (this.extend (request, params));
        //
        //     [
        //         {
        //             "timestamp":1590531212000,
        //             "symbol":"ETH",
        //             "amount":"0.091",
        //             "fee":"0.009",
        //             "status":"awaiting_bitvavo_inspection",
        //             "address":"0xe42b309f1eE9F0cbf7f54CcF3bc2159eBfA6735b",
        //             "paymentId": "10002653",
        //             "txId": "927b3ea50c5bb52c6854152d305dfa1e27fc01d10464cf10825d96d69d235eb3",
        //         }
        //     ]
        //
        return this.parseTransactions (response, currency, since, limit);
    }

    async fetchDeposits (code = undefined, since = undefined, limit = undefined, params = {}) {
        await this.loadMarkets ();
        const request = {
            // 'symbol': currency['id'],
            // 'limit': 500, // default 500, max 1000
            // 'start': since,
            // 'end': this.milliseconds (),
        };
        let currency = undefined;
        if (code !== undefined) {
            currency = this.currency (code);
            request['symbol'] = currency['id'];
        }
        if (since !== undefined) {
            request['start'] = since;
        }
        if (limit !== undefined) {
            request['limit'] = limit; // default 500, max 1000
        }
        const response = await this.privateGetDepositHistory (this.extend (request, params));
        //
        //     [
        //         {
        //             "timestamp":1590492401000,
        //             "symbol":"ETH",
        //             "amount":"0.249825",
        //             "fee":"0",
        //             "status":"completed",
        //             "txId":"0x5167b473fd37811f9ef22364c3d54726a859ef9d98934b3a1e11d7baa8d2c2e2"
        //         }
        //     ]
        //
        return this.parseTransactions (response, currency, since, limit);
    }

    parseTransactionStatus (status) {
        const statuses = {
            'awaiting_processing': 'pending',
            'awaiting_email_confirmation': 'pending',
            'awaiting_bitvavo_inspection': 'pending',
            'approved': 'pending',
            'sending': 'pending',
            'in_mempool': 'pending',
            'processed': 'pending',
            'completed': 'ok',
            'canceled': 'canceled',
        };
        return this.safeString (statuses, status, status);
    }

    parseTransaction (transaction, currency = undefined) {
        //
        // withdraw
        //
        //     {
        //         "success": true,
        //         "symbol": "BTC",
        //         "amount": "1.5"
        //     }
        //
        // fetchWithdrawals
        //
        //     {
        //         "timestamp": 1542967486256,
        //         "symbol": "BTC",
        //         "amount": "0.99994",
        //         "address": "BitcoinAddress",
        //         "paymentId": "10002653",
        //         "txId": "927b3ea50c5bb52c6854152d305dfa1e27fc01d10464cf10825d96d69d235eb3",
        //         "fee": "0.00006",
        //         "status": "awaiting_processing"
        //     }
        //
        // fetchDeposits
        //
        //     {
        //         "timestamp":1590492401000,
        //         "symbol":"ETH",
        //         "amount":"0.249825",
        //         "fee":"0",
        //         "status":"completed",
        //         "txId":"0x5167b473fd37811f9ef22364c3d54726a859ef9d98934b3a1e11d7baa8d2c2e2"
        //     }
        //
        const id = undefined;
        const timestamp = this.safeInteger (transaction, 'timestamp');
        const currencyId = this.safeString (transaction, 'symbol');
        const code = this.safeCurrencyCode (currencyId, currency);
        const status = this.parseTransactionStatus (this.safeString (transaction, 'status'));
        const amount = this.safeNumber (transaction, 'amount');
        const address = this.safeString (transaction, 'address');
        const txid = this.safeString (transaction, 'txId');
        let fee = undefined;
        const feeCost = this.safeNumber (transaction, 'fee');
        if (feeCost !== undefined) {
            fee = {
                'cost': feeCost,
                'currency': code,
            };
        }
        let type = undefined;
        if ('success' in transaction) {
            type = 'withdrawal';
        } else {
            type = (status === undefined) ? 'deposit' : 'withdrawal';
        }
        const tag = this.safeString (transaction, 'paymentId');
        return {
            'info': transaction,
            'id': id,
            'txid': txid,
            'timestamp': timestamp,
            'datetime': this.iso8601 (timestamp),
            'addressFrom': undefined,
            'address': address,
            'addressTo': address,
            'tagFrom': undefined,
            'tag': tag,
            'tagTo': tag,
            'type': type,
            'amount': amount,
            'currency': code,
            'status': status,
            'updated': undefined,
            'fee': fee,
        };
    }

    sign (path, api = 'public', method = 'GET', params = {}, headers = undefined, body = undefined) {
        const query = this.omit (params, this.extractParams (path));
        let url = '/' + this.version + '/' + this.implodeParams (path, params);
        const getOrDelete = (method === 'GET') || (method === 'DELETE');
        if (getOrDelete) {
            if (Object.keys (query).length) {
                url += '?' + this.urlencode (query);
            }
        }
        if (api === 'private') {
            this.checkRequiredCredentials ();
            let payload = '';
            if (!getOrDelete) {
                if (Object.keys (query).length) {
                    body = this.json (query);
                    payload = body;
                }
            }
            const timestamp = this.milliseconds ().toString ();
            const auth = timestamp + method + url + payload;
            const signature = this.hmac (this.encode (auth), this.encode (this.secret));
            const accessWindow = this.safeString (this.options, 'BITVAVO-ACCESS-WINDOW', '10000');
            headers = {
                'BITVAVO-ACCESS-KEY': this.apiKey,
                'BITVAVO-ACCESS-SIGNATURE': signature,
                'BITVAVO-ACCESS-TIMESTAMP': timestamp,
                'BITVAVO-ACCESS-WINDOW': accessWindow,
            };
            if (!getOrDelete) {
                headers['Content-Type'] = 'application/json';
            }
        }
        url = this.urls['api'][api] + url;
        return { 'url': url, 'method': method, 'body': body, 'headers': headers };
    }

    handleErrors (httpCode, reason, url, method, headers, body, response, requestHeaders, requestBody) {
        if (response === undefined) {
            return; // fallback to default error handler
        }
        //
        //     {"errorCode":308,"error":"The signature length is invalid (HMAC-SHA256 should return a 64 length hexadecimal string)."}
        //     {"errorCode":203,"error":"symbol parameter is required."}
        //     {"errorCode":205,"error":"symbol parameter is invalid."}
        //
        const errorCode = this.safeString (response, 'errorCode');
        const error = this.safeString (response, 'error');
        if (errorCode !== undefined) {
            const feedback = this.id + ' ' + body;
            this.throwBroadlyMatchedException (this.exceptions['broad'], error, feedback);
            this.throwExactlyMatchedException (this.exceptions['exact'], errorCode, feedback);
            throw new ExchangeError (feedback); // unknown message
        }
    }

    calculateRateLimiterCost (api, method, path, params, config = {}, context = {}) {
        if (('noMarket' in config) && !('market' in params)) {
            return config['noMarket'];
        }
        return this.safeValue (config, 'cost', 1);
    }
};<|MERGE_RESOLUTION|>--- conflicted
+++ resolved
@@ -20,15 +20,9 @@
             'certified': true,
             'pro': true,
             'has': {
-<<<<<<< HEAD
-                'CORS': undefined,
-                'publicAPI': true,
-                'privateAPI': true,
-=======
->>>>>>> d12b4bb8
                 'cancelAllOrders': true,
                 'cancelOrder': true,
-                'CORS': false,
+                'CORS': undefined,
                 'createOrder': true,
                 'editOrder': true,
                 'fetchBalance': true,
