--- conflicted
+++ resolved
@@ -1342,7 +1342,6 @@
         /**
          * @method
          * @name ascendex#createOrder
-<<<<<<< HEAD
          * @description Create an order on the exchange
          * @param {str} symbol Unified CCXT market symbol
          * @param {str} type "limit" or "market"
@@ -1356,16 +1355,6 @@
          * @param {float} params.stopLossPrice position stop loss price (swap only + currently not working)
          * @param {float} params.takeProfitPrice position take profit price (swap only + currently not working)
          * @returns [An order structure]{@link https://docs.ccxt.com/en/latest/manual.html#order-structure}
-=======
-         * @description create a trade order
-         * @param {str} symbol unified symbol of the market to create an order in
-         * @param {str} type 'market' or 'limit'
-         * @param {str} side 'buy' or 'sell'
-         * @param {float} amount how much of currency you want to trade in units of base currency
-         * @param {float} price the price at which the order is to be fullfilled, in units of the quote currency, ignored in market orders
-         * @param {dict} params extra parameters specific to the ascendex api endpoint
-         * @returns {dict} an [order structure]{@link https://docs.ccxt.com/en/latest/manual.html#order-structure}
->>>>>>> f24f73f0
          */
         await this.loadMarkets ();
         await this.loadAccounts ();
