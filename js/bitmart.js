--- conflicted
+++ resolved
@@ -726,10 +726,7 @@
         const baseVolume = this.safeNumber2 (ticker, 'base_coin_volume', 'base_volume_24h');
         let quoteVolume = this.safeNumber2 (ticker, 'quote_coin_volume', 'quote_volume_24h');
         quoteVolume = this.safeNumber (ticker, 'volume_24h', quoteVolume);
-<<<<<<< HEAD
-=======
         const average = this.safeNumber (ticker, 'avg_price');
->>>>>>> f60ffae5
         const price = this.safeValue (ticker, 'depth_price', ticker);
         return this.safeTicker ({
             'symbol': symbol,
@@ -752,11 +749,7 @@
             'baseVolume': baseVolume,
             'quoteVolume': quoteVolume,
             'info': ticker,
-<<<<<<< HEAD
-        });
-=======
         }, market);
->>>>>>> f60ffae5
     }
 
     async fetchTicker (symbol, params = {}) {
