--- conflicted
+++ resolved
@@ -3,11 +3,7 @@
 // ----------------------------------------------------------------------------
 
 const Exchange = require ('./base/Exchange');
-<<<<<<< HEAD
 const { ExchangeError, ArgumentsRequired, AuthenticationError, BadRequest, NotSupported, RateLimitExceeded, InvalidNonce } = require ('./base/errors');
-=======
-const { ExchangeError, ArgumentsRequired, AuthenticationError, BadRequest, RateLimitExceeded, InvalidNonce } = require ('./base/errors');
->>>>>>> 63eebe70
 const { TICK_SIZE } = require ('./base/functions/number');
 const Precise = require ('./base/Precise');
 
@@ -1785,7 +1781,6 @@
         return request;
     }
 
-<<<<<<< HEAD
     async createOrder (symbol, type, side, amount, price = undefined, params = {}) {
         /**
          * @method
@@ -1939,8 +1934,6 @@
         return this.parseOrder (data, market);
     }
 
-=======
->>>>>>> 63eebe70
     parseOrder (order, market = undefined) {
         //
         // createOrder
@@ -1952,8 +1945,6 @@
         //         "client_order_id": "4d760580-6fca-4094-a70b-ebcca8626288"
         //     }
         //
-<<<<<<< HEAD
-=======
         // cancelOrder, cancelOrders
         //
         //     {
@@ -1962,7 +1953,6 @@
         //         "order_id": "bb8851a3-4fda-4a2c-aa06-9048db0e0f0d"
         //     }
         //
->>>>>>> 63eebe70
         const marketId = this.safeString (order, 'product_id');
         const symbol = this.safeSymbol (marketId, market, '-');
         if (symbol !== undefined) {
@@ -1998,8 +1988,6 @@
         }, market);
     }
 
-<<<<<<< HEAD
-=======
     async cancelOrder (id, symbol = undefined, params = {}) {
         /**
          * @method
@@ -2055,7 +2043,6 @@
         return this.parseOrders (orders, market);
     }
 
->>>>>>> 63eebe70
     sign (path, api = [], method = 'GET', params = {}, headers = undefined, body = undefined) {
         const version = api[0];
         const signed = api[1] === 'private';
