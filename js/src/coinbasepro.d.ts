--- conflicted
+++ resolved
@@ -66,11 +66,7 @@
     fetchDepositsWithdrawals(code?: Str, since?: Int, limit?: Int, params?: {}): Promise<Transaction[]>;
     fetchDeposits(code?: Str, since?: Int, limit?: Int, params?: {}): Promise<Transaction[]>;
     fetchWithdrawals(code?: Str, since?: Int, limit?: Int, params?: {}): Promise<Transaction[]>;
-<<<<<<< HEAD
-    parseTransactionStatus(transaction: any): "canceled" | "pending" | "ok" | "failed";
-=======
     parseTransactionStatus(transaction: any): "ok" | "canceled" | "failed" | "pending";
->>>>>>> 7c7171fe
     parseTransaction(transaction: any, currency?: Currency): Transaction;
     createDepositAddress(code: string, params?: {}): Promise<{
         currency: string;
