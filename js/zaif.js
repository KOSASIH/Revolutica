--- conflicted
+++ resolved
@@ -1,16 +1,10 @@
 
 //  ---------------------------------------------------------------------------
 
-<<<<<<< HEAD
 import { Exchange } from './base/Exchange.js';
 import { ExchangeError, BadRequest } from './base/errors.js';
 import { Precise } from './base/Precise.js';
-=======
-const Exchange = require ('./base/Exchange');
-const { ExchangeError, BadRequest } = require ('./base/errors');
-const { TICK_SIZE } = require ('./base/functions/number');
-const Precise = require ('./base/Precise');
->>>>>>> 65b66468
+import { TICK_SIZE } from './base/functions/number.js';
 
 //  ---------------------------------------------------------------------------
 
