'use strict';

//  ---------------------------------------------------------------------------

const ccxt = require ('ccxt');
const { ExchangeError } = require ('ccxt/js/base/errors');
const { ArrayCache, ArrayCacheByTimestamp } = require ('./base/Cache');

//  ---------------------------------------------------------------------------

module.exports = class huobi extends ccxt.huobi {
    describe () {
        return this.deepExtend (super.describe (), {
            'has': {
                'ws': true,
                'watchOrderBook': true,
                'watchTickers': false, // for now
                'watchTicker': true,
                'watchTrades': true,
                'watchBalance': false, // for now
                'watchOHLCV': true,
            },
            'urls': {
                'api': {
                    'ws': {
                        'api': {
                            'spot': {
                                'public': 'wss://{hostname}/ws',
                                'private': 'wss://{hostname}/ws/v2',
                            },
                            'future': {
                                'public': 'wss://api.hbdm.com/ws',
                                'private': 'wss://api.hbdm.com/notification',
                            },
                            'swap': {
                                'inverse': {
                                    'public': 'wss://api.hbdm.com/swap-ws',
                                    'private': 'wss://api.hbdm.com/swap-notification',
                                },
                                'linear': {
                                    'public': 'wss://api.hbdm.com/linear-swap-ws',
                                    'private': 'wss://api.hbdm.com/linear-swap-notification',
                                },
                            },
                        },
                        // these settings work faster for clients hosted on AWS
                        'api-aws': {
                            'public': 'wss://api-aws.huobi.pro/ws',
                            'private': 'wss://api-aws.huobi.pro/ws/v2',
                        },
                    },
                },
            },
            'options': {
                'tradesLimit': 1000,
                'OHLCVLimit': 1000,
                'api': 'api', // or api-aws for clients hosted on AWS
                'ws': {
                    'gunzip': true,
                },
            },
        });
    }

    requestId () {
        const requestId = this.sum (this.safeInteger (this.options, 'requestId', 0), 1);
        this.options['requestId'] = requestId;
        return requestId.toString ();
    }

    async watchTicker (symbol, params = {}) {
        await this.loadMarkets ();
        const market = this.market (symbol);
        // only supports a limit of 150 at this time
        const messageHash = 'market.' + market['id'] + '.detail';
<<<<<<< HEAD
        const type = this.getUniformMarketType (market);
        return await this.subscribePublic (symbol, messageHash, type, undefined, params);
=======
        const api = this.safeString (this.options, 'api', 'api');
        const hostname = { 'hostname': this.hostname };
        const url = this.implodeParams (this.urls['api']['ws'][api]['spot']['public'], hostname);
        const requestId = this.requestId ();
        const request = {
            'sub': messageHash,
            'id': requestId,
        };
        const subscription = {
            'id': requestId,
            'messageHash': messageHash,
            'symbol': symbol,
            'params': params,
        };
        return await this.watch (url, messageHash, this.extend (request, params), messageHash, subscription);
>>>>>>> ea1d4c6f
    }

    handleTicker (client, message) {
        //
        //     {
        //         ch: 'market.btcusdt.detail',
        //         ts: 1583494163784,
        //         tick: {
        //             id: 209988464418,
        //             low: 8988,
        //             high: 9155.41,
        //             open: 9078.91,
        //             close: 9136.46,
        //             vol: 237813910.5928412,
        //             amount: 26184.202558551195,
        //             version: 209988464418,
        //             count: 265673
        //         }
        //     }
        //
        const tick = this.safeValue (message, 'tick', {});
        const ch = this.safeString (message, 'ch');
        const parts = ch.split ('.');
        const marketId = this.safeString (parts, 1);
        const market = this.safeMarket (marketId);
        const ticker = this.parseTicker (tick, market);
        const timestamp = this.safeValue (message, 'ts');
        ticker['timestamp'] = timestamp;
        ticker['datetime'] = this.iso8601 (timestamp);
        const symbol = ticker['symbol'];
        this.tickers[symbol] = ticker;
        client.resolve (ticker, ch);
        return message;
    }

    async watchTrades (symbol, since = undefined, limit = undefined, params = {}) {
        await this.loadMarkets ();
        const market = this.market (symbol);
        // only supports a limit of 150 at this time
        const messageHash = 'market.' + market['id'] + '.trade.detail';
        const api = this.safeString (this.options, 'api', 'api');
        const hostname = { 'hostname': this.hostname };
        const url = this.implodeParams (this.urls['api']['ws'][api]['spot']['public'], hostname);
        const requestId = this.requestId ();
        const request = {
            'sub': messageHash,
            'id': requestId,
        };
        const subscription = {
            'id': requestId,
            'messageHash': messageHash,
            'symbol': symbol,
            'params': params,
        };
        const trades = await this.watch (url, messageHash, this.extend (request, params), messageHash, subscription);
        if (this.newUpdates) {
            limit = trades.getLimit (symbol, limit);
        }
        return this.filterBySinceLimit (trades, since, limit, 'timestamp', true);
    }

    handleTrades (client, message) {
        //
        //     {
        //         ch: "market.btcusdt.trade.detail",
        //         ts: 1583495834011,
        //         tick: {
        //             id: 105004645372,
        //             ts: 1583495833751,
        //             data: [
        //                 {
        //                     id: 1.050046453727319e+22,
        //                     ts: 1583495833751,
        //                     tradeId: 102090727790,
        //                     amount: 0.003893,
        //                     price: 9150.01,
        //                     direction: "sell"
        //                 }
        //             ]
        //         }
        //     }
        //
        const tick = this.safeValue (message, 'tick', {});
        const data = this.safeValue (tick, 'data', {});
        const ch = this.safeString (message, 'ch');
        const parts = ch.split ('.');
        const marketId = this.safeString (parts, 1);
        const market = this.safeMarket (marketId);
        const symbol = market['symbol'];
        let tradesCache = this.safeValue (this.trades, symbol);
        if (tradesCache === undefined) {
            const limit = this.safeInteger (this.options, 'tradesLimit', 1000);
            tradesCache = new ArrayCache (limit);
            this.trades[symbol] = tradesCache;
        }
        for (let i = 0; i < data.length; i++) {
            const trade = this.parseTrade (data[i], market);
            tradesCache.append (trade);
        }
        client.resolve (tradesCache, ch);
        return message;
    }

    async watchOHLCV (symbol, timeframe = '1m', since = undefined, limit = undefined, params = {}) {
        await this.loadMarkets ();
        const market = this.market (symbol);
        const interval = this.timeframes[timeframe];
        const messageHash = 'market.' + market['id'] + '.kline.' + interval;
        const api = this.safeString (this.options, 'api', 'api');
        const hostname = { 'hostname': this.hostname };
        const url = this.implodeParams (this.urls['api']['ws'][api]['spot']['public'], hostname);
        const requestId = this.requestId ();
        const request = {
            'sub': messageHash,
            'id': requestId,
        };
        const subscription = {
            'id': requestId,
            'messageHash': messageHash,
            'symbol': symbol,
            'timeframe': timeframe,
            'params': params,
        };
        const ohlcv = await this.watch (url, messageHash, this.extend (request, params), messageHash, subscription);
        if (this.newUpdates) {
            limit = ohlcv.getLimit (symbol, limit);
        }
        return this.filterBySinceLimit (ohlcv, since, limit, 0, true);
    }

    handleOHLCV (client, message) {
        //
        //     {
        //         ch: 'market.btcusdt.kline.1min',
        //         ts: 1583501786794,
        //         tick: {
        //             id: 1583501760,
        //             open: 9094.5,
        //             close: 9094.51,
        //             low: 9094.5,
        //             high: 9094.51,
        //             amount: 0.44639786263800907,
        //             vol: 4059.76919054,
        //             count: 16
        //         }
        //     }
        //
        const ch = this.safeString (message, 'ch');
        const parts = ch.split ('.');
        const marketId = this.safeString (parts, 1);
        const market = this.safeMarket (marketId);
        const symbol = market['symbol'];
        const interval = this.safeString (parts, 3);
        const timeframe = this.findTimeframe (interval);
        this.ohlcvs[symbol] = this.safeValue (this.ohlcvs, symbol, {});
        let stored = this.safeValue (this.ohlcvs[symbol], timeframe);
        if (stored === undefined) {
            const limit = this.safeInteger (this.options, 'OHLCVLimit', 1000);
            stored = new ArrayCacheByTimestamp (limit);
            this.ohlcvs[symbol][timeframe] = stored;
        }
        const tick = this.safeValue (message, 'tick');
        const parsed = this.parseOHLCV (tick, market);
        stored.append (parsed);
        client.resolve (stored, ch);
    }

    async watchOrderBook (symbol, limit = undefined, params = {}) {
        if ((limit !== undefined) && (limit !== 150)) {
            throw new ExchangeError (this.id + ' watchOrderBook accepts limit = 150 only');
        }
        await this.loadMarkets ();
        const market = this.market (symbol);
        // only supports a limit of 150 at this time
        limit = (limit === undefined) ? 150 : limit;
        let messageHash = undefined;
        if (market['spot']) {
            messageHash = 'market.' + market['id'] + '.mbp.' + limit.toString ();
        } else {
            messageHash = 'market.' + market['id'] + '.depth.size_' + limit.toString () + '.high_freq';
        }
        const type = this.getUniformMarketType (market);
        if (!market['spot']) {
            params['data_type'] = 'incremental';
        }
        const orderbook = await this.subscribePublic (symbol, messageHash, type, this.handleOrderBookSubscription, params);
        return orderbook.limit (limit);
    }

    handleOrderBookSnapshot (client, message, subscription) {
        //
        //     {
        //         id: 1583473663565,
        //         rep: 'market.btcusdt.mbp.150',
        //         status: 'ok',
        //         data: {
        //             seqNum: 104999417756,
        //             bids: [
        //                 [9058.27, 0],
        //                 [9058.43, 0],
        //                 [9058.99, 0],
        //             ],
        //             asks: [
        //                 [9084.27, 0.2],
        //                 [9085.69, 0],
        //                 [9085.81, 0],
        //             ]
        //         }
        //     }
        //
        const symbol = this.safeString (subscription, 'symbol');
        const messageHash = this.safeString (subscription, 'messageHash');
        const orderbook = this.orderbooks[symbol];
        const data = this.safeValue (message, 'data');
        const snapshot = this.parseOrderBook (data, symbol);
        snapshot['nonce'] = this.safeInteger (data, 'seqNum');
        orderbook.reset (snapshot);
        // unroll the accumulated deltas
        const messages = orderbook.cache;
        for (let i = 0; i < messages.length; i++) {
            const message = messages[i];
            this.handleOrderBookMessage (client, message, orderbook);
        }
        this.orderbooks[symbol] = orderbook;
        client.resolve (orderbook, messageHash);
    }

    async watchOrderBookSnapshot (client, message, subscription) {
        const symbol = this.safeString (subscription, 'symbol');
        const limit = this.safeInteger (subscription, 'limit');
        const params = this.safeValue (subscription, 'params');
        const messageHash = this.safeString (subscription, 'messageHash');
        const market = this.market (symbol);
        const url = this.getUrlByMarketType (this.getUniformMarketType (market));
        const requestId = this.requestId ();
        const request = {
            'req': messageHash,
            'id': requestId,
        };
        // this is a temporary subscription by a specific requestId
        // it has a very short lifetime until the snapshot is received over ws
        const snapshotSubscription = {
            'id': requestId,
            'messageHash': messageHash,
            'symbol': symbol,
            'limit': limit,
            'params': params,
            'method': this.handleOrderBookSnapshot,
        };
        const orderbook = await this.watch (url, requestId, request, requestId, snapshotSubscription);
        return orderbook.limit (limit);
    }

    async fetchOrderBookSnapshot (client, message, subscription) {
        const symbol = this.safeString (subscription, 'symbol');
        const limit = this.safeInteger (subscription, 'limit');
        const params = this.safeValue (subscription, 'params');
        const messageHash = this.safeString (subscription, 'messageHash');
        const snapshot = await this.fetchOrderBook (symbol, limit, params);
        const orderbook = this.safeValue (this.orderbooks, symbol);
        if (orderbook !== undefined) {
            orderbook.reset (snapshot);
            // unroll the accumulated deltas
            const messages = orderbook.cache;
            for (let i = 0; i < messages.length; i++) {
                const message = messages[i];
                this.handleOrderBookMessage (client, message, orderbook);
            }
            this.orderbooks[symbol] = orderbook;
            client.resolve (orderbook, messageHash);
        }
    }

    handleDelta (bookside, delta) {
        const price = this.safeFloat (delta, 0);
        const amount = this.safeFloat (delta, 1);
        bookside.store (price, amount);
    }

    handleDeltas (bookside, deltas) {
        for (let i = 0; i < deltas.length; i++) {
            this.handleDelta (bookside, deltas[i]);
        }
    }

    handleOrderBookMessage (client, message, orderbook) {
        // spot markets
        //     {
        //         ch: "market.btcusdt.mbp.150",
        //         ts: 1583472025885,
        //         tick: {
        //             seqNum: 104998984994,
        //             prevSeqNum: 104998984977,
        //             bids: [
        //                 [9058.27, 0],
        //                 [9058.43, 0],
        //                 [9058.99, 0],
        //             ],
        //             asks: [
        //                 [9084.27, 0.2],
        //                 [9085.69, 0],
        //                 [9085.81, 0],
        //             ]
        //         }
        //     }
        // non-spot market
        //     {
        //         "ch":"market.BTC220218.depth.size_150.high_freq",
        //         "tick":{
        //            "asks":[
        //            ],
        //            "bids":[
        //               [43445.74,1],
        //               [43444.48,0 ],
        //               [40593.92,9]
        //             ],
        //            "ch":"market.BTC220218.depth.size_150.high_freq",
        //            "event":"update",
        //            "id":152727500274,
        //            "mrid":152727500274,
        //            "ts":1645023376098,
        //            "version":37536690
        //         },
        //         "ts":1645023376098
        //      }
        const tick = this.safeValue (message, 'tick', {});
        const seqNum = this.safeInteger (tick, 'seqNum');
        const prevSeqNum = this.safeInteger (tick, 'prevSeqNum');
        if (prevSeqNum === undefined || ((prevSeqNum <= orderbook['nonce']) && (seqNum > orderbook['nonce']))) {
            const asks = this.safeValue (tick, 'asks', []);
            const bids = this.safeValue (tick, 'bids', []);
            this.handleDeltas (orderbook['asks'], asks);
            this.handleDeltas (orderbook['bids'], bids);
            if (seqNum !== undefined) {
                orderbook['nonce'] = seqNum;
            } else {
                orderbook['nonce'] = this.safeInteger (tick, 'mrid');
            }
            const timestamp = this.safeInteger (message, 'ts');
            orderbook['timestamp'] = timestamp;
            orderbook['datetime'] = this.iso8601 (timestamp);
        }
        return orderbook;
    }

    handleOrderBook (client, message) {
        //
        // deltas
        //
        // spot markets
        //     {
        //         ch: "market.btcusdt.mbp.150",
        //         ts: 1583472025885,
        //         tick: {
        //             seqNum: 104998984994,
        //             prevSeqNum: 104998984977,
        //             bids: [
        //                 [9058.27, 0],
        //                 [9058.43, 0],
        //                 [9058.99, 0],
        //             ],
        //             asks: [
        //                 [9084.27, 0.2],
        //                 [9085.69, 0],
        //                 [9085.81, 0],
        //             ]
        //         }
        //     }
        //
        // non spot markets
        //     {
        //         "ch":"market.BTC220218.depth.size_150.high_freq",
        //         "tick":{
        //            "asks":[
        //            ],
        //            "bids":[
        //               [43445.74,1],
        //               [43444.48,0 ],
        //               [40593.92,9]
        //             ],
        //            "ch":"market.BTC220218.depth.size_150.high_freq",
        //            "event":"update",
        //            "id":152727500274,
        //            "mrid":152727500274,
        //            "ts":1645023376098,
        //            "version":37536690
        //         },
        //         "ts":1645023376098
        //      }
        const messageHash = this.safeString (message, 'ch');
        const ch = this.safeValue (message, 'ch');
        const parts = ch.split ('.');
        const marketId = this.safeString (parts, 1);
        const symbol = this.safeSymbol (marketId);
        let orderbook = this.safeValue (this.orderbooks, symbol);
        if (orderbook === undefined) {
            const size = this.safeString (parts, 3);
            const sizeParts = size.split ('_');
            const limit = this.safeNumber (sizeParts, 1);
            orderbook = this.orderBook ({}, limit);
        }
        if (orderbook['nonce'] === undefined) {
            orderbook.cache.push (message);
        } else {
            this.handleOrderBookMessage (client, message, orderbook);
            client.resolve (orderbook, messageHash);
        }
    }

    handleOrderBookSubscription (client, message, subscription) {
        const symbol = this.safeString (subscription, 'symbol');
        const limit = this.safeInteger (subscription, 'limit');
        if (symbol in this.orderbooks) {
            delete this.orderbooks[symbol];
        }
        this.orderbooks[symbol] = this.orderBook ({}, limit);
        if (this.markets[symbol]['spot'] === true) {
            this.spawn (this.watchOrderBookSnapshot, client, message, subscription);
        } else {
            this.spawn (this.fetchOrderBookSnapshot, client, message, subscription);
        }
    }

    handleSubscriptionStatus (client, message) {
        //
        //     {
        //         "id": 1583414227,
        //         "status": "ok",
        //         "subbed": "market.btcusdt.mbp.150",
        //         "ts": 1583414229143
        //     }
        //
        const id = this.safeString (message, 'id');
        const subscriptionsById = this.indexBy (client.subscriptions, 'id');
        const subscription = this.safeValue (subscriptionsById, id);
        if (subscription !== undefined) {
            const method = this.safeValue (subscription, 'method');
            if (method !== undefined) {
                return method.call (this, client, message, subscription);
            }
            // clean up
            if (id in client.subscriptions) {
                delete client.subscriptions[id];
            }
        }
        return message;
    }

    handleSystemStatus (client, message) {
        //
        // todo: answer the question whether handleSystemStatus should be renamed
        // and unified as handleStatus for any usage pattern that
        // involves system status and maintenance updates
        //
        //     {
        //         id: '1578090234088', // connectId
        //         type: 'welcome',
        //     }
        //
        return message;
    }

    handleSubject (client, message) {
        // spot
        //     {
        //         ch: "market.btcusdt.mbp.150",
        //         ts: 1583472025885,
        //         tick: {
        //             seqNum: 104998984994,
        //             prevSeqNum: 104998984977,
        //             bids: [
        //                 [9058.27, 0],
        //                 [9058.43, 0],
        //                 [9058.99, 0],
        //             ],
        //             asks: [
        //                 [9084.27, 0.2],
        //                 [9085.69, 0],
        //                 [9085.81, 0],
        //             ]
        //         }
        //     }
        // non spot
        //     {
        //         "ch":"market.BTC220218.depth.size_150.high_freq",
        //         "tick":{
        //            "asks":[
        //            ],
        //            "bids":[
        //               [43445.74,1],
        //               [43444.48,0 ],
        //               [40593.92,9]
        //             ],
        //            "ch":"market.BTC220218.depth.size_150.high_freq",
        //            "event":"update",
        //            "id":152727500274,
        //            "mrid":152727500274,
        //            "ts":1645023376098,
        //            "version":37536690
        //         },
        //         "ts":1645023376098
        //      }
        //
        const ch = this.safeValue (message, 'ch');
        const parts = ch.split ('.');
        const type = this.safeString (parts, 0);
        if (type === 'market') {
            const methodName = this.safeString (parts, 2);
            const methods = {
                'depth': this.handleOrderBook,
                'mbp': this.handleOrderBook,
                'detail': this.handleTicker,
                'trade': this.handleTrades,
                'kline': this.handleOHLCV,
                // ...
            };
            const method = this.safeValue (methods, methodName);
            if (method === undefined) {
                return message;
            } else {
                return method.call (this, client, message);
            }
        }
    }

    async pong (client, message) {
        //
        //     { ping: 1583491673714 }
        //
        await client.send ({ 'pong': this.safeInteger (message, 'ping') });
    }

    handlePing (client, message) {
        this.spawn (this.pong, client, message);
    }

    handleErrorMessage (client, message) {
        //
        //     {
        //         ts: 1586323747018,
        //         status: 'error',
        //         'err-code': 'bad-request',
        //         'err-msg': 'invalid mbp.150.symbol linkusdt',
        //         id: '2'
        //     }
        //
        const status = this.safeString (message, 'status');
        if (status === 'error') {
            const id = this.safeString (message, 'id');
            const subscriptionsById = this.indexBy (client.subscriptions, 'id');
            const subscription = this.safeValue (subscriptionsById, id);
            if (subscription !== undefined) {
                const errorCode = this.safeString (message, 'err-code');
                try {
                    this.throwExactlyMatchedException (this.exceptions['exact'], errorCode, this.json (message));
                } catch (e) {
                    const messageHash = this.safeString (subscription, 'messageHash');
                    client.reject (e, messageHash);
                    client.reject (e, id);
                    if (id in client.subscriptions) {
                        delete client.subscriptions[id];
                    }
                }
            }
            return false;
        }
        return message;
    }

    handleMessage (client, message) {
        if (this.handleErrorMessage (client, message)) {
            //
            //     {"id":1583414227,"status":"ok","subbed":"market.btcusdt.mbp.150","ts":1583414229143}
            //
            if ('id' in message) {
                this.handleSubscriptionStatus (client, message);
            } else if ('ch' in message) {
                // route by channel aka topic aka subject
                this.handleSubject (client, message);
            } else if ('ping' in message) {
                this.handlePing (client, message);
            }
        }
    }

    getUrlByMarketType (type, isPrivate = false) {
        const api = this.safeString (this.options, 'api', 'api');
        const hostname = { 'hostname': this.hostname };
        let hostnameURL = undefined;
        let url = undefined;
        if (type === 'spot') {
            if (isPrivate) {
                hostnameURL = this.urls['api']['ws'][api]['spot']['private'];
            } else {
                hostnameURL = this.urls['api']['ws'][api]['spot']['public'];
            }
            url = this.implodeParams (hostnameURL, hostname);
        }
        if (type === 'future') {
            const futureUrl = this.urls['api']['ws'][api]['future'];
            url = isPrivate ? futureUrl['private'] : futureUrl['public'];
        }
        if (type === 'linear') {
            const linearUrl = this.urls['api']['ws'][api]['swap']['linear'];
            url = isPrivate ? linearUrl['private'] : linearUrl['public'];
        }
        if (type === 'inverse') {
            const inverseUrl = this.urls['api']['ws'][api]['swap']['inverse'];
            url = isPrivate ? inverseUrl['private'] : inverseUrl['public'];
        }
        return url;
    }

    getUniformMarketType (market) {
        if (market['linear']) {
            return 'linear';
        }
        if (market['future']) {
            return 'future';
        }
        if (market['swap']) {
            return 'inverse';
        }
        return 'spot';
    }

    async subscribePublic (symbol, messageHash, type, method = undefined, params = {}) {
        const url = this.getUrlByMarketType (type);
        const requestId = this.requestId ();
        const request = {
            'sub': messageHash,
            'id': requestId,
        };
        const subscription = {
            'id': requestId,
            'messageHash': messageHash,
            'symbol': symbol,
            'params': params,
        };
        if (method !== undefined) {
            subscription['method'] = method;
        }
        return await this.watch (url, messageHash, this.extend (request, params), messageHash, subscription);
    }
};<|MERGE_RESOLUTION|>--- conflicted
+++ resolved
@@ -73,26 +73,8 @@
         const market = this.market (symbol);
         // only supports a limit of 150 at this time
         const messageHash = 'market.' + market['id'] + '.detail';
-<<<<<<< HEAD
         const type = this.getUniformMarketType (market);
         return await this.subscribePublic (symbol, messageHash, type, undefined, params);
-=======
-        const api = this.safeString (this.options, 'api', 'api');
-        const hostname = { 'hostname': this.hostname };
-        const url = this.implodeParams (this.urls['api']['ws'][api]['spot']['public'], hostname);
-        const requestId = this.requestId ();
-        const request = {
-            'sub': messageHash,
-            'id': requestId,
-        };
-        const subscription = {
-            'id': requestId,
-            'messageHash': messageHash,
-            'symbol': symbol,
-            'params': params,
-        };
-        return await this.watch (url, messageHash, this.extend (request, params), messageHash, subscription);
->>>>>>> ea1d4c6f
     }
 
     handleTicker (client, message) {
