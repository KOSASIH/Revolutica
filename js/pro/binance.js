'use strict';

// ----------------------------------------------------------------------------

const binanceRest = require ('../binance.js');
const Precise = require ('../base/Precise');
const { ExchangeError } = require ('../base/errors');
const { ArrayCache, ArrayCacheByTimestamp, ArrayCacheBySymbolById } = require ('./base/Cache');

// -----------------------------------------------------------------------------

module.exports = class binance extends binanceRest {
    describe () {
        return this.deepExtend (super.describe (), {
            'has': {
                'ws': true,
                'watchBalance': true,
                'watchMyTrades': true,
                'watchOHLCV': true,
                'watchOrderBook': true,
                'watchOrders': true,
                'watchTicker': true,
                'watchTickers': false, // for now
                'watchTrades': true,
            },
            'urls': {
                'test': {
                    'ws': {
                        'spot': 'wss://testnet.binance.vision/ws',
                        'margin': 'wss://testnet.binance.vision/ws',
                        'future': 'wss://stream.binancefuture.com/ws',
                        'delivery': 'wss://dstream.binancefuture.com/ws',
                    },
                },
                'api': {
                    'ws': {
                        'spot': 'wss://stream.binance.com:9443/ws',
                        'margin': 'wss://stream.binance.com:9443/ws',
                        'future': 'wss://fstream.binance.com/ws',
                        'delivery': 'wss://dstream.binance.com/ws',
                    },
                },
            },
            'options': {
                'streamLimits': {
                    'spot': 10, // max 1024
                    'margin': 10, // max 1024
                    'future': 10, // max 200
                    'delivery': 10, // max 200
                },
                'streamBySubscriptionsHash': {},
                'streamIndex': -1,
                // get updates every 1000ms or 100ms
                // or every 0ms in real-time for futures
                'watchOrderBookRate': 100,
                'tradesLimit': 1000,
                'ordersLimit': 1000,
                'OHLCVLimit': 1000,
                'requestId': {},
                'watchOrderBookLimit': 1000, // default limit
                'watchTrades': {
                    'name': 'trade', // 'trade' or 'aggTrade'
                },
                'watchTicker': {
                    'name': 'ticker', // ticker = 1000ms L1+OHLCV, bookTicker = real-time L1
                },
                'watchBalance': {
                    'fetchBalanceSnapshot': false, // or true
                    'awaitBalanceSnapshot': true, // whether to wait for the balance snapshot before providing updates
                },
                'wallet': 'wb', // wb = wallet balance, cw = cross balance
                'listenKeyRefreshRate': 1200000, // 20 mins
                'ws': {
                    'cost': 5,
                },
            },
        });
    }

    requestId (url) {
        const options = this.safeValue (this.options, 'requestId', {});
        const previousValue = this.safeInteger (options, url, 0);
        const newValue = this.sum (previousValue, 1);
        this.options['requestId'][url] = newValue;
        return newValue;
    }

    stream (type, subscriptionHash) {
        const streamBySubscriptionsHash = this.safeValue (this.options, 'streamBySubscriptionsHash', {});
        let stream = this.safeString (streamBySubscriptionsHash, subscriptionHash);
        if (stream === undefined) {
            let streamIndex = this.safeInteger (this.options, 'streamIndex', -1);
            const streamLimits = this.safeValue (this.options, 'streamLimits');
            const streamLimit = this.safeInteger (streamLimits, type);
            streamIndex = streamIndex + 1;
            let normalizedIndex = streamIndex;
            if (streamIndex >= streamLimit) {
                normalizedIndex = streamIndex % streamLimit;
            }
            this.options['streamIndex'] = streamIndex;
<<<<<<< HEAD
            stream = this.numberToString (normalizedIndex);
            streamBySubscriptionsHash[subscriptionHash] = stream;
=======
            stream = this.numberToString (streamIndex);
            this.options['streamBySubscriptionsHash'][subscriptionHash] = stream;
>>>>>>> 3051dba2
        }
        return stream;
    }

    onError (client, error) {
        this.options['streamBySubscriptionsHash'] = {};
        this.options['streamIndex'] = -1;
        super.onError (client, error);
    }

    onClose (client, error) {
        this.options['streamBySubscriptionsHash'] = {};
        this.options['streamIndex'] = -1;
        super.onClose (client, error);
    }

    async watchOrderBook (symbol, limit = undefined, params = {}) {
        /**
         * @method
         * @name binance#watchOrderBook
         * @description watches information on open orders with bid (buy) and ask (sell) prices, volumes and other data
         * @param {string} symbol unified symbol of the market to fetch the order book for
         * @param {int|undefined} limit the maximum amount of order book entries to return
         * @param {object} params extra parameters specific to the binance api endpoint
         * @returns {object} A dictionary of [order book structures]{@link https://docs.ccxt.com/en/latest/manual.html#order-book-structure} indexed by market symbols
         */
        //
        // todo add support for <levels>-snapshots (depth)
        // https://github.com/binance-exchange/binance-official-api-docs/blob/master/web-socket-streams.md#partial-book-depth-streams        // <symbol>@depth<levels>@100ms or <symbol>@depth<levels> (1000ms)
        // valid <levels> are 5, 10, or 20
        //
        // default 100, max 1000, valid limits 5, 10, 20, 50, 100, 500, 1000
        if (limit !== undefined) {
            if ((limit !== 5) && (limit !== 10) && (limit !== 20) && (limit !== 50) && (limit !== 100) && (limit !== 500) && (limit !== 1000)) {
                throw new ExchangeError (this.id + ' watchOrderBook limit argument must be undefined, 5, 10, 20, 50, 100, 500 or 1000');
            }
        }
        //
        await this.loadMarkets ();
        const defaultType = this.safeString2 (this.options, 'watchOrderBook', 'defaultType', 'spot');
        const type = this.safeString (params, 'type', defaultType);
        const query = this.omit (params, 'type');
        const market = this.market (symbol);
        //
        // notice the differences between trading futures and spot trading
        // the algorithms use different urls in step 1
        // delta caching and merging also differs in steps 4, 5, 6
        //
        // spot/margin
        // https://binance-docs.github.io/apidocs/spot/en/#how-to-manage-a-local-order-book-correctly
        //
        // 1. Open a stream to wss://stream.binance.com:9443/ws/bnbbtc@depth.
        // 2. Buffer the events you receive from the stream.
        // 3. Get a depth snapshot from https://www.binance.com/api/v1/depth?symbol=BNBBTC&limit=1000 .
        // 4. Drop any event where u is <= lastUpdateId in the snapshot.
        // 5. The first processed event should have U <= lastUpdateId+1 AND u >= lastUpdateId+1.
        // 6. While listening to the stream, each new event's U should be equal to the previous event's u+1.
        // 7. The data in each event is the absolute quantity for a price level.
        // 8. If the quantity is 0, remove the price level.
        // 9. Receiving an event that removes a price level that is not in your local order book can happen and is normal.
        //
        // futures
        // https://binance-docs.github.io/apidocs/futures/en/#how-to-manage-a-local-order-book-correctly
        //
        // 1. Open a stream to wss://fstream.binance.com/stream?streams=btcusdt@depth.
        // 2. Buffer the events you receive from the stream. For same price, latest received update covers the previous one.
        // 3. Get a depth snapshot from https://fapi.binance.com/fapi/v1/depth?symbol=BTCUSDT&limit=1000 .
        // 4. Drop any event where u is < lastUpdateId in the snapshot.
        // 5. The first processed event should have U <= lastUpdateId AND u >= lastUpdateId
        // 6. While listening to the stream, each new event's pu should be equal to the previous event's u, otherwise initialize the process from step 3.
        // 7. The data in each event is the absolute quantity for a price level.
        // 8. If the quantity is 0, remove the price level.
        // 9. Receiving an event that removes a price level that is not in your local order book can happen and is normal.
        //
        const name = 'depth';
        const messageHash = market['lowercaseId'] + '@' + name;
        const url = this.urls['api']['ws'][type] + '/' + this.stream (type, messageHash);
        const requestId = this.requestId (url);
        const watchOrderBookRate = this.safeString (this.options, 'watchOrderBookRate', '100');
        const request = {
            'method': 'SUBSCRIBE',
            'params': [
                messageHash + '@' + watchOrderBookRate + 'ms',
            ],
            'id': requestId,
        };
        const subscription = {
            'id': requestId.toString (),
            'messageHash': messageHash,
            'name': name,
            'symbol': market['symbol'],
            'method': this.handleOrderBookSubscription,
            'limit': limit,
            'type': type,
            'params': params,
        };
        const message = this.extend (request, query);
        // 1. Open a stream to wss://stream.binance.com:9443/ws/bnbbtc@depth.
        const orderbook = await this.watch (url, messageHash, message, messageHash, subscription);
        return orderbook.limit ();
    }

    async fetchOrderBookSnapshot (client, message, subscription) {
        const defaultLimit = this.safeInteger (this.options, 'watchOrderBookLimit', 1000);
        const type = this.safeValue (subscription, 'type');
        const symbol = this.safeString (subscription, 'symbol');
        const messageHash = this.safeString (subscription, 'messageHash');
        const limit = this.safeInteger (subscription, 'limit', defaultLimit);
        const params = this.safeValue (subscription, 'params');
        // 3. Get a depth snapshot from https://www.binance.com/api/v1/depth?symbol=BNBBTC&limit=1000 .
        // todo: this is a synch blocking call in ccxt.php - make it async
        // default 100, max 1000, valid limits 5, 10, 20, 50, 100, 500, 1000
        const snapshot = await this.fetchOrderBook (symbol, limit, params);
        const orderbook = this.safeValue (this.orderbooks, symbol);
        if (orderbook === undefined) {
            // if the orderbook is dropped before the snapshot is received
            return;
        }
        orderbook.reset (snapshot);
        // unroll the accumulated deltas
        const messages = orderbook.cache;
        for (let i = 0; i < messages.length; i++) {
            const message = messages[i];
            const U = this.safeInteger (message, 'U');
            const u = this.safeInteger (message, 'u');
            const pu = this.safeInteger (message, 'pu');
            if (type === 'future') {
                // 4. Drop any event where u is < lastUpdateId in the snapshot
                if (u < orderbook['nonce']) {
                    continue;
                }
                // 5. The first processed event should have U <= lastUpdateId AND u >= lastUpdateId
                if ((U <= orderbook['nonce']) && (u >= orderbook['nonce']) || (pu === orderbook['nonce'])) {
                    this.handleOrderBookMessage (client, message, orderbook);
                }
            } else {
                // 4. Drop any event where u is <= lastUpdateId in the snapshot
                if (u <= orderbook['nonce']) {
                    continue;
                }
                // 5. The first processed event should have U <= lastUpdateId+1 AND u >= lastUpdateId+1
                if (((U - 1) <= orderbook['nonce']) && ((u - 1) >= orderbook['nonce'])) {
                    this.handleOrderBookMessage (client, message, orderbook);
                }
            }
        }
        this.orderbooks[symbol] = orderbook;
        client.resolve (orderbook, messageHash);
    }

    handleDelta (bookside, delta) {
        const price = this.safeFloat (delta, 0);
        const amount = this.safeFloat (delta, 1);
        bookside.store (price, amount);
    }

    handleDeltas (bookside, deltas) {
        for (let i = 0; i < deltas.length; i++) {
            this.handleDelta (bookside, deltas[i]);
        }
    }

    handleOrderBookMessage (client, message, orderbook) {
        const u = this.safeInteger (message, 'u');
        this.handleDeltas (orderbook['asks'], this.safeValue (message, 'a', []));
        this.handleDeltas (orderbook['bids'], this.safeValue (message, 'b', []));
        orderbook['nonce'] = u;
        const timestamp = this.safeInteger (message, 'E');
        orderbook['timestamp'] = timestamp;
        orderbook['datetime'] = this.iso8601 (timestamp);
        return orderbook;
    }

    handleOrderBook (client, message) {
        //
        // initial snapshot is fetched with ccxt's fetchOrderBook
        // the feed does not include a snapshot, just the deltas
        //
        //     {
        //         "e": "depthUpdate", // Event type
        //         "E": 1577554482280, // Event time
        //         "s": "BNBBTC", // Symbol
        //         "U": 157, // First update ID in event
        //         "u": 160, // Final update ID in event
        //         "b": [ // bids
        //             [ "0.0024", "10" ], // price, size
        //         ],
        //         "a": [ // asks
        //             [ "0.0026", "100" ], // price, size
        //         ]
        //     }
        //
        const marketId = this.safeString (message, 's');
        const market = this.safeMarket (marketId);
        const symbol = market['symbol'];
        const name = 'depth';
        const messageHash = market['lowercaseId'] + '@' + name;
        const orderbook = this.safeValue (this.orderbooks, symbol);
        if (orderbook === undefined) {
            //
            // https://github.com/ccxt/ccxt/issues/6672
            //
            // Sometimes Binance sends the first delta before the subscription
            // confirmation arrives. At that point the orderbook is not
            // initialized yet and the snapshot has not been requested yet
            // therefore it is safe to drop these premature messages.
            //
            return;
        }
        const nonce = this.safeInteger (orderbook, 'nonce');
        if (nonce === undefined) {
            // 2. Buffer the events you receive from the stream.
            orderbook.cache.push (message);
        } else {
            try {
                const U = this.safeInteger (message, 'U');
                const u = this.safeInteger (message, 'u');
                const pu = this.safeInteger (message, 'pu');
                if (pu === undefined) {
                    // spot
                    // 4. Drop any event where u is <= lastUpdateId in the snapshot
                    if (u > orderbook['nonce']) {
                        const timestamp = this.safeInteger (orderbook, 'timestamp');
                        let conditional = undefined;
                        if (timestamp === undefined) {
                            // 5. The first processed event should have U <= lastUpdateId+1 AND u >= lastUpdateId+1
                            conditional = ((U - 1) <= orderbook['nonce']) && ((u - 1) >= orderbook['nonce']);
                        } else {
                            // 6. While listening to the stream, each new event's U should be equal to the previous event's u+1.
                            conditional = ((U - 1) === orderbook['nonce']);
                        }
                        if (conditional) {
                            this.handleOrderBookMessage (client, message, orderbook);
                            if (nonce < orderbook['nonce']) {
                                client.resolve (orderbook, messageHash);
                            }
                        } else {
                            // todo: client.reject from handleOrderBookMessage properly
                            throw new ExchangeError (this.id + ' handleOrderBook received an out-of-order nonce');
                        }
                    }
                } else {
                    // future
                    // 4. Drop any event where u is < lastUpdateId in the snapshot
                    if (u >= orderbook['nonce']) {
                        // 5. The first processed event should have U <= lastUpdateId AND u >= lastUpdateId
                        // 6. While listening to the stream, each new event's pu should be equal to the previous event's u, otherwise initialize the process from step 3
                        if ((U <= orderbook['nonce']) || (pu === orderbook['nonce'])) {
                            this.handleOrderBookMessage (client, message, orderbook);
                            if (nonce <= orderbook['nonce']) {
                                client.resolve (orderbook, messageHash);
                            }
                        } else {
                            // todo: client.reject from handleOrderBookMessage properly
                            throw new ExchangeError (this.id + ' handleOrderBook received an out-of-order nonce');
                        }
                    }
                }
            } catch (e) {
                delete this.orderbooks[symbol];
                delete client.subscriptions[messageHash];
                client.reject (e, messageHash);
            }
        }
    }

    handleOrderBookSubscription (client, message, subscription) {
        const defaultLimit = this.safeInteger (this.options, 'watchOrderBookLimit', 1000);
        const symbol = this.safeString (subscription, 'symbol');
        const limit = this.safeInteger (subscription, 'limit', defaultLimit);
        if (symbol in this.orderbooks) {
            delete this.orderbooks[symbol];
        }
        this.orderbooks[symbol] = this.orderBook ({}, limit);
        // fetch the snapshot in a separate async call
        this.spawn (this.fetchOrderBookSnapshot, client, message, subscription);
    }

    handleSubscriptionStatus (client, message) {
        //
        //     {
        //         "result": null,
        //         "id": 1574649734450
        //     }
        //
        const id = this.safeString (message, 'id');
        const subscriptionsById = this.indexBy (client.subscriptions, 'id');
        const subscription = this.safeValue (subscriptionsById, id, {});
        const method = this.safeValue (subscription, 'method');
        if (method !== undefined) {
            method.call (this, client, message, subscription);
        }
        return message;
    }

    async watchTrades (symbol, since = undefined, limit = undefined, params = {}) {
        /**
         * @method
         * @name binance#watchTrades
         * @description get the list of most recent trades for a particular symbol
         * @param {string} symbol unified symbol of the market to fetch trades for
         * @param {int|undefined} since timestamp in ms of the earliest trade to fetch
         * @param {int|undefined} limit the maximum amount of trades to fetch
         * @param {object} params extra parameters specific to the binance api endpoint
         * @returns {[object]} a list of [trade structures]{@link https://docs.ccxt.com/en/latest/manual.html?#public-trades}
         */
        await this.loadMarkets ();
        const market = this.market (symbol);
        const options = this.safeValue (this.options, 'watchTrades', {});
        const name = this.safeString (options, 'name', 'trade');
        const messageHash = market['lowercaseId'] + '@' + name;
        const defaultType = this.safeString (this.options, 'defaultType', 'spot');
        const watchTradesType = this.safeString2 (options, 'type', 'defaultType', defaultType);
        const type = this.safeString (params, 'type', watchTradesType);
        const query = this.omit (params, 'type');
        const url = this.urls['api']['ws'][type] + '/' + this.stream (type, messageHash);
        const requestId = this.requestId (url);
        const request = {
            'method': 'SUBSCRIBE',
            'params': [
                messageHash,
            ],
            'id': requestId,
        };
        const subscribe = {
            'id': requestId,
        };
        const trades = await this.watch (url, messageHash, this.extend (request, query), messageHash, subscribe);
        if (this.newUpdates) {
            limit = trades.getLimit (symbol, limit);
        }
        return this.filterBySinceLimit (trades, since, limit, 'timestamp', true);
    }

    parseTrade (trade, market = undefined) {
        //
        // public watchTrades
        //
        //     {
        //         e: 'trade',       // event type
        //         E: 1579481530911, // event time
        //         s: 'ETHBTC',      // symbol
        //         t: 158410082,     // trade id
        //         p: '0.01914100',  // price
        //         q: '0.00700000',  // quantity
        //         b: 586187049,     // buyer order id
        //         a: 586186710,     // seller order id
        //         T: 1579481530910, // trade time
        //         m: false,         // is the buyer the market maker
        //         M: true           // binance docs say it should be ignored
        //     }
        //
        //     {
        //        "e": "aggTrade",  // Event type
        //        "E": 123456789,   // Event time
        //        "s": "BNBBTC",    // Symbol
        //        "a": 12345,       // Aggregate trade ID
        //        "p": "0.001",     // Price
        //        "q": "100",       // Quantity
        //        "f": 100,         // First trade ID
        //        "l": 105,         // Last trade ID
        //        "T": 123456785,   // Trade time
        //        "m": true,        // Is the buyer the market maker?
        //        "M": true         // Ignore
        //     }
        //
        // private watchMyTrades spot
        //
        //     {
        //         e: 'executionReport',
        //         E: 1611063861489,
        //         s: 'BNBUSDT',
        //         c: 'm4M6AD5MF3b1ERe65l4SPq',
        //         S: 'BUY',
        //         o: 'MARKET',
        //         f: 'GTC',
        //         q: '2.00000000',
        //         p: '0.00000000',
        //         P: '0.00000000',
        //         F: '0.00000000',
        //         g: -1,
        //         C: '',
        //         x: 'TRADE',
        //         X: 'PARTIALLY_FILLED',
        //         r: 'NONE',
        //         i: 1296882607,
        //         l: '0.33200000',
        //         z: '0.33200000',
        //         L: '46.86600000',
        //         n: '0.00033200',
        //         N: 'BNB',
        //         T: 1611063861488,
        //         t: 109747654,
        //         I: 2696953381,
        //         w: false,
        //         m: false,
        //         M: true,
        //         O: 1611063861488,
        //         Z: '15.55951200',
        //         Y: '15.55951200',
        //         Q: '0.00000000'
        //     }
        //
        // private watchMyTrades future/delivery
        //
        //     {
        //         s: 'BTCUSDT',
        //         c: 'pb2jD6ZQHpfzSdUac8VqMK',
        //         S: 'SELL',
        //         o: 'MARKET',
        //         f: 'GTC',
        //         q: '0.001',
        //         p: '0',
        //         ap: '33468.46000',
        //         sp: '0',
        //         x: 'TRADE',
        //         X: 'FILLED',
        //         i: 13351197194,
        //         l: '0.001',
        //         z: '0.001',
        //         L: '33468.46',
        //         n: '0.00027086',
        //         N: 'BNB',
        //         T: 1612095165362,
        //         t: 458032604,
        //         b: '0',
        //         a: '0',
        //         m: false,
        //         R: false,
        //         wt: 'CONTRACT_PRICE',
        //         ot: 'MARKET',
        //         ps: 'BOTH',
        //         cp: false,
        //         rp: '0.00335000',
        //         pP: false,
        //         si: 0,
        //         ss: 0
        //     }
        //
        const executionType = this.safeString (trade, 'x');
        const isTradeExecution = (executionType === 'TRADE');
        if (!isTradeExecution) {
            return super.parseTrade (trade, market);
        }
        const id = this.safeString2 (trade, 't', 'a');
        const timestamp = this.safeInteger (trade, 'T');
        const price = this.safeFloat2 (trade, 'L', 'p');
        let amount = this.safeFloat (trade, 'q');
        if (isTradeExecution) {
            amount = this.safeFloat (trade, 'l', amount);
        }
        let cost = this.safeFloat (trade, 'Y');
        if (cost === undefined) {
            if ((price !== undefined) && (amount !== undefined)) {
                cost = price * amount;
            }
        }
        const marketId = this.safeString (trade, 's');
        const symbol = this.safeSymbol (marketId);
        let side = this.safeStringLower (trade, 'S');
        let takerOrMaker = undefined;
        const orderId = this.safeString (trade, 'i');
        if ('m' in trade) {
            if (side === undefined) {
                side = trade['m'] ? 'sell' : 'buy'; // this is reversed intentionally
            }
            takerOrMaker = trade['m'] ? 'maker' : 'taker';
        }
        let fee = undefined;
        const feeCost = this.safeFloat (trade, 'n');
        if (feeCost !== undefined) {
            const feeCurrencyId = this.safeString (trade, 'N');
            const feeCurrencyCode = this.safeCurrencyCode (feeCurrencyId);
            fee = {
                'cost': feeCost,
                'currency': feeCurrencyCode,
            };
        }
        const type = this.safeStringLower (trade, 'o');
        return {
            'info': trade,
            'timestamp': timestamp,
            'datetime': this.iso8601 (timestamp),
            'symbol': symbol,
            'id': id,
            'order': orderId,
            'type': type,
            'takerOrMaker': takerOrMaker,
            'side': side,
            'price': price,
            'amount': amount,
            'cost': cost,
            'fee': fee,
        };
    }

    handleTrade (client, message) {
        // the trade streams push raw trade information in real-time
        // each trade has a unique buyer and seller
        const marketId = this.safeString (message, 's');
        const market = this.safeMarket (marketId);
        const symbol = market['symbol'];
        const lowerCaseId = this.safeStringLower (message, 's');
        const event = this.safeString (message, 'e');
        const messageHash = lowerCaseId + '@' + event;
        const trade = this.parseTrade (message, market);
        let tradesArray = this.safeValue (this.trades, symbol);
        if (tradesArray === undefined) {
            const limit = this.safeInteger (this.options, 'tradesLimit', 1000);
            tradesArray = new ArrayCache (limit);
        }
        tradesArray.append (trade);
        this.trades[symbol] = tradesArray;
        client.resolve (tradesArray, messageHash);
    }

    async watchOHLCV (symbol, timeframe = '1m', since = undefined, limit = undefined, params = {}) {
        /**
         * @method
         * @name binance#watchOHLCV
         * @description watches historical candlestick data containing the open, high, low, and close price, and the volume of a market
         * @param {string} symbol unified symbol of the market to fetch OHLCV data for
         * @param {string} timeframe the length of time each candle represents
         * @param {int|undefined} since timestamp in ms of the earliest candle to fetch
         * @param {int|undefined} limit the maximum amount of candles to fetch
         * @param {object} params extra parameters specific to the binance api endpoint
         * @returns {[[int]]} A list of candles ordered as timestamp, open, high, low, close, volume
         */
        await this.loadMarkets ();
        const market = this.market (symbol);
        const marketId = market['lowercaseId'];
        const interval = this.timeframes[timeframe];
        const name = 'kline';
        const messageHash = marketId + '@' + name + '_' + interval;
        const options = this.safeValue (this.options, 'watchOHLCV', {});
        const defaultType = this.safeString (this.options, 'defaultType', 'spot');
        const watchOHLCVType = this.safeString2 (options, 'type', 'defaultType', defaultType);
        const type = this.safeString (params, 'type', watchOHLCVType);
        const query = this.omit (params, 'type');
        const url = this.urls['api']['ws'][type] + '/' + this.stream (type, messageHash);
        const requestId = this.requestId (url);
        const request = {
            'method': 'SUBSCRIBE',
            'params': [
                messageHash,
            ],
            'id': requestId,
        };
        const subscribe = {
            'id': requestId,
        };
        const ohlcv = await this.watch (url, messageHash, this.extend (request, query), messageHash, subscribe);
        if (this.newUpdates) {
            limit = ohlcv.getLimit (symbol, limit);
        }
        return this.filterBySinceLimit (ohlcv, since, limit, 0, true);
    }

    handleOHLCV (client, message) {
        //
        //     {
        //         e: 'kline',
        //         E: 1579482921215,
        //         s: 'ETHBTC',
        //         k: {
        //             t: 1579482900000,
        //             T: 1579482959999,
        //             s: 'ETHBTC',
        //             i: '1m',
        //             f: 158411535,
        //             L: 158411550,
        //             o: '0.01913200',
        //             c: '0.01913500',
        //             h: '0.01913700',
        //             l: '0.01913200',
        //             v: '5.08400000',
        //             n: 16,
        //             x: false,
        //             q: '0.09728060',
        //             V: '3.30200000',
        //             Q: '0.06318500',
        //             B: '0'
        //         }
        //     }
        //
        const marketId = this.safeString (message, 's');
        const lowercaseMarketId = this.safeStringLower (message, 's');
        const event = this.safeString (message, 'e');
        const kline = this.safeValue (message, 'k');
        const interval = this.safeString (kline, 'i');
        // use a reverse lookup in a static map instead
        const timeframe = this.findTimeframe (interval);
        const messageHash = lowercaseMarketId + '@' + event + '_' + interval;
        const parsed = [
            this.safeInteger (kline, 't'),
            this.safeFloat (kline, 'o'),
            this.safeFloat (kline, 'h'),
            this.safeFloat (kline, 'l'),
            this.safeFloat (kline, 'c'),
            this.safeFloat (kline, 'v'),
        ];
        const symbol = this.safeSymbol (marketId);
        this.ohlcvs[symbol] = this.safeValue (this.ohlcvs, symbol, {});
        let stored = this.safeValue (this.ohlcvs[symbol], timeframe);
        if (stored === undefined) {
            const limit = this.safeInteger (this.options, 'OHLCVLimit', 1000);
            stored = new ArrayCacheByTimestamp (limit);
            this.ohlcvs[symbol][timeframe] = stored;
        }
        stored.append (parsed);
        client.resolve (stored, messageHash);
    }

    async watchTicker (symbol, params = {}) {
        /**
         * @method
         * @name binance#watchTicker
         * @description watches a price ticker, a statistical calculation with the information calculated over the past 24 hours for a specific market
         * @param {string} symbol unified symbol of the market to fetch the ticker for
         * @param {object} params extra parameters specific to the binance api endpoint
         * @returns {object} a [ticker structure]{@link https://docs.ccxt.com/en/latest/manual.html#ticker-structure}
         */
        await this.loadMarkets ();
        const market = this.market (symbol);
        const marketId = market['lowercaseId'];
        const options = this.safeValue (this.options, 'watchTicker', {});
        const name = this.safeString (options, 'name', 'ticker');
        const messageHash = marketId + '@' + name;
        const defaultType = this.safeString2 (this.options, 'defaultType', 'spot');
        const watchTickerType = this.safeString2 (options, 'type', 'defaultType', defaultType);
        const type = this.safeString (params, 'type', watchTickerType);
        const query = this.omit (params, 'type');
        const url = this.urls['api']['ws'][type] + '/' + this.stream (type, messageHash);
        const requestId = this.requestId (url);
        const request = {
            'method': 'SUBSCRIBE',
            'params': [
                messageHash,
            ],
            'id': requestId,
        };
        const subscribe = {
            'id': requestId,
        };
        return await this.watch (url, messageHash, this.extend (request, query), messageHash, subscribe);
    }

    handleTicker (client, message) {
        //
        // 24hr rolling window ticker statistics for a single symbol
        // These are NOT the statistics of the UTC day, but a 24hr rolling window for the previous 24hrs
        // Update Speed 1000ms
        //
        //     {
        //         e: '24hrTicker',      // event type
        //         E: 1579485598569,     // event time
        //         s: 'ETHBTC',          // symbol
        //         p: '-0.00004000',     // price change
        //         P: '-0.209',          // price change percent
        //         w: '0.01920495',      // weighted average price
        //         x: '0.01916500',      // the price of the first trade before the 24hr rolling window
        //         c: '0.01912500',      // last (closing) price
        //         Q: '0.10400000',      // last quantity
        //         b: '0.01912200',      // best bid
        //         B: '4.10400000',      // best bid quantity
        //         a: '0.01912500',      // best ask
        //         A: '0.00100000',      // best ask quantity
        //         o: '0.01916500',      // open price
        //         h: '0.01956500',      // high price
        //         l: '0.01887700',      // low price
        //         v: '173518.11900000', // base volume
        //         q: '3332.40703994',   // quote volume
        //         O: 1579399197842,     // open time
        //         C: 1579485597842,     // close time
        //         F: 158251292,         // first trade id
        //         L: 158414513,         // last trade id
        //         n: 163222,            // total number of trades
        //     }
        //
        let event = this.safeString (message, 'e', 'bookTicker');
        if (event === '24hrTicker') {
            event = 'ticker';
        }
        const wsMarketId = this.safeStringLower (message, 's');
        const messageHash = wsMarketId + '@' + event;
        let timestamp = undefined;
        const now = this.milliseconds ();
        if (event === 'bookTicker') {
            // take the event timestamp, if available, for spot tickers it is not
            timestamp = this.safeInteger (message, 'E', now);
        } else {
            // take the timestamp of the closing price for candlestick streams
            timestamp = this.safeInteger (message, 'C', now);
        }
        const marketId = this.safeString (message, 's');
        const symbol = this.safeSymbol (marketId);
        const last = this.safeFloat (message, 'c');
        const result = {
            'symbol': symbol,
            'timestamp': timestamp,
            'datetime': this.iso8601 (timestamp),
            'high': this.safeFloat (message, 'h'),
            'low': this.safeFloat (message, 'l'),
            'bid': this.safeFloat (message, 'b'),
            'bidVolume': this.safeFloat (message, 'B'),
            'ask': this.safeFloat (message, 'a'),
            'askVolume': this.safeFloat (message, 'A'),
            'vwap': this.safeFloat (message, 'w'),
            'open': this.safeFloat (message, 'o'),
            'close': last,
            'last': last,
            'previousClose': this.safeFloat (message, 'x'), // previous day close
            'change': this.safeFloat (message, 'p'),
            'percentage': this.safeFloat (message, 'P'),
            'average': undefined,
            'baseVolume': this.safeFloat (message, 'v'),
            'quoteVolume': this.safeFloat (message, 'q'),
            'info': message,
        };
        this.tickers[symbol] = result;
        client.resolve (result, messageHash);
    }

    async authenticate (params = {}) {
        const time = this.milliseconds ();
        let type = this.safeString2 (this.options, 'defaultType', 'authenticate', 'spot');
        type = this.safeString (params, 'type', type);
        const options = this.safeValue (this.options, type, {});
        const lastAuthenticatedTime = this.safeInteger (options, 'lastAuthenticatedTime', 0);
        const listenKeyRefreshRate = this.safeInteger (this.options, 'listenKeyRefreshRate', 1200000);
        const delay = this.sum (listenKeyRefreshRate, 10000);
        if (time - lastAuthenticatedTime > delay) {
            let method = 'publicPostUserDataStream';
            if (type === 'future') {
                method = 'fapiPrivatePostListenKey';
            } else if (type === 'delivery') {
                method = 'dapiPrivatePostListenKey';
            } else if (type === 'margin') {
                method = 'sapiPostUserDataStream';
            }
            const response = await this[method] ();
            this.options[type] = this.extend (options, {
                'listenKey': this.safeString (response, 'listenKey'),
                'lastAuthenticatedTime': time,
            });
            this.delay (listenKeyRefreshRate, this.keepAliveListenKey, params);
        }
    }

    async keepAliveListenKey (params = {}) {
        // https://binance-docs.github.io/apidocs/spot/en/#listen-key-spot
        let type = this.safeString2 (this.options, 'defaultType', 'authenticate', 'spot');
        type = this.safeString (params, 'type', type);
        const options = this.safeValue (this.options, type, {});
        const listenKey = this.safeString (options, 'listenKey');
        if (listenKey === undefined) {
            // A network error happened: we can't renew a listen key that does not exist.
            return;
        }
        let method = 'publicPutUserDataStream';
        if (type === 'future') {
            method = 'fapiPrivatePutListenKey';
        } else if (type === 'delivery') {
            method = 'dapiPrivatePutListenKey';
        } else if (type === 'margin') {
            method = 'sapiPutUserDataStream';
        }
        const request = {
            'listenKey': listenKey,
        };
        const time = this.milliseconds ();
        const sendParams = this.omit (params, 'type');
        try {
            await this[method] (this.extend (request, sendParams));
        } catch (error) {
            const url = this.urls['api']['ws'][type] + '/' + this.options[type]['listenKey'];
            const client = this.client (url);
            const messageHashes = Object.keys (client.futures);
            for (let i = 0; i < messageHashes.length; i++) {
                const messageHash = messageHashes[i];
                client.reject (error, messageHash);
            }
            this.options[type] = this.extend (options, {
                'listenKey': undefined,
                'lastAuthenticatedTime': 0,
            });
            return;
        }
        this.options[type] = this.extend (options, {
            'listenKey': listenKey,
            'lastAuthenticatedTime': time,
        });
        // whether or not to schedule another listenKey keepAlive request
        const clients = Object.values (this.clients);
        const listenKeyRefreshRate = this.safeInteger (this.options, 'listenKeyRefreshRate', 1200000);
        for (let i = 0; i < clients.length; i++) {
            const client = clients[i];
            const subscriptionKeys = Object.keys (client.subscriptions);
            for (let j = 0; j < subscriptionKeys.length; j++) {
                const subscribeType = subscriptionKeys[j];
                if (subscribeType === type) {
                    return this.delay (listenKeyRefreshRate, this.keepAliveListenKey, params);
                }
            }
        }
    }

    setBalanceCache (client, type) {
        if (type in client.subscriptions) {
            return undefined;
        }
        const options = this.safeValue (this.options, 'watchBalance');
        const fetchBalanceSnapshot = this.safeValue (options, 'fetchBalanceSnapshot', false);
        if (fetchBalanceSnapshot) {
            const messageHash = type + ':fetchBalanceSnapshot';
            if (!(messageHash in client.futures)) {
                client.future (messageHash);
                this.spawn (this.loadBalanceSnapshot, client, messageHash, type);
            }
        } else {
            this.balance[type] = {};
        }
    }

    async loadBalanceSnapshot (client, messageHash, type) {
        const response = await this.fetchBalance ({ 'type': type });
        this.balance[type] = this.extend (response, this.safeValue (this.balance, type, {}));
        // don't remove the future from the .futures cache
        const future = client.futures[messageHash];
        future.resolve ();
        client.resolve (this.balance[type], type + ':balance');
    }

    async watchBalance (params = {}) {
        /**
         * @method
         * @name binance#watchBalance
         * @description query for balance and get the amount of funds available for trading or funds locked in orders
         * @param {object} params extra parameters specific to the binance api endpoint
         * @returns {object} a [balance structure]{@link https://docs.ccxt.com/en/latest/manual.html?#balance-structure}
         */
        await this.loadMarkets ();
        await this.authenticate (params);
        const defaultType = this.safeString (this.options, 'defaultType', 'spot');
        const type = this.safeString (params, 'type', defaultType);
        const url = this.urls['api']['ws'][type] + '/' + this.options[type]['listenKey'];
        const client = this.client (url);
        this.setBalanceCache (client, type);
        const options = this.safeValue (this.options, 'watchBalance');
        const fetchBalanceSnapshot = this.safeValue (options, 'fetchBalanceSnapshot', false);
        const awaitBalanceSnapshot = this.safeValue (options, 'awaitBalanceSnapshot', true);
        if (fetchBalanceSnapshot && awaitBalanceSnapshot) {
            await client.future (type + ':fetchBalanceSnapshot');
        }
        const messageHash = type + ':balance';
        const message = undefined;
        return await this.watch (url, messageHash, message, type);
    }

    handleBalance (client, message) {
        //
        // sent upon a balance update not related to orders
        //
        //     {
        //         e: 'balanceUpdate',
        //         E: 1629352505586,
        //         a: 'IOTX',
        //         d: '0.43750000',
        //         T: 1629352505585
        //     }
        //
        // sent upon creating or filling an order
        //
        //     {
        //         "e": "outboundAccountPosition", // Event type
        //         "E": 1564034571105,             // Event Time
        //         "u": 1564034571073,             // Time of last account update
        //         "B": [                          // Balances Array
        //             {
        //                 "a": "ETH",                 // Asset
        //                 "f": "10000.000000",        // Free
        //                 "l": "0.000000"             // Locked
        //             }
        //         ]
        //     }
        //
        // future/delivery
        //
        //     {
        //         "e": "ACCOUNT_UPDATE",            // Event Type
        //         "E": 1564745798939,               // Event Time
        //         "T": 1564745798938 ,              // Transaction
        //         "i": "SfsR",                      // Account Alias
        //         "a": {                            // Update Data
        //             "m":"ORDER",                  // Event reason type
        //             "B":[                         // Balances
        //                 {
        //                     "a":"BTC",                // Asset
        //                     "wb":"122624.12345678",   // Wallet Balance
        //                     "cw":"100.12345678"       // Cross Wallet Balance
        //                 },
        //             ],
        //             "P":[
        //                 {
        //                     "s":"BTCUSD_200925",      // Symbol
        //                     "pa":"0",                 // Position Amount
        //                     "ep":"0.0",               // Entry Price
        //                     "cr":"200",               // (Pre-fee) Accumulated Realized
        //                     "up":"0",                 // Unrealized PnL
        //                     "mt":"isolated",          // Margin Type
        //                     "iw":"0.00000000",        // Isolated Wallet (if isolated position)
        //                     "ps":"BOTH"               // Position Side
        //                 },
        //             ]
        //         }
        //     }
        //
        const wallet = this.safeValue (this.options, 'wallet', 'wb'); // cw for cross wallet
        // each account is connected to a different endpoint
        // and has exactly one subscriptionhash which is the account type
        const subscriptions = Object.keys (client.subscriptions);
        const accountType = subscriptions[0];
        const messageHash = accountType + ':balance';
        this.balance[accountType]['info'] = message;
        const event = this.safeString (message, 'e');
        if (event === 'balanceUpdate') {
            const currencyId = this.safeString (message, 'a');
            const code = this.safeCurrencyCode (currencyId);
            const account = this.account ();
            const delta = this.safeString (message, 'd');
            if (code in this.balance[accountType]) {
                let previousValue = this.balance[accountType][code]['free'];
                if (typeof previousValue !== 'string') {
                    previousValue = this.numberToString (previousValue);
                }
                account['free'] = Precise.stringAdd (previousValue, delta);
            } else {
                account['free'] = delta;
            }
            this.balance[accountType][code] = account;
        } else {
            message = this.safeValue (message, 'a', message);
            const B = this.safeValue (message, 'B');
            for (let i = 0; i < B.length; i++) {
                const entry = B[i];
                const currencyId = this.safeString (entry, 'a');
                const code = this.safeCurrencyCode (currencyId);
                const account = this.account ();
                account['free'] = this.safeString (entry, 'f');
                account['used'] = this.safeString (entry, 'l');
                account['total'] = this.safeString (entry, wallet);
                this.balance[accountType][code] = account;
            }
        }
        const timestamp = this.safeInteger (message, 'E');
        this.balance[accountType]['timestamp'] = timestamp;
        this.balance[accountType]['datetime'] = this.iso8601 (timestamp);
        this.balance[accountType] = this.safeBalance (this.balance[accountType]);
        client.resolve (this.balance[accountType], messageHash);
    }

    async watchOrders (symbol = undefined, since = undefined, limit = undefined, params = {}) {
        /**
         * @method
         * @name binance#watchOrders
         * @description watches information on multiple orders made by the user
         * @param {string|undefined} symbol unified market symbol of the market orders were made in
         * @param {int|undefined} since the earliest time in ms to fetch orders for
         * @param {int|undefined} limit the maximum number of  orde structures to retrieve
         * @param {object} params extra parameters specific to the binance api endpoint
         * @returns {[object]} a list of [order structures]{@link https://docs.ccxt.com/en/latest/manual.html#order-structure}
         */
        await this.loadMarkets ();
        await this.authenticate (params);
        let messageHash = 'orders';
        let market = undefined;
        if (symbol !== undefined) {
            market = this.market (symbol);
            symbol = market['symbol'];
            messageHash += ':' + symbol;
        }
        let type = undefined;
        [ type, params ] = this.handleMarketTypeAndParams ('watchOrders', market, params);
        const url = this.urls['api']['ws'][type] + '/' + this.options[type]['listenKey'];
        const client = this.client (url);
        this.setBalanceCache (client, type);
        const message = undefined;
        const orders = await this.watch (url, messageHash, message, type);
        if (this.newUpdates) {
            limit = orders.getLimit (symbol, limit);
        }
        return this.filterBySymbolSinceLimit (orders, symbol, since, limit, true);
    }

    parseWsOrder (order, market = undefined) {
        //
        // spot
        //
        //     {
        //         "e": "executionReport",        // Event type
        //         "E": 1499405658658,            // Event time
        //         "s": "ETHBTC",                 // Symbol
        //         "c": "mUvoqJxFIILMdfAW5iGSOW", // Client order ID
        //         "S": "BUY",                    // Side
        //         "o": "LIMIT",                  // Order type
        //         "f": "GTC",                    // Time in force
        //         "q": "1.00000000",             // Order quantity
        //         "p": "0.10264410",             // Order price
        //         "P": "0.00000000",             // Stop price
        //         "F": "0.00000000",             // Iceberg quantity
        //         "g": -1,                       // OrderListId
        //         "C": null,                     // Original client order ID; This is the ID of the order being canceled
        //         "x": "NEW",                    // Current execution type
        //         "X": "NEW",                    // Current order status
        //         "r": "NONE",                   // Order reject reason; will be an error code.
        //         "i": 4293153,                  // Order ID
        //         "l": "0.00000000",             // Last executed quantity
        //         "z": "0.00000000",             // Cumulative filled quantity
        //         "L": "0.00000000",             // Last executed price
        //         "n": "0",                      // Commission amount
        //         "N": null,                     // Commission asset
        //         "T": 1499405658657,            // Transaction time
        //         "t": -1,                       // Trade ID
        //         "I": 8641984,                  // Ignore
        //         "w": true,                     // Is the order on the book?
        //         "m": false,                    // Is this trade the maker side?
        //         "M": false,                    // Ignore
        //         "O": 1499405658657,            // Order creation time
        //         "Z": "0.00000000",             // Cumulative quote asset transacted quantity
        //         "Y": "0.00000000"              // Last quote asset transacted quantity (i.e. lastPrice * lastQty),
        //         "Q": "0.00000000"              // Quote Order Qty
        //     }
        //
        // future
        //
        //     {
        //         "s":"BTCUSDT",                 // Symbol
        //         "c":"TEST",                    // Client Order Id
        //                                        // special client order id:
        //                                        // starts with "autoclose-": liquidation order
        //                                        // "adl_autoclose": ADL auto close order
        //         "S":"SELL",                    // Side
        //         "o":"TRAILING_STOP_MARKET",    // Order Type
        //         "f":"GTC",                     // Time in Force
        //         "q":"0.001",                   // Original Quantity
        //         "p":"0",                       // Original Price
        //         "ap":"0",                      // Average Price
        //         "sp":"7103.04",                // Stop Price. Please ignore with TRAILING_STOP_MARKET order
        //         "x":"NEW",                     // Execution Type
        //         "X":"NEW",                     // Order Status
        //         "i":8886774,                   // Order Id
        //         "l":"0",                       // Order Last Filled Quantity
        //         "z":"0",                       // Order Filled Accumulated Quantity
        //         "L":"0",                       // Last Filled Price
        //         "N":"USDT",                    // Commission Asset, will not push if no commission
        //         "n":"0",                       // Commission, will not push if no commission
        //         "T":1568879465651,             // Order Trade Time
        //         "t":0,                         // Trade Id
        //         "b":"0",                       // Bids Notional
        //         "a":"9.91",                    // Ask Notional
        //         "m":false,                     // Is this trade the maker side?
        //         "R":false,                     // Is this reduce only
        //         "wt":"CONTRACT_PRICE",         // Stop Price Working Type
        //         "ot":"TRAILING_STOP_MARKET",   // Original Order Type
        //         "ps":"LONG",                   // Position Side
        //         "cp":false,                    // If Close-All, pushed with conditional order
        //         "AP":"7476.89",                // Activation Price, only puhed with TRAILING_STOP_MARKET order
        //         "cr":"5.0",                    // Callback Rate, only puhed with TRAILING_STOP_MARKET order
        //         "rp":"0"                       // Realized Profit of the trade
        //     }
        //
        const executionType = this.safeString (order, 'x');
        const orderId = this.safeString (order, 'i');
        const marketId = this.safeString (order, 's');
        const symbol = this.safeSymbol (marketId);
        let timestamp = this.safeInteger (order, 'O');
        const T = this.safeInteger (order, 'T');
        let lastTradeTimestamp = undefined;
        if (executionType === 'NEW') {
            if (timestamp === undefined) {
                timestamp = T;
            }
        } else if (executionType === 'TRADE') {
            lastTradeTimestamp = T;
        }
        let fee = undefined;
        const feeCost = this.safeFloat (order, 'n');
        if ((feeCost !== undefined) && (feeCost > 0)) {
            const feeCurrencyId = this.safeString (order, 'N');
            const feeCurrency = this.safeCurrencyCode (feeCurrencyId);
            fee = {
                'cost': feeCost,
                'currency': feeCurrency,
            };
        }
        const price = this.safeFloat (order, 'p');
        const amount = this.safeFloat (order, 'q');
        const side = this.safeStringLower (order, 'S');
        const type = this.safeStringLower (order, 'o');
        const filled = this.safeFloat (order, 'z');
        const cumulativeQuote = this.safeFloat (order, 'Z');
        let remaining = amount;
        let average = this.safeFloat (order, 'ap');
        let cost = cumulativeQuote;
        if (filled !== undefined) {
            if (cost === undefined) {
                if (price !== undefined) {
                    cost = filled * price;
                }
            }
            if (amount !== undefined) {
                remaining = Math.max (amount - filled, 0);
            }
            if ((average === undefined) && (cumulativeQuote !== undefined) && (filled > 0)) {
                average = cumulativeQuote / filled;
            }
        }
        const rawStatus = this.safeString (order, 'X');
        const status = this.parseOrderStatus (rawStatus);
        const trades = undefined;
        let clientOrderId = this.safeString (order, 'C');
        if ((clientOrderId === undefined) || (clientOrderId.length === 0)) {
            clientOrderId = this.safeString (order, 'c');
        }
        const stopPrice = this.safeFloat2 (order, 'P', 'sp');
        let timeInForce = this.safeString (order, 'f');
        if (timeInForce === 'GTX') {
            // GTX means "Good Till Crossing" and is an equivalent way of saying Post Only
            timeInForce = 'PO';
        }
        return {
            'info': order,
            'symbol': symbol,
            'id': orderId,
            'clientOrderId': clientOrderId,
            'timestamp': timestamp,
            'datetime': this.iso8601 (timestamp),
            'lastTradeTimestamp': lastTradeTimestamp,
            'type': type,
            'timeInForce': timeInForce,
            'postOnly': undefined,
            'side': side,
            'price': price,
            'stopPrice': stopPrice,
            'amount': amount,
            'cost': cost,
            'average': average,
            'filled': filled,
            'remaining': remaining,
            'status': status,
            'fee': fee,
            'trades': trades,
        };
    }

    handleOrderUpdate (client, message) {
        //
        // spot
        //
        //     {
        //         "e": "executionReport",        // Event type
        //         "E": 1499405658658,            // Event time
        //         "s": "ETHBTC",                 // Symbol
        //         "c": "mUvoqJxFIILMdfAW5iGSOW", // Client order ID
        //         "S": "BUY",                    // Side
        //         "o": "LIMIT",                  // Order type
        //         "f": "GTC",                    // Time in force
        //         "q": "1.00000000",             // Order quantity
        //         "p": "0.10264410",             // Order price
        //         "P": "0.00000000",             // Stop price
        //         "F": "0.00000000",             // Iceberg quantity
        //         "g": -1,                       // OrderListId
        //         "C": null,                     // Original client order ID; This is the ID of the order being canceled
        //         "x": "NEW",                    // Current execution type
        //         "X": "NEW",                    // Current order status
        //         "r": "NONE",                   // Order reject reason; will be an error code.
        //         "i": 4293153,                  // Order ID
        //         "l": "0.00000000",             // Last executed quantity
        //         "z": "0.00000000",             // Cumulative filled quantity
        //         "L": "0.00000000",             // Last executed price
        //         "n": "0",                      // Commission amount
        //         "N": null,                     // Commission asset
        //         "T": 1499405658657,            // Transaction time
        //         "t": -1,                       // Trade ID
        //         "I": 8641984,                  // Ignore
        //         "w": true,                     // Is the order on the book?
        //         "m": false,                    // Is this trade the maker side?
        //         "M": false,                    // Ignore
        //         "O": 1499405658657,            // Order creation time
        //         "Z": "0.00000000",             // Cumulative quote asset transacted quantity
        //         "Y": "0.00000000"              // Last quote asset transacted quantity (i.e. lastPrice * lastQty),
        //         "Q": "0.00000000"              // Quote Order Qty
        //     }
        //
        // future
        //
        //     {
        //         "e":"ORDER_TRADE_UPDATE",           // Event Type
        //         "E":1568879465651,                  // Event Time
        //         "T":1568879465650,                  // Trasaction Time
        //         "o": {
        //             "s":"BTCUSDT",                  // Symbol
        //             "c":"TEST",                     // Client Order Id
        //                                             // special client order id:
        //                                             // starts with "autoclose-": liquidation order
        //                                             // "adl_autoclose": ADL auto close order
        //             "S":"SELL",                     // Side
        //             "o":"TRAILING_STOP_MARKET",     // Order Type
        //             "f":"GTC",                      // Time in Force
        //             "q":"0.001",                    // Original Quantity
        //             "p":"0",                        // Original Price
        //             "ap":"0",                       // Average Price
        //             "sp":"7103.04",                 // Stop Price. Please ignore with TRAILING_STOP_MARKET order
        //             "x":"NEW",                      // Execution Type
        //             "X":"NEW",                      // Order Status
        //             "i":8886774,                    // Order Id
        //             "l":"0",                        // Order Last Filled Quantity
        //             "z":"0",                        // Order Filled Accumulated Quantity
        //             "L":"0",                        // Last Filled Price
        //             "N":"USDT",                     // Commission Asset, will not push if no commission
        //             "n":"0",                        // Commission, will not push if no commission
        //             "T":1568879465651,              // Order Trade Time
        //             "t":0,                          // Trade Id
        //             "b":"0",                        // Bids Notional
        //             "a":"9.91",                     // Ask Notional
        //             "m":false,                      // Is this trade the maker side?
        //             "R":false,                      // Is this reduce only
        //             "wt":"CONTRACT_PRICE",          // Stop Price Working Type
        //             "ot":"TRAILING_STOP_MARKET",    // Original Order Type
        //             "ps":"LONG",                    // Position Side
        //             "cp":false,                     // If Close-All, pushed with conditional order
        //             "AP":"7476.89",                 // Activation Price, only puhed with TRAILING_STOP_MARKET order
        //             "cr":"5.0",                     // Callback Rate, only puhed with TRAILING_STOP_MARKET order
        //             "rp":"0"                        // Realized Profit of the trade
        //         }
        //     }
        //
        const e = this.safeString (message, 'e');
        if (e === 'ORDER_TRADE_UPDATE') {
            message = this.safeValue (message, 'o', message);
        }
        this.handleMyTrade (client, message);
        this.handleOrder (client, message);
    }

    async watchMyTrades (symbol = undefined, since = undefined, limit = undefined, params = {}) {
        /**
         * @method
         * @name binance#watchMyTrades
         * @description watches information on multiple trades made by the user
         * @param {string} symbol unified market symbol of the market orders were made in
         * @param {int|undefined} since the earliest time in ms to fetch orders for
         * @param {int|undefined} limit the maximum number of  orde structures to retrieve
         * @param {object} params extra parameters specific to the binance api endpoint
         * @returns {[object]} a list of [order structures]{@link https://docs.ccxt.com/en/latest/manual.html#order-structure
         */
        await this.loadMarkets ();
        await this.authenticate (params);
        const defaultType = this.safeString2 (this.options, 'watchMyTrades', 'defaultType', 'spot');
        const type = this.safeString (params, 'type', defaultType);
        const url = this.urls['api']['ws'][type] + '/' + this.options[type]['listenKey'];
        let messageHash = 'myTrades';
        if (symbol !== undefined) {
            messageHash += ':' + symbol;
        }
        const client = this.client (url);
        this.setBalanceCache (client, type);
        const message = undefined;
        const trades = await this.watch (url, messageHash, message, type);
        if (this.newUpdates) {
            limit = trades.getLimit (symbol, limit);
        }
        return this.filterBySymbolSinceLimit (trades, symbol, since, limit, true);
    }

    handleMyTrade (client, message) {
        const messageHash = 'myTrades';
        const executionType = this.safeString (message, 'x');
        if (executionType === 'TRADE') {
            const trade = this.parseTrade (message);
            const orderId = this.safeString (trade, 'order');
            const tradeFee = this.safeValue (trade, 'fee');
            const symbol = this.safeString (trade, 'symbol');
            if (orderId !== undefined && tradeFee !== undefined && symbol !== undefined) {
                const cachedOrders = this.orders;
                if (cachedOrders !== undefined) {
                    const orders = this.safeValue (cachedOrders.hashmap, symbol, {});
                    const order = this.safeValue (orders, orderId);
                    if (order !== undefined) {
                        // accumulate order fees
                        const fees = this.safeValue (order, 'fees');
                        const fee = this.safeValue (order, 'fee');
                        if (fees !== undefined) {
                            let insertNewFeeCurrency = true;
                            for (let i = 0; i < fees.length; i++) {
                                const orderFee = fees[i];
                                if (orderFee['currency'] === tradeFee['currency']) {
                                    const feeCost = this.sum (tradeFee['cost'], orderFee['cost']);
                                    order['fees'][i]['cost'] = parseFloat (this.currencyToPrecision (tradeFee['currency'], feeCost));
                                    insertNewFeeCurrency = false;
                                    break;
                                }
                            }
                            if (insertNewFeeCurrency) {
                                order['fees'].push (tradeFee);
                            }
                        } else if (fee !== undefined) {
                            if (fee['currency'] === tradeFee['currency']) {
                                const feeCost = this.sum (fee['cost'], tradeFee['cost']);
                                order['fee']['cost'] = parseFloat (this.currencyToPrecision (tradeFee['currency'], feeCost));
                            } else if (fee['currency'] === undefined) {
                                order['fee'] = tradeFee;
                            } else {
                                order['fees'] = [ fee, tradeFee ];
                                order['fee'] = undefined;
                            }
                        } else {
                            order['fee'] = tradeFee;
                        }
                        // save this trade in the order
                        const orderTrades = this.safeValue (order, 'trades', []);
                        orderTrades.push (trade);
                        order['trades'] = orderTrades;
                        // don't append twice cause it breaks newUpdates mode
                        // this order already exists in the cache
                    }
                }
            }
            if (this.myTrades === undefined) {
                const limit = this.safeInteger (this.options, 'tradesLimit', 1000);
                this.myTrades = new ArrayCacheBySymbolById (limit);
            }
            const myTrades = this.myTrades;
            myTrades.append (trade);
            client.resolve (this.myTrades, messageHash);
            const messageHashSymbol = messageHash + ':' + symbol;
            client.resolve (this.myTrades, messageHashSymbol);
        }
    }

    handleOrder (client, message) {
        const messageHash = 'orders';
        const parsed = this.parseWsOrder (message);
        const symbol = this.safeString (parsed, 'symbol');
        const orderId = this.safeString (parsed, 'id');
        if (symbol !== undefined) {
            if (this.orders === undefined) {
                const limit = this.safeInteger (this.options, 'ordersLimit', 1000);
                this.orders = new ArrayCacheBySymbolById (limit);
            }
            const cachedOrders = this.orders;
            const orders = this.safeValue (cachedOrders.hashmap, symbol, {});
            const order = this.safeValue (orders, orderId);
            if (order !== undefined) {
                const fee = this.safeValue (order, 'fee');
                if (fee !== undefined) {
                    parsed['fee'] = fee;
                }
                const fees = this.safeValue (order, 'fees');
                if (fees !== undefined) {
                    parsed['fees'] = fees;
                }
                parsed['trades'] = this.safeValue (order, 'trades');
                parsed['timestamp'] = this.safeInteger (order, 'timestamp');
                parsed['datetime'] = this.safeString (order, 'datetime');
            }
            cachedOrders.append (parsed);
            client.resolve (this.orders, messageHash);
            const messageHashSymbol = messageHash + ':' + symbol;
            client.resolve (this.orders, messageHashSymbol);
        }
    }

    handleMessage (client, message) {
        const methods = {
            'depthUpdate': this.handleOrderBook,
            'trade': this.handleTrade,
            'aggTrade': this.handleTrade,
            'kline': this.handleOHLCV,
            '24hrTicker': this.handleTicker,
            'bookTicker': this.handleTicker,
            'outboundAccountPosition': this.handleBalance,
            'balanceUpdate': this.handleBalance,
            'ACCOUNT_UPDATE': this.handleBalance,
            'executionReport': this.handleOrderUpdate,
            'ORDER_TRADE_UPDATE': this.handleOrderUpdate,
        };
        const event = this.safeString (message, 'e');
        const method = this.safeValue (methods, event);
        if (method === undefined) {
            const requestId = this.safeString (message, 'id');
            if (requestId !== undefined) {
                return this.handleSubscriptionStatus (client, message);
            }
            // special case for the real-time bookTicker, since it comes without an event identifier
            //
            //     {
            //         u: 7488717758,
            //         s: 'BTCUSDT',
            //         b: '28621.74000000',
            //         B: '1.43278800',
            //         a: '28621.75000000',
            //         A: '2.52500800'
            //     }
            //
            if (event === undefined) {
                this.handleTicker (client, message);
            }
        } else {
            return method.call (this, client, message);
        }
    }
};<|MERGE_RESOLUTION|>--- conflicted
+++ resolved
@@ -98,13 +98,8 @@
                 normalizedIndex = streamIndex % streamLimit;
             }
             this.options['streamIndex'] = streamIndex;
-<<<<<<< HEAD
             stream = this.numberToString (normalizedIndex);
-            streamBySubscriptionsHash[subscriptionHash] = stream;
-=======
-            stream = this.numberToString (streamIndex);
             this.options['streamBySubscriptionsHash'][subscriptionHash] = stream;
->>>>>>> 3051dba2
         }
         return stream;
     }
