'use strict';

//  ---------------------------------------------------------------------------

const Exchange = require ('./base/Exchange');
const Precise = require ('./base/Precise');

//  ---------------------------------------------------------------------------

module.exports = class independentreserve extends Exchange {
    describe () {
        return this.deepExtend (super.describe (), {
            'id': 'independentreserve',
            'name': 'Independent Reserve',
            'countries': [ 'AU', 'NZ' ], // Australia, New Zealand
            'rateLimit': 1000,
            'has': {
                'cancelOrder': true,
                'CORS': undefined,
                'createOrder': true,
                'fetchBalance': true,
                'fetchClosedOrders': true,
                'fetchMarkets': true,
                'fetchMyTrades': true,
                'fetchOpenOrders': true,
                'fetchOrder': true,
                'fetchOrderBook': true,
                'fetchTicker': true,
                'fetchTrades': true,
            },
            'urls': {
                'logo': 'https://user-images.githubusercontent.com/51840849/87182090-1e9e9080-c2ec-11ea-8e49-563db9a38f37.jpg',
                'api': {
                    'public': 'https://api.independentreserve.com/Public',
                    'private': 'https://api.independentreserve.com/Private',
                },
                'www': 'https://www.independentreserve.com',
                'doc': 'https://www.independentreserve.com/API',
            },
            'api': {
                'public': {
                    'get': [
                        'GetValidPrimaryCurrencyCodes',
                        'GetValidSecondaryCurrencyCodes',
                        'GetValidLimitOrderTypes',
                        'GetValidMarketOrderTypes',
                        'GetValidOrderTypes',
                        'GetValidTransactionTypes',
                        'GetMarketSummary',
                        'GetOrderBook',
                        'GetAllOrders',
                        'GetTradeHistorySummary',
                        'GetRecentTrades',
                        'GetFxRates',
                        'GetOrderMinimumVolumes',
                        'GetCryptoWithdrawalFees',
                    ],
                },
                'private': {
                    'post': [
                        'GetOpenOrders',
                        'GetClosedOrders',
                        'GetClosedFilledOrders',
                        'GetOrderDetails',
                        'GetAccounts',
                        'GetTransactions',
                        'GetFiatBankAccounts',
                        'GetDigitalCurrencyDepositAddress',
                        'GetDigitalCurrencyDepositAddresses',
                        'GetTrades',
                        'GetBrokerageFees',
                        'GetDigitalCurrencyWithdrawal',
                        'PlaceLimitOrder',
                        'PlaceMarketOrder',
                        'CancelOrder',
                        'SynchDigitalCurrencyDepositAddressWithBlockchain',
                        'RequestFiatWithdrawal',
                        'WithdrawFiatCurrency',
                        'WithdrawDigitalCurrency',
                    ],
                },
            },
            'fees': {
                'trading': {
                    'taker': 0.5 / 100,
                    'maker': 0.5 / 100,
                    'percentage': true,
                    'tierBased': false,
                },
            },
            'commonCurrencies': {
                'PLA': 'PlayChip',
            },
        });
    }

    async fetchMarkets (params = {}) {
        const baseCurrencies = await this.publicGetGetValidPrimaryCurrencyCodes (params);
        const quoteCurrencies = await this.publicGetGetValidSecondaryCurrencyCodes (params);
        const limits = await this.publicGetGetOrderMinimumVolumes (params);
        //
        //     {
        //         "Xbt": 0.0001,
        //         "Bch": 0.001,
        //         "Bsv": 0.001,
        //         "Eth": 0.001,
        //         "Ltc": 0.01,
        //         "Xrp": 1,
        //     }
        //
        const result = [];
        for (let i = 0; i < baseCurrencies.length; i++) {
            const baseId = baseCurrencies[i];
            const base = this.safeCurrencyCode (baseId);
            const minAmount = this.safeNumber (limits, baseId);
            for (let j = 0; j < quoteCurrencies.length; j++) {
                const quoteId = quoteCurrencies[j];
                const quote = this.safeCurrencyCode (quoteId);
                const id = baseId + '/' + quoteId;
                const symbol = base + '/' + quote;
                result.push ({
                    'id': id,
                    'symbol': symbol,
                    'base': base,
                    'quote': quote,
                    'baseId': baseId,
                    'quoteId': quoteId,
                    'info': id,
                    'type': 'spot',
                    'spot': true,
                    'active': undefined,
                    'precision': this.precision,
                    'limits': {
                        'amount': { 'min': minAmount, 'max': undefined },
                    },
                });
            }
        }
        return result;
    }

    parseBalance (response) {
        const result = { 'info': response };
        for (let i = 0; i < response.length; i++) {
            const balance = response[i];
            const currencyId = this.safeString (balance, 'CurrencyCode');
            const code = this.safeCurrencyCode (currencyId);
            const account = this.account ();
            account['free'] = this.safeString (balance, 'AvailableBalance');
            account['total'] = this.safeString (balance, 'TotalBalance');
            result[code] = account;
        }
        return this.safeBalance (result);
    }

    async fetchBalance (params = {}) {
        await this.loadMarkets ();
        const response = await this.privatePostGetAccounts (params);
        return this.parseBalance (response);
    }

    async fetchOrderBook (symbol, limit = undefined, params = {}) {
        await this.loadMarkets ();
        const market = this.market (symbol);
        const request = {
            'primaryCurrencyCode': market['baseId'],
            'secondaryCurrencyCode': market['quoteId'],
        };
        const response = await this.publicGetGetOrderBook (this.extend (request, params));
        const timestamp = this.parse8601 (this.safeString (response, 'CreatedTimestampUtc'));
        return this.parseOrderBook (response, symbol, timestamp, 'BuyOrders', 'SellOrders', 'Price', 'Volume');
    }

    parseTicker (ticker, market = undefined) {
        // {
        //     "DayHighestPrice":43489.49,
        //     "DayLowestPrice":41998.32,
        //     "DayAvgPrice":42743.9,
        //     "DayVolumeXbt":44.54515625000,
        //     "DayVolumeXbtInSecondaryCurrrency":0.12209818,
        //     "CurrentLowestOfferPrice":43619.64,
        //     "CurrentHighestBidPrice":43153.58,
        //     "LastPrice":43378.43,
        //     "PrimaryCurrencyCode":"Xbt",
        //     "SecondaryCurrencyCode":"Usd",
        //     "CreatedTimestampUtc":"2022-01-14T22:52:29.5029223Z"
        // }
        const timestamp = this.parse8601 (this.safeString (ticker, 'CreatedTimestampUtc'));
        const baseId = this.safeString (ticker, 'PrimaryCurrencyCode');
        const quoteId = this.safeString (ticker, 'SecondaryCurrencyCode');
        let defaultMarketId = undefined;
        if ((baseId !== undefined) && (quoteId !== undefined)) {
            defaultMarketId = baseId + '/' + quoteId;
        }
        market = this.safeMarket (defaultMarketId, market, '/');
        const symbol = market['symbol'];
        const last = this.safeNumber (ticker, 'LastPrice');
        return this.safeTicker ({
            'symbol': symbol,
            'timestamp': timestamp,
            'datetime': this.iso8601 (timestamp),
            'high': this.safeNumber (ticker, 'DayHighestPrice'),
            'low': this.safeNumber (ticker, 'DayLowestPrice'),
            'bid': this.safeNumber (ticker, 'CurrentHighestBidPrice'),
            'bidVolume': undefined,
            'ask': this.safeNumber (ticker, 'CurrentLowestOfferPrice'),
            'askVolume': undefined,
            'vwap': undefined,
            'open': undefined,
            'close': last,
            'last': last,
            'previousClose': undefined,
            'change': undefined,
            'percentage': undefined,
            'average': this.safeNumber (ticker, 'DayAvgPrice'),
            'baseVolume': this.safeNumber (ticker, 'DayVolumeXbtInSecondaryCurrrency'),
            'quoteVolume': undefined,
            'info': ticker,
<<<<<<< HEAD
        });
=======
        }, market);
>>>>>>> dc826e3a
    }

    async fetchTicker (symbol, params = {}) {
        await this.loadMarkets ();
        const market = this.market (symbol);
        const request = {
            'primaryCurrencyCode': market['baseId'],
            'secondaryCurrencyCode': market['quoteId'],
        };
        const response = await this.publicGetGetMarketSummary (this.extend (request, params));
        // {
        //     "DayHighestPrice":43489.49,
        //     "DayLowestPrice":41998.32,
        //     "DayAvgPrice":42743.9,
        //     "DayVolumeXbt":44.54515625000,
        //     "DayVolumeXbtInSecondaryCurrrency":0.12209818,
        //     "CurrentLowestOfferPrice":43619.64,
        //     "CurrentHighestBidPrice":43153.58,
        //     "LastPrice":43378.43,
        //     "PrimaryCurrencyCode":"Xbt",
        //     "SecondaryCurrencyCode":"Usd",
        //     "CreatedTimestampUtc":"2022-01-14T22:52:29.5029223Z"
        // }
        return this.parseTicker (response, market);
    }

    parseOrder (order, market = undefined) {
        //
        // fetchOrder
        //
        //     {
        //         "OrderGuid": "c7347e4c-b865-4c94-8f74-d934d4b0b177",
        //         "CreatedTimestampUtc": "2014-09-23T12:39:34.3817763Z",
        //         "Type": "MarketBid",
        //         "VolumeOrdered": 5.0,
        //         "VolumeFilled": 5.0,
        //         "Price": null,
        //         "AvgPrice": 100.0,
        //         "ReservedAmount": 0.0,
        //         "Status": "Filled",
        //         "PrimaryCurrencyCode": "Xbt",
        //         "SecondaryCurrencyCode": "Usd"
        //     }
        //
        // fetchOpenOrders & fetchClosedOrders
        //
        //     {
        //         "OrderGuid": "b8f7ad89-e4e4-4dfe-9ea3-514d38b5edb3",
        //         "CreatedTimestampUtc": "2020-09-08T03:04:18.616367Z",
        //         "OrderType": "LimitOffer",
        //         "Volume": 0.0005,
        //         "Outstanding": 0.0005,
        //         "Price": 113885.83,
        //         "AvgPrice": 113885.83,
        //         "Value": 56.94,
        //         "Status": "Open",
        //         "PrimaryCurrencyCode": "Xbt",
        //         "SecondaryCurrencyCode": "Usd",
        //         "FeePercent": 0.005,
        //     }
        //
        let symbol = undefined;
        const baseId = this.safeString (order, 'PrimaryCurrencyCode');
        const quoteId = this.safeString (order, 'SecondaryCurrencyCode');
        let base = undefined;
        let quote = undefined;
        if ((baseId !== undefined) && (quoteId !== undefined)) {
            base = this.safeCurrencyCode (baseId);
            quote = this.safeCurrencyCode (quoteId);
            symbol = base + '/' + quote;
        } else if (market !== undefined) {
            symbol = market['symbol'];
            base = market['base'];
            quote = market['quote'];
        }
        let orderType = this.safeString2 (order, 'Type', 'OrderType');
        let side = undefined;
        if (orderType.indexOf ('Bid') >= 0) {
            side = 'buy';
        } else if (orderType.indexOf ('Offer') >= 0) {
            side = 'sell';
        }
        if (orderType.indexOf ('Market') >= 0) {
            orderType = 'market';
        } else if (orderType.indexOf ('Limit') >= 0) {
            orderType = 'limit';
        }
        const timestamp = this.parse8601 (this.safeString (order, 'CreatedTimestampUtc'));
        const amount = this.safeString2 (order, 'VolumeOrdered', 'Volume');
        const filled = this.safeString (order, 'VolumeFilled');
        const remaining = this.safeString (order, 'Outstanding');
        const feeRate = this.safeNumber (order, 'FeePercent');
        let feeCost = undefined;
        if (feeRate !== undefined && filled !== undefined) {
            feeCost = feeRate * filled;
        }
        const fee = {
            'rate': feeRate,
            'cost': feeCost,
            'currency': base,
        };
        const id = this.safeString (order, 'OrderGuid');
        const status = this.parseOrderStatus (this.safeString (order, 'Status'));
        const cost = this.safeString (order, 'Value');
        const average = this.safeString (order, 'AvgPrice');
        const price = this.safeString (order, 'Price');
        return this.safeOrder ({
            'info': order,
            'id': id,
            'clientOrderId': undefined,
            'timestamp': timestamp,
            'datetime': this.iso8601 (timestamp),
            'lastTradeTimestamp': undefined,
            'symbol': symbol,
            'type': orderType,
            'timeInForce': undefined,
            'postOnly': undefined,
            'side': side,
            'price': price,
            'stopPrice': undefined,
            'cost': cost,
            'average': average,
            'amount': amount,
            'filled': filled,
            'remaining': remaining,
            'status': status,
            'fee': fee,
            'trades': undefined,
        }, market);
    }

    parseOrderStatus (status) {
        const statuses = {
            'Open': 'open',
            'PartiallyFilled': 'open',
            'Filled': 'closed',
            'PartiallyFilledAndCancelled': 'canceled',
            'Cancelled': 'canceled',
            'PartiallyFilledAndExpired': 'canceled',
            'Expired': 'canceled',
        };
        return this.safeString (statuses, status, status);
    }

    async fetchOrder (id, symbol = undefined, params = {}) {
        await this.loadMarkets ();
        const response = await this.privatePostGetOrderDetails (this.extend ({
            'orderGuid': id,
        }, params));
        let market = undefined;
        if (symbol !== undefined) {
            market = this.market (symbol);
        }
        return this.parseOrder (response, market);
    }

    async fetchOpenOrders (symbol = undefined, since = undefined, limit = undefined, params = {}) {
        await this.loadMarkets ();
        const request = this.ordered ({});
        let market = undefined;
        if (symbol !== undefined) {
            market = this.market (symbol);
            request['primaryCurrencyCode'] = market['baseId'];
            request['secondaryCurrencyCode'] = market['quoteId'];
        }
        if (limit === undefined) {
            limit = 50;
        }
        request['pageIndex'] = 1;
        request['pageSize'] = limit;
        const response = await this.privatePostGetOpenOrders (this.extend (request, params));
        const data = this.safeValue (response, 'Data', []);
        return this.parseOrders (data, market, since, limit);
    }

    async fetchClosedOrders (symbol = undefined, since = undefined, limit = undefined, params = {}) {
        await this.loadMarkets ();
        const request = this.ordered ({});
        let market = undefined;
        if (symbol !== undefined) {
            market = this.market (symbol);
            request['primaryCurrencyCode'] = market['baseId'];
            request['secondaryCurrencyCode'] = market['quoteId'];
        }
        if (limit === undefined) {
            limit = 50;
        }
        request['pageIndex'] = 1;
        request['pageSize'] = limit;
        const response = await this.privatePostGetClosedOrders (this.extend (request, params));
        const data = this.safeValue (response, 'Data', []);
        return this.parseOrders (data, market, since, limit);
    }

    async fetchMyTrades (symbol = undefined, since = undefined, limit = 50, params = {}) {
        await this.loadMarkets ();
        const pageIndex = this.safeInteger (params, 'pageIndex', 1);
        if (limit === undefined) {
            limit = 50;
        }
        const request = this.ordered ({
            'pageIndex': pageIndex,
            'pageSize': limit,
        });
        const response = await this.privatePostGetTrades (this.extend (request, params));
        let market = undefined;
        if (symbol !== undefined) {
            market = this.market (symbol);
        }
        return this.parseTrades (response['Data'], market, since, limit);
    }

    parseTrade (trade, market = undefined) {
        const timestamp = this.parse8601 (trade['TradeTimestampUtc']);
        const id = this.safeString (trade, 'TradeGuid');
        const orderId = this.safeString (trade, 'OrderGuid');
        const priceString = this.safeString2 (trade, 'Price', 'SecondaryCurrencyTradePrice');
        const amountString = this.safeString2 (trade, 'VolumeTraded', 'PrimaryCurrencyAmount');
        const price = this.parseNumber (priceString);
        const amount = this.parseNumber (amountString);
        const cost = this.parseNumber (Precise.stringMul (priceString, amountString));
        const baseId = this.safeString (trade, 'PrimaryCurrencyCode');
        const quoteId = this.safeString (trade, 'SecondaryCurrencyCode');
        let marketId = undefined;
        if ((baseId !== undefined) && (quoteId !== undefined)) {
            marketId = baseId + '/' + quoteId;
        }
        const symbol = this.safeSymbol (marketId, market, '/');
        let side = this.safeString (trade, 'OrderType');
        if (side !== undefined) {
            if (side.indexOf ('Bid') >= 0) {
                side = 'buy';
            } else if (side.indexOf ('Offer') >= 0) {
                side = 'sell';
            }
        }
        return {
            'id': id,
            'info': trade,
            'timestamp': timestamp,
            'datetime': this.iso8601 (timestamp),
            'symbol': symbol,
            'order': orderId,
            'type': undefined,
            'side': side,
            'takerOrMaker': undefined,
            'price': price,
            'amount': amount,
            'cost': cost,
            'fee': undefined,
        };
    }

    async fetchTrades (symbol, since = undefined, limit = undefined, params = {}) {
        await this.loadMarkets ();
        const market = this.market (symbol);
        const request = {
            'primaryCurrencyCode': market['baseId'],
            'secondaryCurrencyCode': market['quoteId'],
            'numberOfRecentTradesToRetrieve': 50, // max = 50
        };
        const response = await this.publicGetGetRecentTrades (this.extend (request, params));
        return this.parseTrades (response['Trades'], market, since, limit);
    }

    async createOrder (symbol, type, side, amount, price = undefined, params = {}) {
        await this.loadMarkets ();
        const market = this.market (symbol);
        const capitalizedOrderType = this.capitalize (type);
        const method = 'privatePostPlace' + capitalizedOrderType + 'Order';
        let orderType = capitalizedOrderType;
        orderType += (side === 'sell') ? 'Offer' : 'Bid';
        const request = this.ordered ({
            'primaryCurrencyCode': market['baseId'],
            'secondaryCurrencyCode': market['quoteId'],
            'orderType': orderType,
        });
        if (type === 'limit') {
            request['price'] = price;
        }
        request['volume'] = amount;
        const response = await this[method] (this.extend (request, params));
        return {
            'info': response,
            'id': response['OrderGuid'],
        };
    }

    async cancelOrder (id, symbol = undefined, params = {}) {
        await this.loadMarkets ();
        const request = {
            'orderGuid': id,
        };
        return await this.privatePostCancelOrder (this.extend (request, params));
    }

    sign (path, api = 'public', method = 'GET', params = {}, headers = undefined, body = undefined) {
        let url = this.urls['api'][api] + '/' + path;
        if (api === 'public') {
            if (Object.keys (params).length) {
                url += '?' + this.urlencode (params);
            }
        } else {
            this.checkRequiredCredentials ();
            const nonce = this.nonce ();
            const auth = [
                url,
                'apiKey=' + this.apiKey,
                'nonce=' + nonce.toString (),
            ];
            const keys = Object.keys (params);
            for (let i = 0; i < keys.length; i++) {
                const key = keys[i];
                const value = params[key].toString ();
                auth.push (key + '=' + value);
            }
            const message = auth.join (',');
            const signature = this.hmac (this.encode (message), this.encode (this.secret));
            const query = this.ordered ({});
            query['apiKey'] = this.apiKey;
            query['nonce'] = nonce;
            query['signature'] = signature.toUpperCase ();
            for (let i = 0; i < keys.length; i++) {
                const key = keys[i];
                query[key] = params[key];
            }
            body = this.json (query);
            headers = { 'Content-Type': 'application/json' };
        }
        return { 'url': url, 'method': method, 'body': body, 'headers': headers };
    }
};<|MERGE_RESOLUTION|>--- conflicted
+++ resolved
@@ -216,11 +216,7 @@
             'baseVolume': this.safeNumber (ticker, 'DayVolumeXbtInSecondaryCurrrency'),
             'quoteVolume': undefined,
             'info': ticker,
-<<<<<<< HEAD
-        });
-=======
         }, market);
->>>>>>> dc826e3a
     }
 
     async fetchTicker (symbol, params = {}) {
