'use strict';

//  ---------------------------------------------------------------------------

const Exchange = require ('./base/Exchange');
const { ArgumentsRequired, ExchangeError, OrderNotFound, AuthenticationError, InsufficientFunds, InvalidOrder, InvalidNonce, OnMaintenance, RateLimitExceeded, BadRequest, PermissionDenied } = require ('./base/errors');
const Precise = require ('./base/Precise');

//  ---------------------------------------------------------------------------

module.exports = class exmo extends Exchange {
    describe () {
        return this.deepExtend (super.describe (), {
            'id': 'exmo',
            'name': 'EXMO',
            'countries': [ 'LT' ], // Lithuania
            'rateLimit': 350, // once every 350 ms ≈ 180 requests per minute ≈ 3 requests per second
            'version': 'v1.1',
            'has': {
                'cancelOrder': true,
                'CORS': undefined,
                'createOrder': true,
                'fetchBalance': true,
                'fetchCurrencies': true,
                'fetchDepositAddress': true,
                'fetchFundingFees': true,
                'fetchMarkets': true,
                'fetchMyTrades': true,
                'fetchOHLCV': true,
                'fetchOpenOrders': true,
                'fetchOrder': 'emulated',
                'fetchOrderBook': true,
                'fetchOrderBooks': true,
                'fetchOrderTrades': true,
                'fetchTicker': true,
                'fetchTickers': true,
                'fetchTrades': true,
                'fetchTradingFees': true,
                'fetchTransactions': true,
                'fetchWithdrawals': true,
                'withdraw': true,
            },
            'timeframes': {
                '1m': '1',
                '5m': '5',
                '15m': '15',
                '30m': '30',
                '45m': '45',
                '1h': '60',
                '2h': '120',
                '3h': '180',
                '4h': '240',
                '1d': 'D',
                '1w': 'W',
                '1M': 'M',
            },
            'urls': {
                'logo': 'https://user-images.githubusercontent.com/1294454/27766491-1b0ea956-5eda-11e7-9225-40d67b481b8d.jpg',
                'api': {
                    'public': 'https://api.exmo.com',
                    'private': 'https://api.exmo.com',
                    'web': 'https://exmo.me',
                },
                'www': 'https://exmo.me',
                'referral': 'https://exmo.me/?ref=131685',
                'doc': [
                    'https://exmo.me/en/api_doc?ref=131685',
                    'https://github.com/exmo-dev/exmo_api_lib/tree/master/nodejs',
                ],
                'fees': 'https://exmo.com/en/docs/fees',
            },
            'api': {
                'web': {
                    'get': [
                        'ctrl/feesAndLimits',
                        'en/docs/fees',
                    ],
                },
                'public': {
                    'get': [
                        'currency',
                        'currency/list/extended',
                        'order_book',
                        'pair_settings',
                        'ticker',
                        'trades',
                        'candles_history',
                        'required_amount',
                        'payments/providers/crypto/list',
                    ],
                },
                'private': {
                    'post': [
                        'user_info',
                        'order_create',
                        'order_cancel',
                        'stop_market_order_create',
                        'stop_market_order_cancel',
                        'user_open_orders',
                        'user_trades',
                        'user_cancelled_orders',
                        'order_trades',
                        'deposit_address',
                        'withdraw_crypt',
                        'withdraw_get_txid',
                        'excode_create',
                        'excode_load',
                        'code_check',
                        'wallet_history',
                        'wallet_operations',
                        'margin/user/order/create',
                        'margin/user/order/update',
                        'margin/user/order/cancel',
                        'margin/user/position/close',
                        'margin/user/position/margin_add',
                        'margin/user/position/margin_remove',
                        'margin/currency/list',
                        'margin/pair/list',
                        'margin/settings',
                        'margin/funding/list',
                        'margin/user/info',
                        'margin/user/order/list',
                        'margin/user/order/history',
                        'margin/user/order/trades',
                        'margin/user/order/max_quantity',
                        'margin/user/position/list',
                        'margin/user/position/margin_remove_info',
                        'margin/user/position/margin_add_info',
                        'margin/user/wallet/list',
                        'margin/user/wallet/history',
                        'margin/user/trade/list',
                        'margin/trades',
                        'margin/liquidation/feed',
                    ],
                },
            },
            'fees': {
                'trading': {
                    'feeSide': 'get',
                    'tierBased': false,
                    'percentage': true,
                    'maker': this.parseNumber ('0.002'),
                    'taker': this.parseNumber ('0.002'),
                },
                'funding': {
                    'tierBased': false,
                    'percentage': false, // fixed funding fees for crypto, see fetchFundingFees below
                },
            },
            'options': {
                'networks': {
                    'ETH': 'ERC20',
                    'TRX': 'TRC20',
                },
            },
            'exceptions': {
                'exact': {
                    '40005': AuthenticationError, // Authorization error, incorrect signature
                    '40009': InvalidNonce, //
                    '40015': ExchangeError, // API function do not exist
                    '40016': OnMaintenance, // {"result":false,"error":"Error 40016: Maintenance work in progress"}
                    '40017': AuthenticationError, // Wrong API Key
                    '40032': PermissionDenied, // {"result":false,"error":"Error 40032: Access is denied for this API key"}
                    '40033': PermissionDenied, // {"result":false,"error":"Error 40033: Access is denied, this resources are temporarily blocked to user"}
                    '40034': RateLimitExceeded, // {"result":false,"error":"Error 40034: Access is denied, rate limit is exceeded"}
                    '50052': InsufficientFunds,
                    '50054': InsufficientFunds,
                    '50304': OrderNotFound, // "Order was not found '123456789'" (fetching order trades for an order that does not have trades yet)
                    '50173': OrderNotFound, // "Order with id X was not found." (cancelling non-existent, closed and cancelled order)
                    '50277': InvalidOrder,
                    '50319': InvalidOrder, // Price by order is less than permissible minimum for this pair
                    '50321': InvalidOrder, // Price by order is more than permissible maximum for this pair
                    '50381': InvalidOrder, // {"result":false,"error":"Error 50381: More than 2 decimal places are not permitted for pair BTC_USD"}
                },
                'broad': {
                    'range period is too long': BadRequest,
                    'invalid syntax': BadRequest,
                    'API rate limit exceeded': RateLimitExceeded, // {"result":false,"error":"API rate limit exceeded for x.x.x.x. Retry after 60 sec.","history":[],"begin":1579392000,"end":1579478400}
                },
            },
        });
    }

    async fetchTradingFees (params = {}) {
        return {
            'maker': this.fees['trading']['maker'],
            'taker': this.fees['trading']['taker'],
        };
    }

    parseFixedFloatValue (input) {
        if ((input === undefined) || (input === '-')) {
            return undefined;
        }
        if (input === '') {
            return 0;
        }
        const isPercentage = (input.indexOf ('%') >= 0);
        const parts = input.split (' ');
        const value = parts[0].replace ('%', '');
        const result = parseFloat (value);
        if ((result > 0) && isPercentage) {
            throw new ExchangeError (this.id + ' parseFixedFloatValue detected an unsupported non-zero percentage-based fee ' + input);
        }
        return result;
    }

    async fetchFundingFees (params = {}) {
        await this.loadMarkets ();
        const currencyList = await this.publicGetCurrencyListExtended (params);
        //
        //     [
        //         {"name":"VLX","description":"Velas"},
        //         {"name":"RUB","description":"Russian Ruble"},
        //         {"name":"BTC","description":"Bitcoin"},
        //         {"name":"USD","description":"US Dollar"}
        //     ]
        //
        const cryptoList = await this.publicGetPaymentsProvidersCryptoList (params);
        //
        //     {
        //         "BTC":[
        //             { "type":"deposit", "name":"BTC", "currency_name":"BTC", "min":"0.001", "max":"0", "enabled":true,"comment":"Minimum deposit amount is 0.001 BTC. We do not support BSC and BEP20 network, please consider this when sending funds", "commission_desc":"0%", "currency_confirmations":1 },
        //             { "type":"withdraw", "name":"BTC", "currency_name":"BTC", "min":"0.001", "max":"350", "enabled":true,"comment":"Do not withdraw directly to the Crowdfunding or ICO address as your account will not be credited with tokens from such sales.", "commission_desc":"0.0005 BTC", "currency_confirmations":6 }
        //         ],
        //         "ETH":[
        //             { "type":"withdraw", "name":"ETH", "currency_name":"ETH", "min":"0.01", "max":"500", "enabled":true,"comment":"Do not withdraw directly to the Crowdfunding or ICO address as your account will not be credited with tokens from such sales.", "commission_desc":"0.004 ETH", "currency_confirmations":4 },
        //             { "type":"deposit", "name":"ETH", "currency_name":"ETH", "min":"0.01", "max":"0", "enabled":true,"comment":"Minimum deposit amount is 0.01 ETH. We do not support BSC and BEP20 network, please consider this when sending funds", "commission_desc":"0%", "currency_confirmations":1 }
        //         ],
        //         "USDT":[
        //             { "type":"deposit", "name":"USDT (OMNI)", "currency_name":"USDT", "min":"10", "max":"0", "enabled":false,"comment":"Minimum deposit amount is 10 USDT", "commission_desc":"0%", "currency_confirmations":2 },
        //             { "type":"withdraw", "name":"USDT (OMNI)", "currency_name":"USDT", "min":"10", "max":"100000", "enabled":false,"comment":"Do not withdraw directly to the Crowdfunding or ICO address as your account will not be credited with tokens from such sales.", "commission_desc":"5 USDT", "currency_confirmations":6 },
        //             { "type":"deposit", "name":"USDT (ERC20)", "currency_name":"USDT", "min":"10", "max":"0", "enabled":true,"comment":"Minimum deposit amount is 10 USDT", "commission_desc":"0%", "currency_confirmations":2 },
        //             {
        //                 "type":"withdraw",
        //                 "name":"USDT (ERC20)",
        //                 "currency_name":"USDT",
        //                 "min":"55",
        //                 "max":"200000",
        //                 "enabled":true,
        //                 "comment":"Caution! Do not withdraw directly to a crowdfund or ICO address, as your account will not be credited with tokens from such sales. Recommendation: Due to the high load of ERC20 network, using TRC20 address for withdrawal is recommended.",
        //                 "commission_desc":"10 USDT",
        //                 "currency_confirmations":6
        //             },
        //             { "type":"deposit", "name":"USDT (TRC20)", "currency_name":"USDT", "min":"10", "max":"100000", "enabled":true,"comment":"Minimum deposit amount is 10 USDT. Only TRON main network supported", "commission_desc":"0%", "currency_confirmations":2 },
        //             { "type":"withdraw", "name":"USDT (TRC20)", "currency_name":"USDT", "min":"10", "max":"150000", "enabled":true,"comment":"Caution! Do not withdraw directly to a crowdfund or ICO address, as your account will not be credited with tokens from such sales. Only TRON main network supported.", "commission_desc":"1 USDT", "currency_confirmations":6 }
        //         ],
        //         "XLM":[
        //             { "type":"deposit", "name":"XLM", "currency_name":"XLM", "min":"1", "max":"1000000", "enabled":true,"comment":"Attention! A deposit without memo(invoice) will not be credited. Minimum deposit amount is 1 XLM. We do not support BSC and BEP20 network, please consider this when sending funds", "commission_desc":"0%", "currency_confirmations":1 },
        //             { "type":"withdraw", "name":"XLM", "currency_name":"XLM", "min":"21", "max":"1000000", "enabled":true,"comment":"Caution! Do not withdraw directly to a crowdfund or ICO address, as your account will not be credited with tokens from such sales.", "commission_desc":"0.01 XLM", "currency_confirmations":1 }
        //         ],
        //     }
        //
        const result = {
            'info': cryptoList,
            'withdraw': {},
            'deposit': {},
        };
        for (let i = 0; i < currencyList.length; i++) {
            const currency = currencyList[i];
            const currencyId = this.safeString (currency, 'name');
            const code = this.safeCurrencyCode (currencyId);
            const providers = this.safeValue (cryptoList, currencyId, []);
            for (let j = 0; j < providers.length; j++) {
                const provider = providers[j];
                const type = this.safeString (provider, 'type');
                const commissionDesc = this.safeString (provider, 'commission_desc');
                const newFee = this.parseFixedFloatValue (commissionDesc);
                const previousFee = this.safeNumber (result[type], code);
                if ((previousFee === undefined) || ((newFee !== undefined) && (newFee < previousFee))) {
                    result[type][code] = newFee;
                }
            }
        }
        // cache them for later use
        this.options['fundingFees'] = result;
        return result;
    }

    async fetchCurrencies (params = {}) {
        //
        const currencyList = await this.publicGetCurrencyListExtended (params);
        //
        //     [
        //         {"name":"VLX","description":"Velas"},
        //         {"name":"RUB","description":"Russian Ruble"},
        //         {"name":"BTC","description":"Bitcoin"},
        //         {"name":"USD","description":"US Dollar"}
        //     ]
        //
        const cryptoList = await this.publicGetPaymentsProvidersCryptoList (params);
        //
        //     {
        //         "BTC":[
        //             { "type":"deposit", "name":"BTC", "currency_name":"BTC", "min":"0.001", "max":"0", "enabled":true,"comment":"Minimum deposit amount is 0.001 BTC. We do not support BSC and BEP20 network, please consider this when sending funds", "commission_desc":"0%", "currency_confirmations":1 },
        //             { "type":"withdraw", "name":"BTC", "currency_name":"BTC", "min":"0.001", "max":"350", "enabled":true,"comment":"Do not withdraw directly to the Crowdfunding or ICO address as your account will not be credited with tokens from such sales.", "commission_desc":"0.0005 BTC", "currency_confirmations":6 }
        //         ],
        //         "ETH":[
        //             { "type":"withdraw", "name":"ETH", "currency_name":"ETH", "min":"0.01", "max":"500", "enabled":true,"comment":"Do not withdraw directly to the Crowdfunding or ICO address as your account will not be credited with tokens from such sales.", "commission_desc":"0.004 ETH", "currency_confirmations":4 },
        //             { "type":"deposit", "name":"ETH", "currency_name":"ETH", "min":"0.01", "max":"0", "enabled":true,"comment":"Minimum deposit amount is 0.01 ETH. We do not support BSC and BEP20 network, please consider this when sending funds", "commission_desc":"0%", "currency_confirmations":1 }
        //         ],
        //         "USDT":[
        //             { "type":"deposit", "name":"USDT (OMNI)", "currency_name":"USDT", "min":"10", "max":"0", "enabled":false,"comment":"Minimum deposit amount is 10 USDT", "commission_desc":"0%", "currency_confirmations":2 },
        //             { "type":"withdraw", "name":"USDT (OMNI)", "currency_name":"USDT", "min":"10", "max":"100000", "enabled":false,"comment":"Do not withdraw directly to the Crowdfunding or ICO address as your account will not be credited with tokens from such sales.", "commission_desc":"5 USDT", "currency_confirmations":6 },
        //             { "type":"deposit", "name":"USDT (ERC20)", "currency_name":"USDT", "min":"10", "max":"0", "enabled":true,"comment":"Minimum deposit amount is 10 USDT", "commission_desc":"0%", "currency_confirmations":2 },
        //             {
        //                 "type":"withdraw",
        //                 "name":"USDT (ERC20)",
        //                 "currency_name":"USDT",
        //                 "min":"55",
        //                 "max":"200000",
        //                 "enabled":true,
        //                 "comment":"Caution! Do not withdraw directly to a crowdfund or ICO address, as your account will not be credited with tokens from such sales. Recommendation: Due to the high load of ERC20 network, using TRC20 address for withdrawal is recommended.",
        //                 "commission_desc":"10 USDT",
        //                 "currency_confirmations":6
        //             },
        //             { "type":"deposit", "name":"USDT (TRC20)", "currency_name":"USDT", "min":"10", "max":"100000", "enabled":true,"comment":"Minimum deposit amount is 10 USDT. Only TRON main network supported", "commission_desc":"0%", "currency_confirmations":2 },
        //             { "type":"withdraw", "name":"USDT (TRC20)", "currency_name":"USDT", "min":"10", "max":"150000", "enabled":true,"comment":"Caution! Do not withdraw directly to a crowdfund or ICO address, as your account will not be credited with tokens from such sales. Only TRON main network supported.", "commission_desc":"1 USDT", "currency_confirmations":6 }
        //         ],
        //         "XLM":[
        //             { "type":"deposit", "name":"XLM", "currency_name":"XLM", "min":"1", "max":"1000000", "enabled":true,"comment":"Attention! A deposit without memo(invoice) will not be credited. Minimum deposit amount is 1 XLM. We do not support BSC and BEP20 network, please consider this when sending funds", "commission_desc":"0%", "currency_confirmations":1 },
        //             { "type":"withdraw", "name":"XLM", "currency_name":"XLM", "min":"21", "max":"1000000", "enabled":true,"comment":"Caution! Do not withdraw directly to a crowdfund or ICO address, as your account will not be credited with tokens from such sales.", "commission_desc":"0.01 XLM", "currency_confirmations":1 }
        //         ],
        //     }
        //
        const result = {};
        for (let i = 0; i < currencyList.length; i++) {
            const currency = currencyList[i];
            const currencyId = this.safeString (currency, 'name');
            const name = this.safeString (currency, 'description');
            const providers = this.safeValue (cryptoList, currencyId);
            let active = false;
            let type = 'crypto';
            const limits = {
                'deposit': {
                    'min': undefined,
                    'max': undefined,
                },
                'withdraw': {
                    'min': undefined,
                    'max': undefined,
                },
            };
            let fee = undefined;
            let depositEnabled = undefined;
            let withdrawEnabled = undefined;
            if (providers === undefined) {
                active = true;
                type = 'fiat';
            } else {
                for (let j = 0; j < providers.length; j++) {
                    const provider = providers[j];
                    const type = this.safeString (provider, 'type');
                    const minValue = this.safeNumber (provider, 'min');
                    let maxValue = this.safeNumber (provider, 'max');
                    if (maxValue === 0.0) {
                        maxValue = undefined;
                    }
                    const activeProvider = this.safeValue (provider, 'enabled');
                    if (type === 'deposit') {
                        if (activeProvider && !depositEnabled) {
                            depositEnabled = true;
                        } else if (!activeProvider) {
                            depositEnabled = false;
                        }
                    } else if (type === 'withdraw') {
                        if (activeProvider && !withdrawEnabled) {
                            withdrawEnabled = true;
                        } else if (!activeProvider) {
                            withdrawEnabled = false;
                        }
                    }
                    if (activeProvider) {
                        active = true;
                        if ((limits[type]['min'] === undefined) || (minValue < limits[type]['min'])) {
                            limits[type]['min'] = minValue;
                            limits[type]['max'] = maxValue;
                            if (type === 'withdraw') {
                                const commissionDesc = this.safeString (provider, 'commission_desc');
                                fee = this.parseFixedFloatValue (commissionDesc);
                            }
                        }
                    }
                }
            }
            const code = this.safeCurrencyCode (currencyId);
            result[code] = {
                'id': currencyId,
                'code': code,
                'name': name,
                'type': type,
                'active': active,
                'deposit': depositEnabled,
                'withdraw': withdrawEnabled,
                'fee': fee,
                'precision': 8,
                'limits': limits,
                'info': providers,
            };
        }
        return result;
    }

    async fetchMarkets (params = {}) {
        const response = await this.publicGetPairSettings (params);
        //
        //     {
        //         "BTC_USD":{
        //             "min_quantity":"0.0001",
        //             "max_quantity":"1000",
        //             "min_price":"1",
        //             "max_price":"30000",
        //             "max_amount":"500000",
        //             "min_amount":"1",
        //             "price_precision":8,
        //             "commission_taker_percent":"0.4",
        //             "commission_maker_percent":"0.4"
        //         },
        //     }
        //
        const keys = Object.keys (response);
        const result = [];
        for (let i = 0; i < keys.length; i++) {
            const id = keys[i];
            const market = response[id];
            const symbol = id.replace ('_', '/');
            const [ baseId, quoteId ] = symbol.split ('/');
            const base = this.safeCurrencyCode (baseId);
            const quote = this.safeCurrencyCode (quoteId);
            const takerString = this.safeString (market, 'commission_taker_percent');
            const makerString = this.safeString (market, 'commission_maker_percent');
            const taker = this.parseNumber (Precise.stringDiv (takerString, '100'));
            const maker = this.parseNumber (Precise.stringDiv (makerString, '100'));
            result.push ({
                'id': id,
                'symbol': symbol,
                'base': base,
                'quote': quote,
                'baseId': baseId,
                'quoteId': quoteId,
                'type': 'spot',
                'spot': true,
                'active': true,
                'taker': taker,
                'maker': maker,
                'limits': {
                    'amount': {
                        'min': this.safeNumber (market, 'min_quantity'),
                        'max': this.safeNumber (market, 'max_quantity'),
                    },
                    'price': {
                        'min': this.safeNumber (market, 'min_price'),
                        'max': this.safeNumber (market, 'max_price'),
                    },
                    'cost': {
                        'min': this.safeNumber (market, 'min_amount'),
                        'max': this.safeNumber (market, 'max_amount'),
                    },
                },
                'precision': {
                    'amount': 8,
                    'price': this.safeInteger (market, 'price_precision'),
                },
                'info': market,
            });
        }
        return result;
    }

    async fetchOHLCV (symbol, timeframe = '1m', since = undefined, limit = undefined, params = {}) {
        await this.loadMarkets ();
        const market = this.market (symbol);
        const request = {
            'symbol': market['id'],
            'resolution': this.timeframes[timeframe],
        };
        const options = this.safeValue (this.options, 'fetchOHLCV');
        const maxLimit = this.safeInteger (options, 'maxLimit', 3000);
        const duration = this.parseTimeframe (timeframe);
        const now = this.milliseconds ();
        if (since === undefined) {
            if (limit === undefined) {
                throw new ArgumentsRequired (this.id + ' fetchOHLCV() requires a since argument or a limit argument');
            } else {
                if (limit > maxLimit) {
                    throw new BadRequest (this.id + ' fetchOHLCV will serve ' + maxLimit.toString () + ' candles at most');
                }
                request['from'] = parseInt (now / 1000) - limit * duration - 1;
                request['to'] = parseInt (now / 1000);
            }
        } else {
            request['from'] = parseInt (since / 1000) - 1;
            if (limit === undefined) {
                request['to'] = parseInt (now / 1000);
            } else {
                if (limit > maxLimit) {
                    throw new BadRequest (this.id + ' fetchOHLCV will serve ' + maxLimit.toString () + ' candles at most');
                }
                const to = this.sum (since, limit * duration * 1000);
                request['to'] = parseInt (to / 1000);
            }
        }
        const response = await this.publicGetCandlesHistory (this.extend (request, params));
        //
        //     {
        //         "candles":[
        //             {"t":1584057600000,"o":0.02235144,"c":0.02400233,"h":0.025171,"l":0.02221,"v":5988.34031761},
        //             {"t":1584144000000,"o":0.0240373,"c":0.02367413,"h":0.024399,"l":0.0235,"v":2027.82522329},
        //             {"t":1584230400000,"o":0.02363458,"c":0.02319242,"h":0.0237948,"l":0.02223196,"v":1707.96944997},
        //         ]
        //     }
        //
        const candles = this.safeValue (response, 'candles', []);
        return this.parseOHLCVs (candles, market, timeframe, since, limit);
    }

    parseOHLCV (ohlcv, market = undefined) {
        //
        //     {
        //         "t":1584057600000,
        //         "o":0.02235144,
        //         "c":0.02400233,
        //         "h":0.025171,
        //         "l":0.02221,
        //         "v":5988.34031761
        //     }
        //
        return [
            this.safeInteger (ohlcv, 't'),
            this.safeNumber (ohlcv, 'o'),
            this.safeNumber (ohlcv, 'h'),
            this.safeNumber (ohlcv, 'l'),
            this.safeNumber (ohlcv, 'c'),
            this.safeNumber (ohlcv, 'v'),
        ];
    }

    parseBalance (response) {
        const result = { 'info': response };
        const free = this.safeValue (response, 'balances', {});
        const used = this.safeValue (response, 'reserved', {});
        const currencyIds = Object.keys (free);
        for (let i = 0; i < currencyIds.length; i++) {
            const currencyId = currencyIds[i];
            const code = this.safeCurrencyCode (currencyId);
            const account = this.account ();
            if (currencyId in free) {
                account['free'] = this.safeString (free, currencyId);
            }
            if (currencyId in used) {
                account['used'] = this.safeString (used, currencyId);
            }
            result[code] = account;
        }
        return this.safeBalance (result);
    }

    async fetchBalance (params = {}) {
        await this.loadMarkets ();
        const response = await this.privatePostUserInfo (params);
        //
        //     {
        //         "uid":131685,
        //         "server_date":1628999600,
        //         "balances":{
        //             "EXM":"0",
        //             "USD":"0",
        //             "EUR":"0",
        //             "GBP":"0",
        //         },
        //     }
        //
        return this.parseBalance (response);
    }

    async fetchOrderBook (symbol, limit = undefined, params = {}) {
        await this.loadMarkets ();
        const market = this.market (symbol);
        const request = {
            'pair': market['id'],
        };
        if (limit !== undefined) {
            request['limit'] = limit;
        }
        const response = await this.publicGetOrderBook (this.extend (request, params));
        const result = this.safeValue (response, market['id']);
        return this.parseOrderBook (result, symbol, undefined, 'bid', 'ask');
    }

    async fetchOrderBooks (symbols = undefined, limit = undefined, params = {}) {
        await this.loadMarkets ();
        let ids = undefined;
        if (symbols === undefined) {
            ids = this.ids.join (',');
            // max URL length is 2083 symbols, including http schema, hostname, tld, etc...
            if (ids.length > 2048) {
                const numIds = this.ids.length;
                throw new ExchangeError (this.id + ' has ' + numIds.toString () + ' symbols exceeding max URL length, you are required to specify a list of symbols in the first argument to fetchOrderBooks');
            }
        } else {
            ids = this.marketIds (symbols);
            ids = ids.join (',');
        }
        const request = {
            'pair': ids,
        };
        if (limit !== undefined) {
            request['limit'] = limit;
        }
        const response = await this.publicGetOrderBook (this.extend (request, params));
        const result = {};
        const marketIds = Object.keys (response);
        for (let i = 0; i < marketIds.length; i++) {
            const marketId = marketIds[i];
            let symbol = marketId;
            if (marketId in this.markets_by_id) {
                const market = this.markets_by_id[marketId];
                symbol = market['symbol'];
            }
            result[symbol] = this.parseOrderBook (response[marketId], symbol, undefined, 'bid', 'ask');
        }
        return result;
    }

    parseTicker (ticker, market = undefined) {
        //
        //     {
        //         "buy_price":"0.00002996",
        //         "sell_price":"0.00003002",
        //         "last_trade":"0.00002992",
        //         "high":"0.00003028",
        //         "low":"0.00002935",
        //         "avg":"0.00002963",
        //         "vol":"1196546.3163222",
        //         "vol_curr":"35.80066578",
        //         "updated":1642291733
        //     }
        //
        const timestamp = this.safeTimestamp (ticker, 'updated');
        market = this.safeMarket (undefined, market);
        const last = this.safeNumber (ticker, 'last_trade');
        return this.safeTicker ({
<<<<<<< HEAD
            'symbol': symbol,
=======
            'symbol': market['symbol'],
>>>>>>> c99587fe
            'timestamp': timestamp,
            'datetime': this.iso8601 (timestamp),
            'high': this.safeNumber (ticker, 'high'),
            'low': this.safeNumber (ticker, 'low'),
            'bid': this.safeNumber (ticker, 'buy_price'),
            'bidVolume': undefined,
            'ask': this.safeNumber (ticker, 'sell_price'),
            'askVolume': undefined,
            'vwap': undefined,
            'open': undefined,
            'close': last,
            'last': last,
            'previousClose': undefined,
            'change': undefined,
            'percentage': undefined,
            'average': this.safeNumber (ticker, 'avg'),
            'baseVolume': this.safeNumber (ticker, 'vol'),
            'quoteVolume': this.safeNumber (ticker, 'vol_curr'),
            'info': ticker,
<<<<<<< HEAD
        });
=======
        }, market);
>>>>>>> c99587fe
    }

    async fetchTickers (symbols = undefined, params = {}) {
        await this.loadMarkets ();
        const response = await this.publicGetTicker (params);
        //
        //     {
        //         "ADA_BTC":{
        //             "buy_price":"0.00002996",
        //             "sell_price":"0.00003002",
        //             "last_trade":"0.00002992",
        //             "high":"0.00003028",
        //             "low":"0.00002935",
        //             "avg":"0.00002963",
        //             "vol":"1196546.3163222",
        //             "vol_curr":"35.80066578",
        //             "updated":1642291733
        //         }
        //     }
        //
        const result = {};
        const marketIds = Object.keys (response);
        for (let i = 0; i < marketIds.length; i++) {
            const marketId = marketIds[i];
            const market = this.safeMarket (marketId, undefined, '_');
            const symbol = market['symbol'];
            const ticker = this.safeValue (response, marketId);
            result[symbol] = this.parseTicker (ticker, market);
        }
        return this.filterByArray (result, 'symbol', symbols);
    }

    async fetchTicker (symbol, params = {}) {
        await this.loadMarkets ();
        const response = await this.publicGetTicker (params);
        const market = this.market (symbol);
        return this.parseTicker (response[market['id']], market);
    }

    parseTrade (trade, market = undefined) {
        //
        // fetchTrades (public)
        //
        //     {
        //         "trade_id":165087520,
        //         "date":1587470005,
        //         "type":"buy",
        //         "quantity":"1.004",
        //         "price":"0.02491461",
        //         "amount":"0.02501426"
        //     },
        //
        // fetchMyTrades, fetchOrderTrades
        //
        //     {
        //         "trade_id": 3,
        //         "date": 1435488248,
        //         "type": "buy",
        //         "pair": "BTC_USD",
        //         "order_id": 12345,
        //         "quantity": 1,
        //         "price": 100,
        //         "amount": 100,
        //         "exec_type": "taker",
        //         "commission_amount": "0.02",
        //         "commission_currency": "BTC",
        //         "commission_percent": "0.2"
        //     }
        //
        const timestamp = this.safeTimestamp (trade, 'date');
        let symbol = undefined;
        const id = this.safeString (trade, 'trade_id');
        const orderId = this.safeString (trade, 'order_id');
        const priceString = this.safeString (trade, 'price');
        const amountString = this.safeString (trade, 'quantity');
        const costString = this.safeString (trade, 'amount');
        const side = this.safeString (trade, 'type');
        const type = undefined;
        const marketId = this.safeString (trade, 'pair');
        if (marketId !== undefined) {
            if (marketId in this.markets_by_id) {
                market = this.markets_by_id[marketId];
            } else {
                const [ baseId, quoteId ] = marketId.split ('_');
                const base = this.safeCurrencyCode (baseId);
                const quote = this.safeCurrencyCode (quoteId);
                symbol = base + '/' + quote;
            }
        }
        if ((symbol === undefined) && (market !== undefined)) {
            symbol = market['symbol'];
        }
        const takerOrMaker = this.safeString (trade, 'exec_type');
        let fee = undefined;
        const feeCostString = this.safeString (trade, 'commission_amount');
        if (feeCostString !== undefined) {
            const feeCurrencyId = this.safeString (trade, 'commission_currency');
            const feeCurrencyCode = this.safeCurrencyCode (feeCurrencyId);
            let feeRateString = this.safeString (trade, 'commission_percent');
            if (feeRateString !== undefined) {
                feeRateString = Precise.stringDiv (feeRateString, '1000', 18);
            }
            fee = {
                'cost': feeCostString,
                'currency': feeCurrencyCode,
                'rate': feeRateString,
            };
        }
        return this.safeTrade ({
            'id': id,
            'info': trade,
            'timestamp': timestamp,
            'datetime': this.iso8601 (timestamp),
            'symbol': symbol,
            'order': orderId,
            'type': type,
            'side': side,
            'takerOrMaker': takerOrMaker,
            'price': priceString,
            'amount': amountString,
            'cost': costString,
            'fee': fee,
        }, market);
    }

    async fetchTrades (symbol, since = undefined, limit = undefined, params = {}) {
        await this.loadMarkets ();
        const market = this.market (symbol);
        const request = {
            'pair': market['id'],
        };
        const response = await this.publicGetTrades (this.extend (request, params));
        //
        //     {
        //         "ETH_BTC":[
        //             {
        //                 "trade_id":165087520,
        //                 "date":1587470005,
        //                 "type":"buy",
        //                 "quantity":"1.004",
        //                 "price":"0.02491461",
        //                 "amount":"0.02501426"
        //             },
        //             {
        //                 "trade_id":165087369,
        //                 "date":1587469938,
        //                 "type":"buy",
        //                 "quantity":"0.94",
        //                 "price":"0.02492348",
        //                 "amount":"0.02342807"
        //             }
        //         ]
        //     }
        //
        const data = this.safeValue (response, market['id'], []);
        return this.parseTrades (data, market, since, limit);
    }

    async fetchMyTrades (symbol = undefined, since = undefined, limit = undefined, params = {}) {
        // a symbol is required but it can be a single string, or a non-empty array
        if (symbol === undefined) {
            throw new ArgumentsRequired (this.id + ' fetchMyTrades() requires a symbol argument (a single symbol or an array)');
        }
        await this.loadMarkets ();
        let pair = undefined;
        let market = undefined;
        if (Array.isArray (symbol)) {
            const numSymbols = symbol.length;
            if (numSymbols < 1) {
                throw new ArgumentsRequired (this.id + ' fetchMyTrades() requires a non-empty symbol array');
            }
            const marketIds = this.marketIds (symbol);
            pair = marketIds.join (',');
        } else {
            market = this.market (symbol);
            pair = market['id'];
        }
        const request = {
            'pair': pair,
        };
        if (limit !== undefined) {
            request['limit'] = limit;
        }
        const response = await this.privatePostUserTrades (this.extend (request, params));
        let result = [];
        const marketIds = Object.keys (response);
        for (let i = 0; i < marketIds.length; i++) {
            const marketId = marketIds[i];
            let symbol = undefined;
            if (marketId in this.markets_by_id) {
                market = this.markets_by_id[marketId];
                symbol = market['symbol'];
            } else {
                const [ baseId, quoteId ] = marketId.split ('_');
                const base = this.safeCurrencyCode (baseId);
                const quote = this.safeCurrencyCode (quoteId);
                symbol = base + '/' + quote;
            }
            const items = response[marketId];
            const trades = this.parseTrades (items, market, since, limit, {
                'symbol': symbol,
            });
            result = this.arrayConcat (result, trades);
        }
        return this.filterBySinceLimit (result, since, limit);
    }

    async createOrder (symbol, type, side, amount, price = undefined, params = {}) {
        await this.loadMarkets ();
        const market = this.market (symbol);
        const prefix = (type === 'market') ? (type + '_') : '';
        const orderType = prefix + side;
        let orderPrice = price;
        if ((type === 'market') && (price === undefined)) {
            orderPrice = 0;
        }
        const request = {
            'pair': market['id'],
            // 'leverage': 2,
            'quantity': this.amountToPrecision (symbol, amount),
            // spot - buy, sell, market_buy, market_sell, market_buy_total, market_sell_total
            // margin - limit_buy, limit_sell, market_buy, market_sell, stop_buy, stop_sell, stop_limit_buy, stop_limit_sell, trailing_stop_buy, trailing_stop_sell
            'type': orderType,
            'price': this.priceToPrecision (symbol, orderPrice),
            // 'stop_price': this.priceToPrecision (symbol, stopPrice),
            // 'distance': 0, // distance for trailing stop orders
            // 'expire': 0, // expiration timestamp in UTC timezone for the order, unless expire is 0
            // 'client_id': 123, // optional, must be a positive integer
            // 'comment': '', // up to 50 latin symbols, whitespaces, underscores
        };
        let method = 'privatePostOrderCreate';
        let clientOrderId = this.safeValue2 (params, 'client_id', 'clientOrderId');
        if (clientOrderId !== undefined) {
            clientOrderId = this.safeInteger2 (params, 'client_id', 'clientOrderId');
            if (clientOrderId === undefined) {
                throw new BadRequest (this.id + ' createOrder client order id must be an integer / numeric literal');
            } else {
                request['client_id'] = clientOrderId;
            }
            params = this.omit (params, [ 'client_id', 'clientOrderId' ]);
        }
        if ((type === 'stop') || (type === 'stop_limit') || (type === 'trailing_stop')) {
            const stopPrice = this.safeNumber2 (params, 'stop_price', 'stopPrice');
            if (stopPrice === undefined) {
                throw new InvalidOrder (this.id + ' createOrder() requires a stopPrice extra param for a ' + type + ' order');
            } else {
                params = this.omit (params, [ 'stopPrice', 'stop_price' ]);
                request['stop_price'] = this.priceToPrecision (symbol, stopPrice);
                method = 'privatePostMarginUserOrderCreate';
            }
        }
        const response = await this[method] (this.extend (request, params));
        const id = this.safeString (response, 'order_id');
        const timestamp = this.milliseconds ();
        const status = 'open';
        return {
            'id': id,
            'info': response,
            'timestamp': timestamp,
            'datetime': this.iso8601 (timestamp),
            'lastTradeTimestamp': undefined,
            'status': status,
            'symbol': symbol,
            'type': type,
            'side': side,
            'price': price,
            'cost': undefined,
            'amount': amount,
            'remaining': amount,
            'filled': 0.0,
            'fee': undefined,
            'trades': undefined,
            'clientOrderId': clientOrderId,
            'average': undefined,
        };
    }

    async cancelOrder (id, symbol = undefined, params = {}) {
        await this.loadMarkets ();
        const request = { 'order_id': id };
        return await this.privatePostOrderCancel (this.extend (request, params));
    }

    async fetchOrder (id, symbol = undefined, params = {}) {
        await this.loadMarkets ();
        const request = {
            'order_id': id.toString (),
        };
        const response = await this.privatePostOrderTrades (this.extend (request, params));
        //
        //     {
        //         "type": "buy",
        //         "in_currency": "BTC",
        //         "in_amount": "1",
        //         "out_currency": "USD",
        //         "out_amount": "100",
        //         "trades": [
        //             {
        //                 "trade_id": 3,
        //                 "date": 1435488248,
        //                 "type": "buy",
        //                 "pair": "BTC_USD",
        //                 "order_id": 12345,
        //                 "quantity": 1,
        //                 "price": 100,
        //                 "amount": 100
        //             }
        //         ]
        //     }
        //
        const order = this.parseOrder (response);
        return this.extend (order, {
            'id': id.toString (),
        });
    }

    async fetchOrderTrades (id, symbol = undefined, since = undefined, limit = undefined, params = {}) {
        let market = undefined;
        if (symbol !== undefined) {
            market = this.market (symbol);
        }
        const request = {
            'order_id': id.toString (),
        };
        const response = await this.privatePostOrderTrades (this.extend (request, params));
        //
        //     {
        //         "type": "buy",
        //         "in_currency": "BTC",
        //         "in_amount": "1",
        //         "out_currency": "USD",
        //         "out_amount": "100",
        //         "trades": [
        //             {
        //                 "trade_id": 3,
        //                 "date": 1435488248,
        //                 "type": "buy",
        //                 "pair": "BTC_USD",
        //                 "order_id": 12345,
        //                 "quantity": 1,
        //                 "price": 100,
        //                 "amount": 100,
        //                 "exec_type": "taker",
        //                 "commission_amount": "0.02",
        //                 "commission_currency": "BTC",
        //                 "commission_percent": "0.2"
        //             }
        //         ]
        //     }
        //
        const trades = this.safeValue (response, 'trades');
        return this.parseTrades (trades, market, since, limit);
    }

    async fetchOpenOrders (symbol = undefined, since = undefined, limit = undefined, params = {}) {
        await this.loadMarkets ();
        const response = await this.privatePostUserOpenOrders (params);
        const marketIds = Object.keys (response);
        let orders = [];
        for (let i = 0; i < marketIds.length; i++) {
            const marketId = marketIds[i];
            let market = undefined;
            if (marketId in this.markets_by_id) {
                market = this.markets_by_id[marketId];
            }
            const parsedOrders = this.parseOrders (response[marketId], market);
            orders = this.arrayConcat (orders, parsedOrders);
        }
        return this.filterBySymbolSinceLimit (orders, symbol, since, limit);
    }

    parseOrder (order, market = undefined) {
        //
        // fetchOrders, fetchOpenOrders, fetchClosedOrders
        //
        //     {
        //         "order_id": "14",
        //         "created": "1435517311",
        //         "type": "buy",
        //         "pair": "BTC_USD",
        //         "price": "100",
        //         "quantity": "1",
        //         "amount": "100"
        //     }
        //
        // fetchOrder
        //
        //     {
        //         "type": "buy",
        //         "in_currency": "BTC",
        //         "in_amount": "1",
        //         "out_currency": "USD",
        //         "out_amount": "100",
        //         "trades": [
        //             {
        //                 "trade_id": 3,
        //                 "date": 1435488248,
        //                 "type": "buy",
        //                 "pair": "BTC_USD",
        //                 "order_id": 12345,
        //                 "quantity": 1,
        //                 "price": 100,
        //                 "amount": 100
        //             }
        //         ]
        //     }
        //
        let id = this.safeString (order, 'order_id');
        let timestamp = this.safeTimestamp (order, 'created');
        let symbol = undefined;
        const side = this.safeString (order, 'type');
        if (market === undefined) {
            let marketId = undefined;
            if ('pair' in order) {
                marketId = order['pair'];
            } else if (('in_currency' in order) && ('out_currency' in order)) {
                if (side === 'buy') {
                    marketId = order['in_currency'] + '_' + order['out_currency'];
                } else {
                    marketId = order['out_currency'] + '_' + order['in_currency'];
                }
            }
            if ((marketId !== undefined) && (marketId in this.markets_by_id)) {
                market = this.markets_by_id[marketId];
            }
        }
        let amount = this.safeNumber (order, 'quantity');
        if (amount === undefined) {
            const amountField = (side === 'buy') ? 'in_amount' : 'out_amount';
            amount = this.safeNumber (order, amountField);
        }
        let price = this.safeNumber (order, 'price');
        let cost = this.safeNumber (order, 'amount');
        let filled = 0.0;
        const trades = [];
        const transactions = this.safeValue (order, 'trades', []);
        let feeCost = undefined;
        let lastTradeTimestamp = undefined;
        let average = undefined;
        const numTransactions = transactions.length;
        if (numTransactions > 0) {
            feeCost = 0;
            for (let i = 0; i < numTransactions; i++) {
                const trade = this.parseTrade (transactions[i], market);
                if (id === undefined) {
                    id = trade['order'];
                }
                if (timestamp === undefined) {
                    timestamp = trade['timestamp'];
                }
                if (timestamp > trade['timestamp']) {
                    timestamp = trade['timestamp'];
                }
                filled = this.sum (filled, trade['amount']);
                feeCost = this.sum (feeCost, trade['fee']['cost']);
                trades.push (trade);
            }
            lastTradeTimestamp = trades[numTransactions - 1]['timestamp'];
        }
        let status = this.safeString (order, 'status'); // in case we need to redefine it for canceled orders
        let remaining = undefined;
        if (amount !== undefined) {
            remaining = amount - filled;
            if (filled >= amount) {
                status = 'closed';
            } else {
                status = 'open';
            }
        }
        if (market === undefined) {
            market = this.getMarketFromTrades (trades);
        }
        let feeCurrency = undefined;
        if (market !== undefined) {
            symbol = market['symbol'];
            feeCurrency = market['quote'];
        }
        if (cost === undefined) {
            if (price !== undefined) {
                cost = price * filled;
            }
        } else {
            if (filled > 0) {
                if (average === undefined) {
                    average = cost / filled;
                }
                if (price === undefined) {
                    price = cost / filled;
                }
            }
        }
        const fee = {
            'cost': feeCost,
            'currency': feeCurrency,
        };
        const clientOrderId = this.safeInteger (order, 'client_id');
        return {
            'id': id,
            'clientOrderId': clientOrderId,
            'datetime': this.iso8601 (timestamp),
            'timestamp': timestamp,
            'lastTradeTimestamp': lastTradeTimestamp,
            'status': status,
            'symbol': symbol,
            'type': 'limit',
            'timeInForce': undefined,
            'postOnly': undefined,
            'side': side,
            'price': price,
            'stopPrice': undefined,
            'cost': cost,
            'amount': amount,
            'filled': filled,
            'remaining': remaining,
            'average': average,
            'trades': trades,
            'fee': fee,
            'info': order,
        };
    }

    async fetchDepositAddress (code, params = {}) {
        await this.loadMarkets ();
        const response = await this.privatePostDepositAddress (params);
        const depositAddress = this.safeString (response, code);
        let address = undefined;
        let tag = undefined;
        if (depositAddress) {
            const addressAndTag = depositAddress.split (',');
            address = addressAndTag[0];
            const numParts = addressAndTag.length;
            if (numParts > 1) {
                tag = addressAndTag[1];
            }
        }
        this.checkAddress (address);
        return {
            'currency': code,
            'address': address,
            'tag': tag,
            'network': undefined,
            'info': response,
        };
    }

    getMarketFromTrades (trades) {
        const tradesBySymbol = this.indexBy (trades, 'pair');
        const symbols = Object.keys (tradesBySymbol);
        const numSymbols = symbols.length;
        if (numSymbols === 1) {
            return this.markets[symbols[0]];
        }
        return undefined;
    }

    async withdraw (code, amount, address, tag = undefined, params = {}) {
        [ tag, params ] = this.handleWithdrawTagAndParams (tag, params);
        await this.loadMarkets ();
        const currency = this.currency (code);
        const request = {
            'amount': amount,
            'currency': currency['id'],
            'address': address,
        };
        if (tag !== undefined) {
            request['invoice'] = tag;
        }
        const networks = this.safeValue (this.options, 'networks', {});
        let network = this.safeStringUpper (params, 'network'); // this line allows the user to specify either ERC20 or ETH
        network = this.safeString (networks, network, network); // handle ERC20>ETH alias
        if (network !== undefined) {
            request['transport'] = network;
            params = this.omit (params, 'network');
        }
        const response = await this.privatePostWithdrawCrypt (this.extend (request, params));
        return {
            'info': response,
            'id': response['task_id'],
        };
    }

    parseTransactionStatus (status) {
        const statuses = {
            'transferred': 'ok',
            'paid': 'ok',
            'pending': 'pending',
            'processing': 'pending',
            'verifying': 'pending',
        };
        return this.safeString (statuses, status, status);
    }

    parseTransaction (transaction, currency = undefined) {
        //
        // fetchTransactions
        //
        //          {
        //            "dt": 1461841192,
        //            "type": "deposit",
        //            "curr": "RUB",
        //            "status": "processing",
        //            "provider": "Qiwi (LA) [12345]",
        //            "amount": "1",
        //            "account": "",
        //            "txid": "ec46f784ad976fd7f7539089d1a129fe46...",
        //          }
        //
        // fetchWithdrawals
        //
        //          {
        //             "operation_id": 47412538520634344,
        //             "created": 1573760013,
        //             "updated": 1573760013,
        //             "type": "withdraw",
        //             "currency": "DOGE",
        //             "status": "Paid",
        //             "amount": "300",
        //             "provider": "DOGE",
        //             "commission": "0",
        //             "account": "DOGE: DBVy8pF1f8yxaCVEHqHeR7kkcHecLQ8nRS",
        //             "order_id": 69670170,
        //             "provider_type": "crypto",
        //             "crypto_address": "DBVy8pF1f8yxaCVEHqHeR7kkcHecLQ8nRS",
        //             "card_number": "",
        //             "wallet_address": "",
        //             "email": "",
        //             "phone": "",
        //             "extra": {
        //                 "txid": "f2b66259ae1580f371d38dd27e31a23fff8c04122b65ee3ab5a3f612d579c792",
        //                 "confirmations": null,
        //                 "excode": "",
        //                 "invoice": ""
        //             },
        //             "error": ""
        //          },
        //
        const id = this.safeString (transaction, 'order_id');
        const timestamp = this.safeTimestamp2 (transaction, 'dt', 'created');
        const updated = this.safeTimestamp (transaction, 'updated');
        let amount = this.safeNumber (transaction, 'amount');
        if (amount !== undefined) {
            amount = Math.abs (amount);
        }
        const status = this.parseTransactionStatus (this.safeStringLower (transaction, 'status'));
        let txid = this.safeString (transaction, 'txid');
        if (txid === undefined) {
            const extra = this.safeValue (transaction, 'extra', {});
            const extraTxid = this.safeString (extra, 'txid');
            if (extraTxid !== '') {
                txid = extraTxid;
            }
        }
        const type = this.safeString (transaction, 'type');
        const currencyId = this.safeString2 (transaction, 'curr', 'currency');
        const code = this.safeCurrencyCode (currencyId, currency);
        let address = undefined;
        const tag = undefined;
        let comment = undefined;
        const account = this.safeString (transaction, 'account');
        if (type === 'deposit') {
            comment = account;
        } else if (type === 'withdrawal') {
            address = account;
            if (address !== undefined) {
                const parts = address.split (':');
                const numParts = parts.length;
                if (numParts === 2) {
                    address = this.safeString (parts, 1);
                    address = address.replace (' ', '');
                }
            }
        }
        let fee = undefined;
        // fixed funding fees only (for now)
        if (!this.fees['funding']['percentage']) {
            const key = (type === 'withdrawal') ? 'withdraw' : 'deposit';
            let feeCost = this.safeNumber (transaction, 'commission');
            if (feeCost === undefined) {
                feeCost = this.safeNumber (this.options['fundingFees'][key], code);
            }
            // users don't pay for cashbacks, no fees for that
            const provider = this.safeString (transaction, 'provider');
            if (provider === 'cashback') {
                feeCost = 0;
            }
            if (feeCost !== undefined) {
                // withdrawal amount includes the fee
                if (type === 'withdrawal') {
                    amount = amount - feeCost;
                }
                fee = {
                    'cost': feeCost,
                    'currency': code,
                    'rate': undefined,
                };
            }
        }
        const network = this.safeString (transaction, 'provider');
        return {
            'info': transaction,
            'id': id,
            'timestamp': timestamp,
            'datetime': this.iso8601 (timestamp),
            'currency': code,
            'amount': amount,
            'network': network,
            'address': address,
            'addressTo': address,
            'addressFrom': undefined,
            'tag': tag,
            'tagTo': tag,
            'tagFrom': undefined,
            'status': status,
            'type': type,
            'updated': updated,
            'comment': comment,
            'txid': txid,
            'fee': fee,
        };
    }

    async fetchTransactions (code = undefined, since = undefined, limit = undefined, params = {}) {
        await this.loadMarkets ();
        const request = {};
        if (since !== undefined) {
            request['date'] = parseInt (since / 1000);
        }
        let currency = undefined;
        if (code !== undefined) {
            currency = this.currency (code);
        }
        const response = await this.privatePostWalletHistory (this.extend (request, params));
        //
        //     {
        //       "result": true,
        //       "error": "",
        //       "begin": "1493942400",
        //       "end": "1494028800",
        //       "history": [
        //          {
        //            "dt": 1461841192,
        //            "type": "deposit",
        //            "curr": "RUB",
        //            "status": "processing",
        //            "provider": "Qiwi (LA) [12345]",
        //            "amount": "1",
        //            "account": "",
        //            "txid": "ec46f784ad976fd7f7539089d1a129fe46...",
        //          },
        //          {
        //            "dt": 1463414785,
        //            "type": "withdrawal",
        //            "curr": "USD",
        //            "status": "paid",
        //            "provider": "EXCODE",
        //            "amount": "-1",
        //            "account": "EX-CODE_19371_USDda...",
        //            "txid": "",
        //          },
        //       ],
        //     }
        //
        return this.parseTransactions (response['history'], currency, since, limit);
    }

    async fetchWithdrawals (code = undefined, since = undefined, limit = undefined, params = {}) {
        await this.loadMarkets ();
        let currency = undefined;
        const request = {
            'type': 'withdraw',
        };
        if (limit !== undefined) {
            request['limit'] = limit; // default: 100, maximum: 100
        }
        if (code !== undefined) {
            currency = this.currency (code);
            request['currency'] = currency['id'];
        }
        const response = await this.privatePostWalletOperations (this.extend (request, params));
        //
        //     {
        //         "items": [
        //         {
        //             "operation_id": 47412538520634344,
        //             "created": 1573760013,
        //             "updated": 1573760013,
        //             "type": "withdraw",
        //             "currency": "DOGE",
        //             "status": "Paid",
        //             "amount": "300",
        //             "provider": "DOGE",
        //             "commission": "0",
        //             "account": "DOGE: DBVy8pF1f8yxaCVEHqHeR7kkcHecLQ8nRS",
        //             "order_id": 69670170,
        //             "extra": {
        //                 "txid": "f2b66259ae1580f371d38dd27e31a23fff8c04122b65ee3ab5a3f612d579c792",
        //                 "excode": "",
        //                 "invoice": ""
        //             },
        //             "error": ""
        //         },
        //     ],
        //         "count": 23
        //     }
        //
        return this.parseTransactions (response['items'], currency, since, limit);
    }

    sign (path, api = 'public', method = 'GET', params = {}, headers = undefined, body = undefined) {
        let url = this.urls['api'][api] + '/';
        if (api !== 'web') {
            url += this.version + '/';
        }
        url += path;
        if ((api === 'public') || (api === 'web')) {
            if (Object.keys (params).length) {
                url += '?' + this.urlencode (params);
            }
        } else if (api === 'private') {
            this.checkRequiredCredentials ();
            const nonce = this.nonce ();
            body = this.urlencode (this.extend ({ 'nonce': nonce }, params));
            headers = {
                'Content-Type': 'application/x-www-form-urlencoded',
                'Key': this.apiKey,
                'Sign': this.hmac (this.encode (body), this.encode (this.secret), 'sha512'),
            };
        }
        return { 'url': url, 'method': method, 'body': body, 'headers': headers };
    }

    nonce () {
        return this.milliseconds ();
    }

    handleErrors (httpCode, reason, url, method, headers, body, response, requestHeaders, requestBody) {
        if (response === undefined) {
            return; // fallback to default error handler
        }
        if (('result' in response) || ('errmsg' in response)) {
            //
            //     {"result":false,"error":"Error 50052: Insufficient funds"}
            //     {"s":"error","errmsg":"strconv.ParseInt: parsing \"\": invalid syntax"}
            //
            let success = this.safeValue (response, 'result', false);
            if (typeof success === 'string') {
                if ((success === 'true') || (success === '1')) {
                    success = true;
                } else {
                    success = false;
                }
            }
            if (!success) {
                let code = undefined;
                const message = this.safeString2 (response, 'error', 'errmsg');
                const errorParts = message.split (':');
                const numParts = errorParts.length;
                if (numParts > 1) {
                    const errorSubParts = errorParts[0].split (' ');
                    const numSubParts = errorSubParts.length;
                    code = (numSubParts > 1) ? errorSubParts[1] : errorSubParts[0];
                }
                const feedback = this.id + ' ' + body;
                this.throwExactlyMatchedException (this.exceptions['exact'], code, feedback);
                this.throwBroadlyMatchedException (this.exceptions['broad'], message, feedback);
                throw new ExchangeError (feedback);
            }
        }
    }
};<|MERGE_RESOLUTION|>--- conflicted
+++ resolved
@@ -640,11 +640,7 @@
         market = this.safeMarket (undefined, market);
         const last = this.safeNumber (ticker, 'last_trade');
         return this.safeTicker ({
-<<<<<<< HEAD
-            'symbol': symbol,
-=======
             'symbol': market['symbol'],
->>>>>>> c99587fe
             'timestamp': timestamp,
             'datetime': this.iso8601 (timestamp),
             'high': this.safeNumber (ticker, 'high'),
@@ -664,11 +660,7 @@
             'baseVolume': this.safeNumber (ticker, 'vol'),
             'quoteVolume': this.safeNumber (ticker, 'vol_curr'),
             'info': ticker,
-<<<<<<< HEAD
-        });
-=======
         }, market);
->>>>>>> c99587fe
     }
 
     async fetchTickers (symbols = undefined, params = {}) {
