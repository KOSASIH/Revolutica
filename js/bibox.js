--- conflicted
+++ resolved
@@ -557,11 +557,7 @@
 
     async fetchClosedOrders (symbol = undefined, since = undefined, limit = 200, params = {}) {
         if (symbol === undefined)
-<<<<<<< HEAD
-            throw new ExchangeError (this.id + ' fetchClosedOrders requires a symbol argument');
-=======
             throw new ArgumentsRequired (this.id + ' fetchClosedOrders requires a symbol argument');
->>>>>>> 77cffd12
         await this.loadMarkets ();
         let market = this.market (symbol);
         let response = await this.privatePostOrderpending ({
@@ -579,11 +575,7 @@
 
     async fetchMyTrades (symbol = undefined, since = undefined, limit = undefined, params = {}) {
         if (symbol === undefined)
-<<<<<<< HEAD
-            throw new ExchangeError (this.id + ' fetchMyTrades requires a symbol argument');
-=======
             throw new ArgumentsRequired (this.id + ' fetchMyTrades requires a symbol argument');
->>>>>>> 77cffd12
         await this.loadMarkets ();
         let market = this.market (symbol);
         let size = (limit) ? limit : 200;
