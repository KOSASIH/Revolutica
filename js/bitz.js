--- conflicted
+++ resolved
@@ -705,11 +705,7 @@
         //
         const data = this.safeValue (response, 'data', {});
         const bars = this.safeValue (data, 'bars', []);
-<<<<<<< HEAD
-        return this.parseOHLCVs (bars, market);
-=======
         return this.parseOHLCVs (bars, market, timeframe, since, limit);
->>>>>>> e73c37f7
     }
 
     parseOrderStatus (status) {
