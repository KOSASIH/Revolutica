'use strict';

//  ---------------------------------------------------------------------------

const Exchange = require ('./base/Exchange');
const { TICK_SIZE } = require ('./base/functions/number');
const { AuthenticationError, ExchangeError, ArgumentsRequired, PermissionDenied, InvalidOrder, OrderNotFound, InsufficientFunds, BadRequest, RateLimitExceeded, InvalidNonce, NotSupported, InvalidAddress } = require ('./base/errors');
const Precise = require ('./base/Precise');

//  ---------------------------------------------------------------------------

module.exports = class bybit extends Exchange {
    describe () {
        return this.deepExtend (super.describe (), {
            'id': 'bybit',
            'name': 'Bybit',
            'countries': [ 'VG' ], // British Virgin Islands
            'version': 'v2',
            'userAgent': undefined,
            // 50 requests per second for GET requests, 1000ms / 50 = 20ms between requests
            // 20 requests per second for POST requests, cost = 50 / 20 = 2.5
            'rateLimit': 20,
            'hostname': 'bybit.com', // bybit.com, bytick.com
            'pro': true,
            'certified': true,
            'has': {
                'CORS': true,
                'spot': true,
                'margin': true,
                'swap': true,
                'future': true,
                'option': undefined,
                'cancelAllOrders': true,
                'cancelOrder': true,
                'createOrder': true,
                'createStopLimitOrder': true,
                'createStopMarketOrder': true,
                'createStopOrder': true,
                'editOrder': true,
                'fetchBalance': true,
                'fetchBorrowInterest': true,
                'fetchBorrowRate': true,
                'fetchBorrowRateHistories': false,
                'fetchBorrowRateHistory': false,
                'fetchBorrowRates': false,
                'fetchClosedOrders': true,
                'fetchCurrencies': true,
                'fetchDepositAddress': true,
                'fetchDepositAddresses': false,
                'fetchDepositAddressesByNetwork': true,
                'fetchDeposits': true,
                'fetchFundingRate': true,
                'fetchFundingRateHistory': true,
                'fetchIndexOHLCV': true,
                'fetchLedger': true,
                'fetchMarketLeverageTiers': true,
                'fetchMarkets': true,
                'fetchMarkOHLCV': true,
                'fetchMyTrades': true,
                'fetchOHLCV': true,
                'fetchOpenInterest': true,
                'fetchOpenInterestHistory': true,
                'fetchOpenOrders': true,
                'fetchOrder': true,
                'fetchOrderBook': true,
                'fetchOrders': true,
                'fetchOrderTrades': true,
                'fetchPosition': true,
                'fetchPositions': true,
                'fetchPremiumIndexOHLCV': true,
                'fetchTicker': true,
                'fetchTickers': true,
                'fetchTime': true,
                'fetchTrades': true,
                'fetchTradingFee': false,
                'fetchTradingFees': false,
                'fetchTransactions': undefined,
                'fetchTransfers': true,
                'fetchWithdrawals': true,
                'setLeverage': true,
                'setMarginMode': true,
                'setPositionMode': true,
                'transfer': true,
                'withdraw': true,
            },
            'timeframes': {
                '1m': '1',
                '3m': '3',
                '5m': '5',
                '15m': '15',
                '30m': '30',
                '1h': '60',
                '2h': '120',
                '4h': '240',
                '6h': '360',
                '12h': '720',
                '1d': 'D',
                '1w': 'W',
                '1M': 'M',
                '1y': 'Y',
            },
            'urls': {
                'test': {
                    'spot': 'https://api-testnet.{hostname}',
                    'futures': 'https://api-testnet.{hostname}',
                    'v2': 'https://api-testnet.{hostname}',
                    'public': 'https://api-testnet.{hostname}',
                    'private': 'https://api-testnet.{hostname}',
                },
                'logo': 'https://user-images.githubusercontent.com/51840849/76547799-daff5b80-649e-11ea-87fb-3be9bac08954.jpg',
                'api': {
                    'spot': 'https://api.{hostname}',
                    'futures': 'https://api.{hostname}',
                    'v2': 'https://api.{hostname}',
                    'public': 'https://api.{hostname}',
                    'private': 'https://api.{hostname}',
                },
                'www': 'https://www.bybit.com',
                'doc': [
                    'https://bybit-exchange.github.io/docs/inverse/',
                    'https://bybit-exchange.github.io/docs/linear/',
                    'https://github.com/bybit-exchange',
                ],
                'fees': 'https://help.bybit.com/hc/en-us/articles/360039261154',
                'referral': 'https://www.bybit.com/register?affiliate_id=35953',
            },
            'api': {
                'public': {
                    'get': {
                        // inverse swap
                        'v2/public/orderBook/L2': 1,
                        'v2/public/kline/list': 3,
                        'v2/public/tickers': 1,
                        'v2/public/trading-records': 1,
                        'v2/public/symbols': 1,
                        'v2/public/mark-price-kline': 3,
                        'v2/public/index-price-kline': 3,
                        'v2/public/premium-index-kline': 2,
                        'v2/public/open-interest': 1,
                        'v2/public/big-deal': 1,
                        'v2/public/account-ratio': 1,
                        'v2/public/funding-rate': 1,
                        'v2/public/elite-ratio': 1,
                        'v2/public/funding/prev-funding-rate': 1,
                        'v2/public/risk-limit/list': 1,
                        // linear swap USDT
                        'public/linear/kline': 3,
                        'public/linear/recent-trading-records': 1,
                        'public/linear/risk-limit': 1,
                        'public/linear/funding/prev-funding-rate': 1,
                        'public/linear/mark-price-kline': 1,
                        'public/linear/index-price-kline': 1,
                        'public/linear/premium-index-kline': 1,
                        // spot
                        'spot/v1/time': 1,
                        'spot/v1/symbols': 1,
                        'spot/quote/v1/depth': 1,
                        'spot/quote/v1/depth/merged': 1,
                        'spot/quote/v1/trades': 1,
                        'spot/quote/v1/kline': 1,
                        'spot/quote/v1/ticker/24hr': 1,
                        'spot/quote/v1/ticker/price': 1,
                        'spot/quote/v1/ticker/book_ticker': 1,
                        'spot/v3/public/symbols': 1,
                        'spot/v3/public/quote/depth': 1,
                        'spot/v3/public/quote/depth/merged': 1,
                        'spot/v3/public/quote/trades': 1,
                        'spot/v3/public/quote/kline': 1,
                        'spot/v3/public/quote/ticker/24hr': 1,
                        'spot/v3/public/quote/ticker/price': 1,
                        'spot/v3/public/quote/ticker/bookTicker': 1,
                        'spot/v3/public/server-time': 1,
                        'spot/v3/public/infos': 1,
                        // data
                        'v2/public/time': 1,
                        'v2/public/announcement': 1,
                        'v3/public/time': 1,
                        // USDC endpoints
                        // option USDC
                        'option/usdc/openapi/public/v1/order-book': 1,
                        'option/usdc/openapi/public/v1/symbols': 1,
                        'option/usdc/openapi/public/v1/tick': 1,
                        'option/usdc/openapi/public/v1/delivery-price': 1,
                        'option/usdc/openapi/public/v1/query-trade-latest': 1,
                        'option/usdc/openapi/public/v1/query-historical-volatility': 1,
                        'option/usdc/openapi/public/v1/all-tickers': 1,
                        // perpetual swap USDC
                        'perpetual/usdc/openapi/public/v1/order-book': 1,
                        'perpetual/usdc/openapi/public/v1/symbols': 1,
                        'perpetual/usdc/openapi/public/v1/tick': 1,
                        'perpetual/usdc/openapi/public/v1/kline/list': 1,
                        'perpetual/usdc/openapi/public/v1/mark-price-kline': 1,
                        'perpetual/usdc/openapi/public/v1/index-price-kline': 1,
                        'perpetual/usdc/openapi/public/v1/premium-index-kline': 1,
                        'perpetual/usdc/openapi/public/v1/open-interest': 1,
                        'perpetual/usdc/openapi/public/v1/big-deal': 1,
                        'perpetual/usdc/openapi/public/v1/account-ratio': 1,
                        'perpetual/usdc/openapi/public/v1/prev-funding-rate': 1,
                        'perpetual/usdc/openapi/public/v1/risk-limit/list': 1,
                        // account
                        'asset/v1/public/deposit/allowed-deposit-list': 1,
                        'contract/v3/public/copytrading/symbol/list': 1,
                        // derivative
                        'derivatives/v3/public/order-book/L2': 1,
                        'derivatives/v3/public/kline': 1,
                        'derivatives/v3/public/tickers': 1,
                        'derivatives/v3/public/instruments-info': 1,
                        'derivatives/v3/public/mark-price-kline': 1,
                        'derivatives/v3/public/index-price-kline': 1,
                        'derivatives/v3/public/funding/history-funding-rate': 1,
                        'derivatives/v3/public/risk-limit/list': 1,
                        'derivatives/v3/public/delivery-price': 1,
                        'derivatives/v3/public/recent-trade': 1,
                        'derivatives/v3/public/open-interest': 1,
                    },
                },
                'private': {
                    'get': {
                        // inverse swap
                        'v2/private/order/list': 5,
                        'v2/private/order': 5,
                        'v2/private/stop-order/list': 5,
                        'v2/private/stop-order': 1,
                        'v2/private/position/list': 25,
                        'v2/private/position/fee-rate': 40,
                        'v2/private/execution/list': 25,
                        'v2/private/trade/closed-pnl/list': 1,
                        'v2/public/risk-limit/list': 1, // TODO check
                        'v2/public/funding/prev-funding-rate': 25, // TODO check
                        'v2/private/funding/prev-funding': 25,
                        'v2/private/funding/predicted-funding': 25,
                        'v2/private/account/api-key': 5,
                        'v2/private/account/lcp': 1,
                        'v2/private/wallet/balance': 25, // 120 per minute = 2 per second => cost = 50 / 2 = 25
                        'v2/private/wallet/fund/records': 25,
                        'v2/private/wallet/withdraw/list': 25,
                        'v2/private/exchange-order/list': 1,
                        // linear swap USDT
                        'private/linear/order/list': 5, // 600 per minute = 10 per second => cost = 50 / 10 =  5
                        'private/linear/order/search': 5,
                        'private/linear/stop-order/list': 5,
                        'private/linear/stop-order/search': 5,
                        'private/linear/position/list': 25,
                        'private/linear/trade/execution/list': 25,
                        'private/linear/trade/closed-pnl/list': 25,
                        'public/linear/risk-limit': 1,
                        'private/linear/funding/predicted-funding': 25,
                        'private/linear/funding/prev-funding': 25,
                        // inverse futures
                        'futures/private/order/list': 5,
                        'futures/private/order': 5,
                        'futures/private/stop-order/list': 5,
                        'futures/private/stop-order': 5,
                        'futures/private/position/list': 25,
                        'futures/private/execution/list': 25,
                        'futures/private/trade/closed-pnl/list': 1,
                        // spot
                        'spot/v1/account': 2.5,
                        'spot/v1/order': 2.5,
                        'spot/v1/open-orders': 2.5,
                        'spot/v1/history-orders': 2.5,
                        'spot/v1/myTrades': 2.5,
                        'spot/v1/cross-margin/order': 10,
                        'spot/v1/cross-margin/accounts/balance': 10,
                        'spot/v1/cross-margin/loan-info': 10,
                        'spot/v1/cross-margin/repay/history': 10,
                        'spot/v3/private/order': 2.5,
                        'spot/v3/private/open-orders': 2.5,
                        'spot/v3/private/history-orders': 2.5,
                        'spot/v3/private/my-trades': 2.5,
                        'spot/v3/private/account': 2.5,
                        'spot/v3/private/reference': 2.5,
                        'spot/v3/private/record': 2.5,
                        'spot/v3/private/cross-margin-orders': 10,
                        'spot/v3/private/cross-margin-account': 10,
                        'spot/v3/private/cross-margin-loan-info': 10,
                        'spot/v3/private/cross-margin-repay-history': 10,
                        // account
                        'asset/v1/private/transfer/list': 50, // 60 per minute = 1 per second => cost = 50 / 1 = 50
                        'asset/v1/private/sub-member/transfer/list': 50,
                        'asset/v1/private/sub-member/member-ids': 50,
                        'asset/v1/private/deposit/record/query': 50,
                        'asset/v1/private/withdraw/record/query': 25,
                        'asset/v1/private/coin-info/query': 25,
                        'asset/v1/private/asset-info/query': 50,
                        'asset/v1/private/deposit/address': 100,
                        'asset/v1/private/universal/transfer/list': 50,
                        'contract/v3/private/copytrading/order/list': 1,
                        'contract/v3/private/copytrading/position/list': 1,
                        'contract/v3/private/copytrading/wallet/balance': 1,
                        'contract/v3/private/position/limit-info': 25, // 120 per minute = 2 per second => cost = 50 / 2 = 25
                        'contract/v3/private/order/unfilled-orders': 1,
                        // derivative
                        'unified/v3/private/order/unfilled-orders': 1,
                        'unified/v3/private/order/list': 1,
                        'unified/v3/private/position/list': 1,
                        'unified/v3/private/execution/list': 1,
                        'unified/v3/private/delivery-record': 1,
                        'unified/v3/private/settlement-record': 1,
                        'unified/v3/private/account/wallet/balance': 1,
                        'unified/v3/private/account/transaction-log': 1,
                        'asset/v2/private/exchange/exchange-order-all': 1,
                        'unified/v3/private/account/borrow-history': 1,
                        'unified/v3/private/account/borrow-rate': 1,
                    },
                    'post': {
                        // inverse swap
                        'v2/private/order/create': 30,
                        'v2/private/order/cancel': 30,
                        'v2/private/order/cancelAll': 300, // 100 per minute + 'consumes 10 requests'
                        'v2/private/order/replace': 30,
                        'v2/private/stop-order/create': 30,
                        'v2/private/stop-order/cancel': 30,
                        'v2/private/stop-order/cancelAll': 300,
                        'v2/private/stop-order/replace': 30,
                        'v2/private/position/change-position-margin': 40,
                        'v2/private/position/trading-stop': 40,
                        'v2/private/position/leverage/save': 40,
                        'v2/private/tpsl/switch-mode': 40,
                        'v2/private/position/switch-isolated': 2.5,
                        'v2/private/position/risk-limit': 2.5,
                        'v2/private/position/switch-mode': 2.5,
                        // linear swap USDT
                        'private/linear/order/create': 30, // 100 per minute = 1.666 per second => cost = 50 / 1.6666 = 30
                        'private/linear/order/cancel': 30,
                        'private/linear/order/cancel-all': 300, // 100 per minute + 'consumes 10 requests'
                        'private/linear/order/replace': 30,
                        'private/linear/stop-order/create': 30,
                        'private/linear/stop-order/cancel': 30,
                        'private/linear/stop-order/cancel-all': 300,
                        'private/linear/stop-order/replace': 30,
                        'private/linear/position/set-auto-add-margin': 40,
                        'private/linear/position/switch-isolated': 40,
                        'private/linear/position/switch-mode': 40,
                        'private/linear/tpsl/switch-mode': 2.5,
                        'private/linear/position/add-margin': 40,
                        'private/linear/position/set-leverage': 40, // 75 per minute = 1.25 per second => cost = 50 / 1.25 = 40
                        'private/linear/position/trading-stop': 40,
                        'private/linear/position/set-risk': 2.5,
                        // inverse futures
                        'futures/private/order/create': 30,
                        'futures/private/order/cancel': 30,
                        'futures/private/order/cancelAll': 30,
                        'futures/private/order/replace': 30,
                        'futures/private/stop-order/create': 30,
                        'futures/private/stop-order/cancel': 30,
                        'futures/private/stop-order/cancelAll': 30,
                        'futures/private/stop-order/replace': 30,
                        'futures/private/position/change-position-margin': 40,
                        'futures/private/position/trading-stop': 40,
                        'futures/private/position/leverage/save': 40,
                        'futures/private/position/switch-mode': 40,
                        'futures/private/tpsl/switch-mode': 40,
                        'futures/private/position/switch-isolated': 40,
                        'futures/private/position/risk-limit': 2.5,
                        // spot
                        'spot/v1/order': 2.5,
                        'spot/v1/cross-margin/loan': 10,
                        'spot/v1/cross-margin/repay': 10,
                        'spot/v3/private/order': 2.5,
                        'spot/v3/private/cancel-order': 2.5,
                        'spot/v3/private/cancel-orders': 2.5,
                        'spot/v3/private/cancel-orders-by-ids': 2.5,
                        'spot/v3/private/purchase': 2.5,
                        'spot/v3/private/redeem': 2.5,
                        'spot/v3/private/cross-margin-loan': 10,
                        'spot/v3/private/cross-margin-repay': 10,
                        // account
                        'asset/v1/private/transfer': 150, // 20 per minute = 0.333 per second => cost = 50 / 0.3333 = 150
                        'asset/v1/private/sub-member/transfer': 150,
                        'asset/v1/private/withdraw': 50,
                        'asset/v1/private/withdraw/cancel': 50,
                        'asset/v1/private/transferable-subs/save': 3000,
                        'asset/v1/private/universal/transfer': 1500,
                        // USDC endpoints
                        // option USDC
                        'option/usdc/openapi/private/v1/place-order': 2.5,
                        'option/usdc/openapi/private/v1/batch-place-order': 2.5,
                        'option/usdc/openapi/private/v1/replace-order': 2.5,
                        'option/usdc/openapi/private/v1/batch-replace-orders': 2.5,
                        'option/usdc/openapi/private/v1/cancel-order': 2.5,
                        'option/usdc/openapi/private/v1/batch-cancel-orders': 2.5,
                        'option/usdc/openapi/private/v1/cancel-all': 2.5,
                        'option/usdc/openapi/private/v1/query-active-orders': 2.5,
                        'option/usdc/openapi/private/v1/query-order-history': 2.5,
                        'option/usdc/openapi/private/v1/execution-list': 2.5,
                        'option/usdc/openapi/private/v1/query-transaction-log': 2.5,
                        'option/usdc/openapi/private/v1/query-wallet-balance': 2.5,
                        'option/usdc/openapi/private/v1/query-asset-info': 2.5,
                        'option/usdc/openapi/private/v1/query-margin-info': 2.5,
                        'option/usdc/openapi/private/v1/query-position': 2.5,
                        'option/usdc/openapi/private/v1/query-delivery-list': 2.5,
                        'option/usdc/openapi/private/v1/query-position-exp-date': 2.5,
                        'option/usdc/openapi/private/v1/mmp-modify': 2.5,
                        'option/usdc/openapi/private/v1/mmp-reset': 2.5,
                        // perpetual swap USDC
                        'perpetual/usdc/openapi/private/v1/place-order': 2.5,
                        'perpetual/usdc/openapi/private/v1/replace-order': 2.5,
                        'perpetual/usdc/openapi/private/v1/cancel-order': 2.5,
                        'perpetual/usdc/openapi/private/v1/cancel-all': 2.5,
                        'perpetual/usdc/openapi/private/v1/position/leverage/save': 2.5,
                        'option/usdc/openapi/private/v1/session-settlement': 2.5,
                        'option/usdc/private/asset/account/setMarginMode': 2.5,
                        'perpetual/usdc/openapi/public/v1/risk-limit/list': 2.5,
                        'perpetual/usdc/openapi/private/v1/position/set-risk-limit': 2.5,
                        'perpetual/usdc/openapi/private/v1/predicted-funding': 2.5,
                        'contract/v3/private/copytrading/order/create': 2.5,
                        'contract/v3/private/copytrading/order/cancel': 2.5,
                        'contract/v3/private/copytrading/order/close': 2.5,
                        'contract/v3/private/copytrading/position/close': 2.5,
                        'contract/v3/private/copytrading/position/set-leverage': 2.5,
                        'contract/v3/private/copytrading/wallet/transfer': 2.5,
                        'contract/v3/private/copytrading/order/trading-stop': 2.5,
                        // derivative
                        'unified/v3/private/order/create': 2.5,
                        'unified/v3/private/order/replace': 2.5,
                        'unified/v3/private/order/cancel': 2.5,
                        'unified/v3/private/order/create-batch': 2.5,
                        'unified/v3/private/order/replace-batch': 2.5,
                        'unified/v3/private/order/cancel-batch': 2.5,
                        'unified/v3/private/order/cancel-all': 2.5,
                        'unified/v3/private/position/set-leverage': 2.5,
                        'unified/v3/private/position/tpsl/switch-mode': 2.5,
                        'unified/v3/private/position/set-risk-limit': 2.5,
                        'unified/v3/private/position/trading-stop': 2.5,
                        'unified/v3/private/account/upgrade-unified-account': 2.5,
                    },
                    'delete': {
                        // spot
                        'spot/v1/order': 2.5,
                        'spot/v1/order/fast': 2.5,
                        'spot/order/batch-cancel': 2.5,
                        'spot/order/batch-fast-cancel': 2.5,
                        'spot/order/batch-cancel-by-ids': 2.5,
                    },
                },
            },
            'httpExceptions': {
                '403': RateLimitExceeded, // Forbidden -- You request too many times
            },
            'exceptions': {
                // Uncodumented explanation of error strings:
                // - oc_diff: order cost needed to place this order
                // - new_oc: total order cost of open orders including the order you are trying to open
                // - ob: order balance - the total cost of current open orders
                // - ab: available balance
                'exact': {
                    '-10009': BadRequest, // {"ret_code":-10009,"ret_msg":"Invalid period!","result":null,"token":null}
                    '-1004': BadRequest, // {"ret_code":-1004,"ret_msg":"Missing required parameter \u0027symbol\u0027","ext_code":null,"ext_info":null,"result":null}
                    '-1021': BadRequest, // {"ret_code":-1021,"ret_msg":"Timestamp for this request is outside of the recvWindow.","ext_code":null,"ext_info":null,"result":null}
                    '-1103': BadRequest, // An unknown parameter was sent.
                    '-1140': InvalidOrder, // {"ret_code":-1140,"ret_msg":"Transaction amount lower than the minimum.","result":{},"ext_code":"","ext_info":null,"time_now":"1659204910.248576"}
                    '-1197': InvalidOrder, // {"ret_code":-1197,"ret_msg":"Your order quantity to buy is too large. The filled price may deviate significantly from the market price. Please try again","result":{},"ext_code":"","ext_info":null,"time_now":"1659204531.979680"}
                    '-2013': InvalidOrder, // {"ret_code":-2013,"ret_msg":"Order does not exist.","ext_code":null,"ext_info":null,"result":null}
                    '-2015': AuthenticationError, // Invalid API-key, IP, or permissions for action.
                    '-6017': BadRequest, // Repayment amount has exceeded the total liability
                    '-6025': BadRequest, // Amount to borrow cannot be lower than the min. amount to borrow (per transaction)
                    '-6029': BadRequest, // Amount to borrow has exceeded the user's estimated max amount to borrow
                    '7001': BadRequest, // {"retCode":7001,"retMsg":"request params type error"}
                    '10001': BadRequest, // parameter error
                    '10002': InvalidNonce, // request expired, check your timestamp and recv_window
                    '10003': AuthenticationError, // Invalid apikey
                    '10004': AuthenticationError, // invalid sign
                    '10005': PermissionDenied, // permission denied for current apikey
                    '10006': RateLimitExceeded, // too many requests
                    '10007': AuthenticationError, // api_key not found in your request parameters
                    '10010': PermissionDenied, // request ip mismatch
                    '10016': ExchangeError, // {"retCode":10016,"retMsg":"System error. Please try again later."}
                    '10017': BadRequest, // request path not found or request method is invalid
                    '10018': RateLimitExceeded, // exceed ip rate limit
                    '10020': PermissionDenied, // {"retCode":10020,"retMsg":"your account is not a unified margin account, please update your account","result":null,"retExtInfo":null,"time":1664783731123}
                    '20001': OrderNotFound, // Order not exists
                    '20003': InvalidOrder, // missing parameter side
                    '20004': InvalidOrder, // invalid parameter side
                    '20005': InvalidOrder, // missing parameter symbol
                    '20006': InvalidOrder, // invalid parameter symbol
                    '20007': InvalidOrder, // missing parameter order_type
                    '20008': InvalidOrder, // invalid parameter order_type
                    '20009': InvalidOrder, // missing parameter qty
                    '20010': InvalidOrder, // qty must be greater than 0
                    '20011': InvalidOrder, // qty must be an integer
                    '20012': InvalidOrder, // qty must be greater than zero and less than 1 million
                    '20013': InvalidOrder, // missing parameter price
                    '20014': InvalidOrder, // price must be greater than 0
                    '20015': InvalidOrder, // missing parameter time_in_force
                    '20016': InvalidOrder, // invalid value for parameter time_in_force
                    '20017': InvalidOrder, // missing parameter order_id
                    '20018': InvalidOrder, // invalid date format
                    '20019': InvalidOrder, // missing parameter stop_px
                    '20020': InvalidOrder, // missing parameter base_price
                    '20021': InvalidOrder, // missing parameter stop_order_id
                    '20022': BadRequest, // missing parameter leverage
                    '20023': BadRequest, // leverage must be a number
                    '20031': BadRequest, // leverage must be greater than zero
                    '20070': BadRequest, // missing parameter margin
                    '20071': BadRequest, // margin must be greater than zero
                    '20084': BadRequest, // order_id or order_link_id is required
                    '30001': BadRequest, // order_link_id is repeated
                    '30003': InvalidOrder, // qty must be more than the minimum allowed
                    '30004': InvalidOrder, // qty must be less than the maximum allowed
                    '30005': InvalidOrder, // price exceeds maximum allowed
                    '30007': InvalidOrder, // price exceeds minimum allowed
                    '30008': InvalidOrder, // invalid order_type
                    '30009': ExchangeError, // no position found
                    '30010': InsufficientFunds, // insufficient wallet balance
                    '30011': PermissionDenied, // operation not allowed as position is undergoing liquidation
                    '30012': PermissionDenied, // operation not allowed as position is undergoing ADL
                    '30013': PermissionDenied, // position is in liq or adl status
                    '30014': InvalidOrder, // invalid closing order, qty should not greater than size
                    '30015': InvalidOrder, // invalid closing order, side should be opposite
                    '30016': ExchangeError, // TS and SL must be cancelled first while closing position
                    '30017': InvalidOrder, // estimated fill price cannot be lower than current Buy liq_price
                    '30018': InvalidOrder, // estimated fill price cannot be higher than current Sell liq_price
                    '30019': InvalidOrder, // cannot attach TP/SL params for non-zero position when placing non-opening position order
                    '30020': InvalidOrder, // position already has TP/SL params
                    '30021': InvalidOrder, // cannot afford estimated position_margin
                    '30022': InvalidOrder, // estimated buy liq_price cannot be higher than current mark_price
                    '30023': InvalidOrder, // estimated sell liq_price cannot be lower than current mark_price
                    '30024': InvalidOrder, // cannot set TP/SL/TS for zero-position
                    '30025': InvalidOrder, // trigger price should bigger than 10% of last price
                    '30026': InvalidOrder, // price too high
                    '30027': InvalidOrder, // price set for Take profit should be higher than Last Traded Price
                    '30028': InvalidOrder, // price set for Stop loss should be between Liquidation price and Last Traded Price
                    '30029': InvalidOrder, // price set for Stop loss should be between Last Traded Price and Liquidation price
                    '30030': InvalidOrder, // price set for Take profit should be lower than Last Traded Price
                    '30031': InsufficientFunds, // insufficient available balance for order cost
                    '30032': InvalidOrder, // order has been filled or cancelled
                    '30033': RateLimitExceeded, // The number of stop orders exceeds maximum limit allowed
                    '30034': OrderNotFound, // no order found
                    '30035': RateLimitExceeded, // too fast to cancel
                    '30036': ExchangeError, // the expected position value after order execution exceeds the current risk limit
                    '30037': InvalidOrder, // order already cancelled
                    '30041': ExchangeError, // no position found
                    '30042': InsufficientFunds, // insufficient wallet balance
                    '30043': InvalidOrder, // operation not allowed as position is undergoing liquidation
                    '30044': InvalidOrder, // operation not allowed as position is undergoing AD
                    '30045': InvalidOrder, // operation not allowed as position is not normal status
                    '30049': InsufficientFunds, // insufficient available balance
                    '30050': ExchangeError, // any adjustments made will trigger immediate liquidation
                    '30051': ExchangeError, // due to risk limit, cannot adjust leverage
                    '30052': ExchangeError, // leverage can not less than 1
                    '30054': ExchangeError, // position margin is invalid
                    '30057': ExchangeError, // requested quantity of contracts exceeds risk limit
                    '30063': ExchangeError, // reduce-only rule not satisfied
                    '30067': InsufficientFunds, // insufficient available balance
                    '30068': ExchangeError, // exit value must be positive
                    '30074': InvalidOrder, // can't create the stop order, because you expect the order will be triggered when the LastPrice(or IndexPrice、 MarkPrice, determined by trigger_by) is raising to stop_px, but the LastPrice(or IndexPrice、 MarkPrice) is already equal to or greater than stop_px, please adjust base_price or stop_px
                    '30075': InvalidOrder, // can't create the stop order, because you expect the order will be triggered when the LastPrice(or IndexPrice、 MarkPrice, determined by trigger_by) is falling to stop_px, but the LastPrice(or IndexPrice、 MarkPrice) is already equal to or less than stop_px, please adjust base_price or stop_px
                    '30078': ExchangeError, // {"ret_code":30078,"ret_msg":"","ext_code":"","ext_info":"","result":null,"time_now":"1644853040.916000","rate_limit_status":73,"rate_limit_reset_ms":1644853040912,"rate_limit":75}
                    // '30084': BadRequest, // Isolated not modified, see handleErrors below
                    '33004': AuthenticationError, // apikey already expired
                    '34026': ExchangeError, // the limit is no change
                    '34036': BadRequest, // {"ret_code":34036,"ret_msg":"leverage not modified","ext_code":"","ext_info":"","result":null,"time_now":"1652376449.258918","rate_limit_status":74,"rate_limit_reset_ms":1652376449255,"rate_limit":75}
                    '35015': BadRequest, // {"ret_code":35015,"ret_msg":"Qty not in range","ext_code":"","ext_info":"","result":null,"time_now":"1652277215.821362","rate_limit_status":99,"rate_limit_reset_ms":1652277215819,"rate_limit":100}
                    '110043': BadRequest, // {"retCode":110043,"retMsg":"leverage not modified","result":{},"retExtInfo":null,"time":1665720465151}
                    '130006': InvalidOrder, // {"ret_code":130006,"ret_msg":"The number of contracts exceeds maximum limit allowed: too large","ext_code":"","ext_info":"","result":null,"time_now":"1658397095.099030","rate_limit_status":99,"rate_limit_reset_ms":1658397095097,"rate_limit":100}
                    '130021': InsufficientFunds, // {"ret_code":130021,"ret_msg":"orderfix price failed for CannotAffordOrderCost.","ext_code":"","ext_info":"","result":null,"time_now":"1644588250.204878","rate_limit_status":98,"rate_limit_reset_ms":1644588250200,"rate_limit":100} |  {"ret_code":130021,"ret_msg":"oc_diff[1707966351], new_oc[1707966351] with ob[....]+AB[....]","ext_code":"","ext_info":"","result":null,"time_now":"1658395300.872766","rate_limit_status":99,"rate_limit_reset_ms":1658395300855,"rate_limit":100} caused issues/9149#issuecomment-1146559498
                    '130074': InvalidOrder, // {"ret_code":130074,"ret_msg":"expect Rising, but trigger_price[190000000] \u003c= current[211280000]??LastPrice","ext_code":"","ext_info":"","result":null,"time_now":"1655386638.067076","rate_limit_status":97,"rate_limit_reset_ms":1655386638065,"rate_limit":100}
                    '3100116': BadRequest, // {"retCode":3100116,"retMsg":"Order quantity below the lower limit 0.01.","result":null,"retExtMap":{"key0":"0.01"}}
                    '3100198': BadRequest, // {"retCode":3100198,"retMsg":"orderLinkId can not be empty.","result":null,"retExtMap":{}}
                    '3200300': InsufficientFunds, // {"retCode":3200300,"retMsg":"Insufficient margin balance.","result":null,"retExtMap":{}}
                },
                'broad': {
                    'unknown orderInfo': OrderNotFound, // {"ret_code":-1,"ret_msg":"unknown orderInfo","ext_code":"","ext_info":"","result":null,"time_now":"1584030414.005545","rate_limit_status":99,"rate_limit_reset_ms":1584030414003,"rate_limit":100}
                    'invalid api_key': AuthenticationError, // {"ret_code":10003,"ret_msg":"invalid api_key","ext_code":"","ext_info":"","result":null,"time_now":"1599547085.415797"}
                    // the below two issues are caused as described: issues/9149#issuecomment-1146559498, when response is such:  {"ret_code":130021,"ret_msg":"oc_diff[1707966351], new_oc[1707966351] with ob[....]+AB[....]","ext_code":"","ext_info":"","result":null,"time_now":"1658395300.872766","rate_limit_status":99,"rate_limit_reset_ms":1658395300855,"rate_limit":100}
                    'oc_diff': InsufficientFunds,
                    'new_oc': InsufficientFunds,
                    'openapi sign params error!': AuthenticationError, // {"retCode":10001,"retMsg":"empty value: apiTimestamp[] apiKey[] apiSignature[xxxxxxxxxxxxxxxxxxxxxxx]: openapi sign params error!","result":null,"retExtInfo":null,"time":1664789597123}
                },
            },
            'precisionMode': TICK_SIZE,
            'options': {
                'createMarketBuyOrderRequiresPrice': true,
                'defaultType': 'swap',  // 'swap', 'future', 'option', 'spot'
                'defaultSubType': 'linear',  // 'linear', 'inverse'
                'defaultSettle': 'USDT', // USDC for USDC settled markets
                'enableUnifiedMargin': false, // enable unified margin function
                'code': 'BTC',
                'recvWindow': 5 * 1000, // 5 sec default
                'timeDifference': 0, // the difference between system clock and exchange server clock
                'adjustForTimeDifference': false, // controls the adjustment logic upon instantiation
                'brokerId': 'CCXT',
                'accountsByType': {
                    'spot': 'SPOT',
                    'margin': 'SPOT',
                    'future': 'CONTRACT',
                    'swap': 'CONTRACT',
                    'option': 'OPTION',
                    'investment': 'INVESTMENT',
                    'unified': 'UNIFIED',
                },
                'accountsById': {
                    'SPOT': 'spot',
                    'MARGIN': 'spot',
                    'CONTRACT': 'contract',
                    'OPTION': 'option',
                    'INVESTMENT': 'investment',
                    'UNIFIED': 'unified',
                },
                'networks': {
                    'ERC20': 'ETH',
                    'TRC20': 'TRX',
                    'BEP20': 'BSC',
                    'OMNI': 'OMNI',
                    'SPL': 'SOL',
                },
            },
            'fees': {
                'trading': {
                    'feeSide': 'get',
                    'tierBased': true,
                    'percentage': true,
                    'taker': 0.00075,
                    'maker': 0.0001,
                },
                'funding': {
                    'tierBased': false,
                    'percentage': false,
                    'withdraw': {},
                    'deposit': {},
                },
            },
        });
    }

    nonce () {
        return this.milliseconds () - this.options['timeDifference'];
    }

    async fetchTime (params = {}) {
        /**
         * @method
         * @name bybit#fetchTime
         * @description fetches the current integer timestamp in milliseconds from the exchange server
         * @param {object} params extra parameters specific to the bybit api endpoint
         * @returns {int} the current integer timestamp in milliseconds from the exchange server
         */
        const response = await this.publicGetV2PublicTime (params);
        //
        //     {
        //         ret_code: 0,
        //         ret_msg: 'OK',
        //         ext_code: '',
        //         ext_info: '',
        //         result: {},
        //         time_now: '1583933682.448826'
        //     }
        //
        return this.safeTimestamp (response, 'time_now');
    }

    safeNetwork (networkId) {
        const networksById = {
            'ETH': 'ERC20',
            'TRX': 'TRC20',
        };
        return this.safeString (networksById, networkId, networkId);
    }

    async fetchCurrencies (params = {}) {
        /**
         * @method
         * @name bybit#fetchCurrencies
         * @description fetches all available currencies on an exchange
         * @param {object} params extra parameters specific to the bybit api endpoint
         * @returns {object} an associative dictionary of currencies
         */
        if (!this.checkRequiredCredentials (false)) {
            return undefined;
        }
        const response = await this.privateGetAssetV1PrivateCoinInfoQuery (params);
        //
        //     {
        //         "ret_code":0,
        //         "ret_msg":"OK",
        //         "ext_code":"",
        //         "result":{
        //             "rows":[
        //                 {
        //                     "name":"BUSD",
        //                     "coin":"BUSD",
        //                     "remain_amount":"7500000",
        //                     "chains":[
        //                         {"chain_type":"BSC (BEP20)","confirmation":"20","withdraw_fee":"0.8","deposit_min":"0","withdraw_min":"1.6","chain":"BSC"},
        //                         {"chain_type":"ERC20","confirmation":"12","withdraw_fee":"30","deposit_min":"0","withdraw_min":"30","chain":"ETH"},
        //                     ],
        //                 },
        //                 {
        //                     "name":"USDT",
        //                     "coin":"USDT",
        //                     "remain_amount":"15000000",
        //                     "chains":[
        //                         {"chain_type":"ERC20","confirmation":"12","withdraw_fee":"10","deposit_min":"0","withdraw_min":"20","chain":"ETH"},
        //                         {"chain_type":"TRC20","confirmation":"100","withdraw_fee":"1","deposit_min":"0","withdraw_min":"10","chain":"TRX"},
        //                         {"chain_type":"Arbitrum One","confirmation":"12","withdraw_fee":"10","deposit_min":"0","withdraw_min":"20","chain":"ARBI"},
        //                         {"chain_type":"SOL","confirmation":"300","withdraw_fee":"1","deposit_min":"0","withdraw_min":"10","chain":"SOL"},
        //                         {"chain_type":"BSC (BEP20)","confirmation":"20","withdraw_fee":"2","deposit_min":"0","withdraw_min":"10","chain":"BSC"},
        //                         {"chain_type":"Zksync","confirmation":"1","withdraw_fee":"3","deposit_min":"0","withdraw_min":"3","chain":"ZKSYNC"},
        //                         {"chain_type":"MATIC","confirmation":"128","withdraw_fee":"0.3","deposit_min":"0","withdraw_min":"0.3","chain":"MATIC"},
        //                         {"chain_type":"OMNI","confirmation":"1","withdraw_fee":"","deposit_min":"0","withdraw_min":"","chain":"OMNI"},
        //                     ],
        //                 },
        //             ],
        //         },
        //         "ext_info":null,
        //         "time_now":1653312027278,
        //         "rate_limit_status":119,
        //         "rate_limit_reset_ms":1653312027278,
        //         "rate_limit":1,
        //     }
        //
        const data = this.safeValue (response, 'result', []);
        const rows = this.safeValue (data, 'rows', []);
        const result = {};
        for (let i = 0; i < rows.length; i++) {
            const currency = rows[i];
            const currencyId = this.safeString (currency, 'coin');
            const code = this.safeCurrencyCode (currencyId);
            const name = this.safeString (currency, 'name');
            const chains = this.safeValue (currency, 'chains', []);
            const networks = {};
            for (let j = 0; j < chains.length; j++) {
                const chain = chains[j];
                const networkId = this.safeString (chain, 'chain');
                const network = this.safeNetwork (networkId);
                networks[network] = {
                    'info': chain,
                    'id': networkId,
                    'network': network,
                    'active': undefined,
                    'deposit': undefined,
                    'withdraw': undefined,
                    'fee': this.safeNumber (chain, 'withdraw_fee'),
                    'precision': undefined,
                    'limits': {
                        'withdraw': {
                            'min': this.safeNumber (chain, 'withdraw_min'),
                            'max': undefined,
                        },
                        'deposit': {
                            'min': this.safeNumber (chain, 'deposit_min'),
                            'max': undefined,
                        },
                    },
                };
            }
            result[code] = {
                'info': currency,
                'code': code,
                'id': currencyId,
                'name': name,
                'active': undefined,
                'deposit': undefined,
                'withdraw': undefined,
                'fee': undefined,
                'precision': this.parseNumber ('0.00000001'),
                'limits': {
                    'amount': {
                        'min': undefined,
                        'max': undefined,
                    },
                },
                'networks': networks,
            };
        }
        return result;
    }

    async fetchMarkets (params = {}) {
        /**
         * @method
         * @name bybit#fetchMarkets
         * @description retrieves data on all markets for bybit
         * @param {object} params extra parameters specific to the exchange api endpoint
         * @returns {[object]} an array of objects representing market data
         */
        if (this.options['adjustForTimeDifference']) {
            await this.loadTimeDifference ();
        }
        let type = undefined;
        [ type, params ] = this.handleMarketTypeAndParams ('fetchMarkets', undefined, params);
        if (type === 'spot') {
            // spot and swap ids are equal
            // so they can't be loaded together
            const spotMarkets = await this.fetchSpotMarkets (params);
            return spotMarkets;
        }
        let promises = [ this.fetchSwapAndFutureMarkets (params), this.fetchUSDCMarkets (params) ];
        promises = await Promise.all (promises);
        const contractMarkets = promises[0];
        const usdcMarkets = promises[1];
        let markets = contractMarkets;
        markets = this.arrayConcat (markets, usdcMarkets);
        return markets;
    }

    async fetchSpotMarkets (params) {
        const response = await this.publicGetSpotV1Symbols (params);
        //
        //     {
        //         "ret_code":0,
        //         "ret_msg":"",
        //         "ext_code":null,
        //         "ext_info":null,
        //         "result":[
        //             {
        //                 "name":"BTCUSDT",
        //                 "alias":"BTCUSDT",
        //                 "baseCurrency":"BTC",
        //                 "quoteCurrency":"USDT",
        //                 "basePrecision":"0.000001",
        //                 "quotePrecision":"0.00000001",
        //                 "minTradeQuantity":"0.000158",
        //                 "minTradeAmount":"10",
        //                 "maxTradeQuantity":"4",
        //                 "maxTradeAmount":"100000",
        //                 "minPricePrecision":"0.01",
        //                 "category":1,
        //                 "showStatus":true
        //             },
        //         ]
        //     }
        const markets = this.safeValue (response, 'result', []);
        const result = [];
        for (let i = 0; i < markets.length; i++) {
            const market = markets[i];
            const id = this.safeString (market, 'name');
            const baseId = this.safeString (market, 'baseCurrency');
            const quoteId = this.safeString (market, 'quoteCurrency');
            const base = this.safeCurrencyCode (baseId);
            const quote = this.safeCurrencyCode (quoteId);
            const symbol = base + '/' + quote;
            const active = this.safeValue (market, 'showStatus');
            const quotePrecision = this.safeNumber (market, 'quotePrecision');
            result.push ({
                'id': id,
                'symbol': symbol,
                'base': base,
                'quote': quote,
                'settle': undefined,
                'baseId': baseId,
                'quoteId': quoteId,
                'settleId': undefined,
                'type': 'spot',
                'spot': true,
                'margin': undefined,
                'swap': false,
                'future': false,
                'option': false,
                'active': active,
                'contract': false,
                'linear': undefined,
                'inverse': undefined,
                'taker': this.parseNumber ('0.001'),
                'maker': this.parseNumber ('0.001'),
                'contractSize': undefined,
                'expiry': undefined,
                'expiryDatetime': undefined,
                'strike': undefined,
                'optionType': undefined,
                'precision': {
                    'amount': this.safeNumber (market, 'basePrecision'),
                    'price': this.safeNumber (market, 'minPricePrecision', quotePrecision),
                },
                'limits': {
                    'leverage': {
                        'min': this.parseNumber ('1'),
                        'max': undefined,
                    },
                    'amount': {
                        'min': this.safeNumber (market, 'minTradeQuantity'),
                        'max': this.safeNumber (market, 'maxTradeQuantity'),
                    },
                    'price': {
                        'min': undefined,
                        'max': undefined,
                    },
                    'cost': {
                        'min': this.safeNumber (market, 'minTradeAmount'),
                        'max': this.safeNumber (market, 'maxTradeAmount'),
                    },
                },
                'info': market,
            });
        }
        return result;
    }

    async fetchSwapAndFutureMarkets (params) {
        const response = await this.publicGetV2PublicSymbols (params);
        //     {
        //         "ret_code":0,
        //         "ret_msg":"OK",
        //         "ext_code":"",
        //         "ext_info":"",
        //         "result":[
        //             // inverse swap
        //             {
        //                 "name":"BTCUSD",
        //                 "alias":"BTCUSD",
        //                 "status":"Trading",
        //                 "base_currency":"BTC",
        //                 "quote_currency":"USD",
        //                 "price_scale":2,
        //                 "taker_fee":"0.00075",
        //                 "maker_fee":"-0.00025",
        //                 "leverage_filter":{"min_leverage":1,"max_leverage":100,"leverage_step":"0.01"},
        //                 "price_filter":{"min_price":"0.5","max_price":"999999","tick_size":"0.5"},
        //                 "lot_size_filter":{"max_trading_qty":1000000,"min_trading_qty":1,"qty_step":1}
        //             },
        //             // linear swap
        //             {
        //                 "name":"BTCUSDT",
        //                 "alias":"BTCUSDT",
        //                 "status":"Trading",
        //                 "base_currency":"BTC",
        //                 "quote_currency":"USDT",
        //                 "price_scale":2,
        //                 "taker_fee":"0.00075",
        //                 "maker_fee":"-0.00025",
        //                 "leverage_filter":{"min_leverage":1,"max_leverage":100,"leverage_step":"0.01"},
        //                 "price_filter":{"min_price":"0.5","max_price":"999999","tick_size":"0.5"},
        //                 "lot_size_filter":{"max_trading_qty":100,"min_trading_qty":0.001, "qty_step":0.001}
        //             },
        //  inverse futures
        //            {
        //                "name": "BTCUSDU22",
        //                "alias": "BTCUSD0930",
        //                "status": "Trading",
        //                "base_currency": "BTC",
        //                "quote_currency": "USD",
        //                "price_scale": "2",
        //                "taker_fee": "0.0006",
        //                "maker_fee": "0.0001",
        //                "funding_interval": "480",
        //                "leverage_filter": {
        //                    "min_leverage": "1",
        //                    "max_leverage": "100",
        //                    "leverage_step": "0.01"
        //                },
        //                "price_filter": {
        //                    "min_price": "0.5",
        //                    "max_price": "999999",
        //                    "tick_size": "0.5"
        //                },
        //                "lot_size_filter": {
        //                    "max_trading_qty": "1000000",
        //                    "min_trading_qty": "1",
        //                    "qty_step": "1",
        //                    "post_only_max_trading_qty": "5000000"
        //                }
        //            }
        //         ],
        //         "time_now":"1642369942.072113"
        //     }
        //
        const markets = this.safeValue (response, 'result', []);
        const result = [];
        const options = this.safeValue (this.options, 'fetchMarkets', {});
        const linearQuoteCurrencies = this.safeValue (options, 'linear', { 'USDT': true });
        for (let i = 0; i < markets.length; i++) {
            const market = markets[i];
            const id = this.safeString (market, 'name');
            const baseId = this.safeString (market, 'base_currency');
            const quoteId = this.safeString (market, 'quote_currency');
            const base = this.safeCurrencyCode (baseId);
            const quote = this.safeCurrencyCode (quoteId);
            const linear = (quote in linearQuoteCurrencies);
            let symbol = base + '/' + quote;
            const baseQuote = base + quote;
            let type = 'swap';
            if (baseQuote !== id) {
                type = 'future';
            }
            const lotSizeFilter = this.safeValue (market, 'lot_size_filter', {});
            const priceFilter = this.safeValue (market, 'price_filter', {});
            const leverage = this.safeValue (market, 'leverage_filter', {});
            const status = this.safeString (market, 'status');
            let active = undefined;
            if (status !== undefined) {
                active = (status === 'Trading');
            }
            const swap = (type === 'swap');
            const future = (type === 'future');
            let expiry = undefined;
            let expiryDatetime = undefined;
            const settleId = linear ? quoteId : baseId;
            const settle = this.safeCurrencyCode (settleId);
            symbol = symbol + ':' + settle;
            if (future) {
                // we have to do some gymnastics here because bybit
                // only provides the day and month regarding the contract expiration
                const alias = this.safeString (market, 'alias'); // BTCUSD0930
                const aliasDate = alias.slice (-4); // 0930
                const aliasMonth = aliasDate.slice (0, 2); // 09
                const aliasDay = aliasDate.slice (2, 4); // 30
                const dateNow = this.yyyymmdd (this.milliseconds ());
                const dateParts = dateNow.split ('-');
                const year = this.safeValue (dateParts, 0);
                const artificial8601Date = year + '-' + aliasMonth + '-' + aliasDay + 'T00:00:00.000Z';
                expiryDatetime = artificial8601Date;
                expiry = this.parse8601 (expiryDatetime);
                symbol = symbol + '-' + this.yymmdd (expiry);
            }
            const inverse = !linear;
            const contractSize = inverse ? this.safeNumber (lotSizeFilter, 'min_trading_qty') : this.parseNumber ('1');
            result.push ({
                'id': id,
                'symbol': symbol,
                'base': base,
                'quote': quote,
                'settle': settle,
                'baseId': baseId,
                'quoteId': quoteId,
                'settleId': settleId,
                'type': type,
                'spot': false,
                'margin': undefined,
                'swap': swap,
                'future': future,
                'option': false,
                'active': active,
                'contract': true,
                'linear': linear,
                'inverse': inverse,
                'taker': this.safeNumber (market, 'taker_fee'),
                'maker': this.safeNumber (market, 'maker_fee'),
                'contractSize': contractSize,
                'expiry': expiry,
                'expiryDatetime': expiryDatetime,
                'strike': undefined,
                'optionType': undefined,
                'precision': {
                    'amount': this.safeNumber (lotSizeFilter, 'qty_step'),
                    'price': this.safeNumber (priceFilter, 'tick_size'),
                },
                'limits': {
                    'leverage': {
                        'min': this.parseNumber ('1'),
                        'max': this.safeNumber (leverage, 'max_leverage', 1),
                    },
                    'amount': {
                        'min': this.safeNumber (lotSizeFilter, 'min_trading_qty'),
                        'max': this.safeNumber (lotSizeFilter, 'max_trading_qty'),
                    },
                    'price': {
                        'min': this.safeNumber (priceFilter, 'min_price'),
                        'max': this.safeNumber (priceFilter, 'max_price'),
                    },
                    'cost': {
                        'min': undefined,
                        'max': undefined,
                    },
                },
                'info': market,
            });
        }
        return result;
    }

    async fetchUSDCMarkets (params) {
        const linearOptionsResponse = await this.publicGetOptionUsdcOpenapiPublicV1Symbols (params);
        const usdcLinearPerpetualSwaps = await this.publicGetPerpetualUsdcOpenapiPublicV1Symbols (params);
        //
        // USDC linear options
        //     {
        //         "retCode":0,
        //         "retMsg":"success",
        //         "result":{
        //             "resultTotalSize":424,
        //             "cursor":"0%2C500",
        //             "dataList":[
        //                 {
        //                     "symbol":"BTC-24JUN22-300000-C",
        //                     "status":"ONLINE",
        //                     "baseCoin":"BTC",
        //                     "quoteCoin":"USD",
        //                     "settleCoin":"USDC",
        //                     "takerFee":"0.0003",
        //                     "makerFee":"0.0003",
        //                     "minLeverage":"",
        //                     "maxLeverage":"",
        //                     "leverageStep":"",
        //                     "minOrderPrice":"0.5",
        //                     "maxOrderPrice":"10000000",
        //                     "minOrderSize":"0.01",
        //                     "maxOrderSize":"200",
        //                     "tickSize":"0.5",
        //                     "minOrderSizeIncrement":"0.01",
        //                     "basicDeliveryFeeRate":"0.00015",
        //                     "deliveryTime":"1656057600000"
        //                 },
        //                 {
        //                     "symbol":"BTC-24JUN22-300000-P",
        //                     "status":"ONLINE",
        //                     "baseCoin":"BTC",
        //                     "quoteCoin":"USD",
        //                     "settleCoin":"USDC",
        //                     "takerFee":"0.0003",
        //                     "makerFee":"0.0003",
        //                     "minLeverage":"",
        //                     "maxLeverage":"",
        //                     "leverageStep":"",
        //                     "minOrderPrice":"0.5",
        //                     "maxOrderPrice":"10000000",
        //                     "minOrderSize":"0.01",
        //                     "maxOrderSize":"200",
        //                     "tickSize":"0.5",
        //                     "minOrderSizeIncrement":"0.01",
        //                     "basicDeliveryFeeRate":"0.00015",
        //                     "deliveryTime":"1656057600000"
        //                 },
        //             ]
        //         }
        //     }
        //
        // USDC linear perpetual swaps
        //
        //     {
        //         "retCode":0,
        //         "retMsg":"",
        //         "result":[
        //             {
        //                 "symbol":"BTCPERP",
        //                 "status":"ONLINE",
        //                 "baseCoin":"BTC",
        //                 "quoteCoin":"USD",
        //                 "takerFeeRate":"0.00075",
        //                 "makerFeeRate":"-0.00025",
        //                 "minLeverage":"1",
        //                 "maxLeverage":"100",
        //                 "leverageStep":"0.01",
        //                 "minPrice":"0.50",
        //                 "maxPrice":"999999.00",
        //                 "tickSize":"0.50",
        //                 "maxTradingQty":"5.000",
        //                 "minTradingQty":"0.001",
        //                 "qtyStep":"0.001",
        //                 "deliveryFeeRate":"",
        //                 "deliveryTime":"0"
        //             }
        //         ]
        //     }
        //
        const optionsResponse = this.safeValue (linearOptionsResponse, 'result', []);
        const options = this.safeValue (optionsResponse, 'dataList', []);
        const contractsResponse = this.safeValue (usdcLinearPerpetualSwaps, 'result', []);
        const markets = this.arrayConcat (options, contractsResponse);
        const result = [];
        // all markets fetched here are linear
        const linear = true;
        for (let i = 0; i < markets.length; i++) {
            const market = markets[i];
            const id = this.safeString (market, 'symbol');
            const baseId = this.safeString (market, 'baseCoin');
            const quoteId = this.safeString (market, 'quoteCoin');
            let settleId = this.safeString (market, 'settleCoin');
            const base = this.safeCurrencyCode (baseId);
            const quote = this.safeCurrencyCode (quoteId);
            let settle = this.safeCurrencyCode (settleId);
            let symbol = base + '/' + quote;
            let type = 'swap';
            if (settleId !== undefined) {
                type = 'option';
            }
            const swap = (type === 'swap');
            const option = (type === 'option');
            const leverage = this.safeValue (market, 'leverage_filter', {});
            const status = this.safeString (market, 'status');
            let active = undefined;
            if (status !== undefined) {
                active = (status === 'ONLINE');
            }
            let expiry = undefined;
            let expiryDatetime = undefined;
            let strike = undefined;
            let optionType = undefined;
            if (settle === undefined) {
                settleId = 'USDC';
                settle = 'USDC';
            }
            symbol = symbol + ':' + settle;
            if (option) {
                expiry = this.safeInteger (market, 'deliveryTime');
                expiryDatetime = this.iso8601 (expiry);
                const splitId = id.split ('-');
                strike = this.safeString (splitId, 2);
                const optionLetter = this.safeString (splitId, 3);
                symbol = symbol + '-' + this.yymmdd (expiry) + '-' + strike + '-' + optionLetter;
                if (optionLetter === 'P') {
                    optionType = 'put';
                } else if (optionLetter === 'C') {
                    optionType = 'call';
                }
            }
            result.push ({
                'id': id,
                'symbol': symbol,
                'base': base,
                'quote': quote,
                'settle': settle,
                'baseId': baseId,
                'quoteId': quoteId,
                'settleId': settleId,
                'type': type,
                'spot': false,
                'margin': undefined,
                'swap': swap,
                'future': false,
                'option': option,
                'active': active,
                'contract': true,
                'linear': linear,
                'inverse': !linear,
                'taker': this.safeNumber2 (market, 'taker_fee', 'takerFeeRate'),
                'maker': this.safeNumber2 (market, 'maker_fee', 'makerFeeRate'),
                'contractSize': this.parseNumber ('1'),
                'expiry': expiry,
                'expiryDatetime': expiryDatetime,
                'strike': strike,
                'optionType': optionType,
                'precision': {
                    'amount': this.safeNumber2 (market, 'minOrderSizeIncrement', 'qtyStep'),
                    'price': this.safeNumber (market, 'tickSize'),
                },
                'limits': {
                    'leverage': {
                        'min': this.safeNumber (leverage, 'minLeverage', 1),
                        'max': this.safeNumber (leverage, 'maxLeverage', 1),
                    },
                    'amount': {
                        'min': this.safeNumber2 (market, 'minOrderSize', 'minTradingQty'),
                        'max': this.safeNumber2 (market, 'maxOrderSize', 'maxTradingQty'),
                    },
                    'price': {
                        'min': this.safeNumber2 (market, 'minOrderPrice', 'minPrice'),
                        'max': this.safeNumber2 (market, 'maxOrderPrice', 'maxPrice'),
                    },
                    'cost': {
                        'min': undefined,
                        'max': undefined,
                    },
                },
                'info': market,
            });
        }
        return result;
    }

    parseTicker (ticker, market = undefined) {
        // spot
        //
        //    {
        //        "time": "1651743420061",
        //        "symbol": "BTCUSDT",
        //        "bestBidPrice": "39466.75",
        //        "bestAskPrice": "39466.83",
        //        "volume": "4396.082921",
        //        "quoteVolume": "172664909.03216557",
        //        "lastPrice": "39466.71",
        //        "highPrice": "40032.79",
        //        "lowPrice": "38602.39",
        //        "openPrice": "39031.53"
        //    }
        //
        // linear usdt/ inverse swap and future
        //     {
        //         "symbol": "BTCUSDT",
        //         "bid_price": "39458",
        //         "ask_price": "39458.5",
        //         "last_price": "39458.00",
        //         "last_tick_direction": "ZeroMinusTick",
        //         "prev_price_24h": "39059.50",
        //         "price_24h_pcnt": "0.010202",
        //         "high_price_24h": "40058.50",
        //         "low_price_24h": "38575.50",
        //         "prev_price_1h": "39534.00",
        //         "price_1h_pcnt": "-0.001922",
        //         "mark_price": "39472.49",
        //         "index_price": "39469.81",
        //         "open_interest": "28343.61",
        //         "open_value": "0.00",
        //         "total_turnover": "85303326477.54",
        //         "turnover_24h": "4221589085.06",
        //         "total_volume": "30628792.45",
        //         "volume_24h": "107569.75",
        //         "funding_rate": "0.0001",
        //         "predicted_funding_rate": "0.0001",
        //         "next_funding_time": "2022-05-05T16:00:00Z",
        //         "countdown_hour": "7",
        //         "delivery_fee_rate": "",
        //         "predicted_delivery_price": "",
        //         "delivery_time": ""
        //     }
        //
        // usdc option/ swap
        //     {
        //          "symbol": "BTC-30SEP22-400000-C",
        //          "bid": "0",
        //          "bidIv": "0",
        //          "bidSize": "0",
        //          "ask": "15",
        //          "askIv": "1.1234",
        //          "askSize": "0.01",
        //          "lastPrice": "5",
        //          "openInterest": "0.03",
        //          "indexPrice": "39458.6",
        //          "markPrice": "0.51901394",
        //          "markPriceIv": "0.9047",
        //          "change24h": "0",
        //          "high24h": "0",
        //          "low24h": "0",
        //          "volume24h": "0",
        //          "turnover24h": "0",
        //          "totalVolume": "1",
        //          "totalTurnover": "4",
        //          "predictedDeliveryPrice": "0",
        //          "underlyingPrice": "40129.73",
        //          "delta": "0.00010589",
        //          "gamma": "0.00000002",
        //          "vega": "0.10670892",
        //          "theta": "-0.03262827"
        //      }
        //
        // Unified Margin
        //
        //     {
        //         "symbol": "BTCUSDT",
        //         "bidPrice": "19255",
        //         "askPrice": "19255.5",
        //         "lastPrice": "19255.50",
        //         "lastTickDirection": "ZeroPlusTick",
        //         "prevPrice24h": "18634.50",
        //         "price24hPcnt": "0.033325",
        //         "highPrice24h": "19675.00",
        //         "lowPrice24h": "18610.00",
        //         "prevPrice1h": "19278.00",
        //         "markPrice": "19255.00",
        //         "indexPrice": "19260.68",
        //         "openInterest": "48069.549",
        //         "turnover24h": "4686694853.047006",
        //         "volume24h": "243730.252",
        //         "fundingRate": "0.0001",
        //         "nextFundingTime": "1663689600000",
        //         "predictedDeliveryPrice": "",
        //         "basisRate": "",
        //         "deliveryFeeRate": "",
        //         "deliveryTime": "0"
        //     }
        //
        const timestamp = this.safeInteger (ticker, 'time');
        const marketId = this.safeString (ticker, 'symbol');
        const symbol = this.safeSymbol (marketId, market);
        const last = this.safeString2 (ticker, 'last_price', 'lastPrice');
        const open = this.safeStringN (ticker, [ 'prev_price_24h', 'openPrice', 'prevPrice24h' ]);
        let percentage = this.safeStringN (ticker, [ 'price_24h_pcnt', 'change24h', 'price24hPcnt' ]);
        percentage = Precise.stringMul (percentage, '100');
        const quoteVolume = this.safeStringN (ticker, [ 'turnover_24h', 'turnover24h', 'quoteVolume' ]);
        const baseVolume = this.safeStringN (ticker, [ 'volume_24h', 'volume24h', 'volume' ]);
        const bid = this.safeStringN (ticker, [ 'bid_price', 'bid', 'bestBidPrice', 'bidPrice' ]);
        const ask = this.safeStringN (ticker, [ 'ask_price', 'ask', 'bestAskPrice', 'askPrice' ]);
        const high = this.safeStringN (ticker, [ 'high_price_24h', 'high24h', 'highPrice', 'highPrice24h' ]);
        const low = this.safeStringN (ticker, [ 'low_price_24h', 'low24h', 'lowPrice', 'lowPrice24h' ]);
        return this.safeTicker ({
            'symbol': symbol,
            'timestamp': timestamp,
            'datetime': this.iso8601 (timestamp),
            'high': high,
            'low': low,
            'bid': bid,
            'bidVolume': this.safeString (ticker, 'bidSize'),
            'ask': ask,
            'askVolume': this.safeString (ticker, 'askSize'),
            'vwap': undefined,
            'open': open,
            'close': last,
            'last': last,
            'previousClose': undefined,
            'change': undefined,
            'percentage': percentage,
            'average': undefined,
            'baseVolume': baseVolume,
            'quoteVolume': quoteVolume,
            'info': ticker,
        }, market);
    }

    async fetchTicker (symbol, params = {}) {
        /**
         * @method
         * @name bybit#fetchTicker
         * @description fetches a price ticker, a statistical calculation with the information calculated over the past 24 hours for a specific market
         * @param {string} symbol unified symbol of the market to fetch the ticker for
         * @param {object} params extra parameters specific to the bybit api endpoint
         * @returns {object} a [ticker structure]{@link https://docs.ccxt.com/en/latest/manual.html#ticker-structure}
         */
        await this.loadMarkets ();
        const market = this.market (symbol);
        let method = undefined;
        const isUsdcSettled = market['settle'] === 'USDC';
        if (market['spot']) {
            method = 'publicGetSpotQuoteV1Ticker24hr';
        } else if (!isUsdcSettled) {
            // inverse perpetual // usdt linear // inverse futures
            method = 'publicGetV2PublicTickers';
        } else if (market['option']) {
            // usdc option
            method = 'publicGetOptionUsdcOpenapiPublicV1Tick';
        } else {
            // usdc swap
            method = 'publicGetPerpetualUsdcOpenapiPublicV1Tick';
        }
        const request = {
            'symbol': market['id'],
        };
        const response = await this[method] (this.extend (request, params));
        //
        //     {
        //         ret_code: 0,
        //         ret_msg: 'OK',
        //         ext_code: '',
        //         ext_info: '',
        //         result: [
        //             {
        //                 symbol: 'BTCUSD',
        //                 bid_price: '7680',
        //                 ask_price: '7680.5',
        //                 last_price: '7680.00',
        //                 last_tick_direction: 'MinusTick',
        //                 prev_price_24h: '7870.50',
        //                 price_24h_pcnt: '-0.024204',
        //                 high_price_24h: '8035.00',
        //                 low_price_24h: '7671.00',
        //                 prev_price_1h: '7780.00',
        //                 price_1h_pcnt: '-0.012853',
        //                 mark_price: '7683.27',
        //                 index_price: '7682.74',
        //                 open_interest: 188829147,
        //                 open_value: '23670.06',
        //                 total_turnover: '25744224.90',
        //                 turnover_24h: '102997.83',
        //                 total_volume: 225448878806,
        //                 volume_24h: 809919408,
        //                 funding_rate: '0.0001',
        //                 predicted_funding_rate: '0.0001',
        //                 next_funding_time: '2020-03-12T00:00:00Z',
        //                 countdown_hour: 7
        //             }
        //         ],
        //         time_now: '1583948195.818255'
        //     }
        //  usdc ticker
        //     {
        //         "retCode": 0,
        //           "retMsg": "SUCCESS",
        //           "result": {
        //                  "symbol": "BTC-28JAN22-250000-C",
        //                    "bid": "0",
        //                    "bidIv": "0",
        //                    "bidSize": "0",
        //                    "ask": "0",
        //                    "askIv": "0",
        //                    "askSize": "0",
        //                    "lastPrice": "0",
        //                    "openInterest": "0",
        //                    "indexPrice": "56171.79000000",
        //                    "markPrice": "12.72021285",
        //                    "markPriceIv": "1.1701",
        //                    "change24h": "0",
        //                    "high24h": "0",
        //                    "low24h": "0",
        //                    "volume24h": "0",
        //                    "turnover24h": "0",
        //                    "totalVolume": "0",
        //                    "totalTurnover": "0",
        //                    "predictedDeliveryPrice": "0",
        //                    "underlyingPrice": "57039.61000000",
        //                    "delta": "0.00184380",
        //                    "gamma": "0.00000022",
        //                    "vega": "1.35132531",
        //                    "theta": "-1.33819821"
        //          }
        //     }
        //
        const result = this.safeValue (response, 'result', []);
        let rawTicker = undefined;
        if (Array.isArray (result)) {
            rawTicker = this.safeValue (result, 0);
        } else {
            rawTicker = result;
        }
        const ticker = this.parseTicker (rawTicker, market);
        return ticker;
    }

    async fetchSpotTickers (symbols = undefined, params = {}) {
        await this.loadMarkets ();
        symbols = this.marketSymbols (symbols);
        const response = await this.publicGetSpotQuoteV1Ticker24hr (params);
        //
        //     {
        //         "ret_code":0,
        //         "ret_msg":null,
        //         "result":[
        //             {
        //                 "time":1667198103209,
        //                 "symbol":"XDCUSDT",
        //                 "bestBidPrice":"0.03092",
        //                 "bestAskPrice":"0.03093",
        //                 "volume":"393311",
        //                 "quoteVolume":"12189.678747",
        //                 "lastPrice":"0.03092",
        //                 "highPrice":"0.03111",
        //                 "lowPrice":"0.0309",
        //                 "openPrice":"0.0309"
        //             }
        //         ],
        //         "ext_code": null,
        //         "ext_info": null
        //     }
        //
        const tickerList = this.safeValue (response, 'result', []);
        const tickers = {};
        for (let i = 0; i < tickerList.length; i++) {
            const ticker = this.parseTicker (tickerList[i]);
            const symbol = ticker['symbol'];
            tickers[symbol] = ticker;
        }
        return this.filterByArray (tickers, 'symbol', symbols);
    }

    async fetchUnifiedMarginTickers (symbols = undefined, params = {}) {
        await this.loadMarkets ();
        symbols = this.marketSymbols (symbols);
        const request = {};
        let market = undefined;
        if (symbols !== undefined) {
            const symbol = this.safeValue (symbols, 0);
            market = this.market (symbol);
        }
        if (market['option']) {
            // bybit requires a symbol when query tockers for options markets
            throw new NotSupported (this.id + ' fetchTickers() is not supported for option markets');
        } else if (market['inverse']) {
            request['category'] = 'inverse';
        } else if (market['linear']) {
            request['category'] = 'linear';
        }
        const response = await this.publicGetDerivativesV3PublicTickers (this.extend (request, params));
        //
        //     {
        //         "retCode": 0,
        //         "retMsg": "OK",
        //         "result": {
        //             "category": "linear",
        //             "list": [
        //                 {
        //                     "symbol": "BTCUSDT",
        //                     "bidPrice": "19255",
        //                     "askPrice": "19255.5",
        //                     "lastPrice": "19255.50",
        //                     "lastTickDirection": "ZeroPlusTick",
        //                     "prevPrice24h": "18634.50",
        //                     "price24hPcnt": "0.033325",
        //                     "highPrice24h": "19675.00",
        //                     "lowPrice24h": "18610.00",
        //                     "prevPrice1h": "19278.00",
        //                     "markPrice": "19255.00",
        //                     "indexPrice": "19260.68",
        //                     "openInterest": "48069.549",
        //                     "turnover24h": "4686694853.047006",
        //                     "volume24h": "243730.252",
        //                     "fundingRate": "0.0001",
        //                     "nextFundingTime": "1663689600000",
        //                     "predictedDeliveryPrice": "",
        //                     "basisRate": "",
        //                     "deliveryFeeRate": "",
        //                     "deliveryTime": "0"
        //                 }
        //             ]
        //         },
        //         "retExtInfo": null,
        //         "time": 1663670053454
        //     }
        //
        let tickerList = this.safeValue (response, 'result', []);
        if (!Array.isArray (tickerList)) {
            tickerList = this.safeValue (tickerList, 'list');
        }
        const tickers = {};
        for (let i = 0; i < tickerList.length; i++) {
            const ticker = this.parseTicker (tickerList[i]);
            const symbol = ticker['symbol'];
            tickers[symbol] = ticker;
        }
        return this.filterByArray (tickers, 'symbol', symbols);
    }

    async fetchDerivativesTickers (symbols = undefined, params = {}) {
        await this.loadMarkets ();
        symbols = this.marketSymbols (symbols);
        const response = await this.publicGetV2PublicTickers (params);
        //
        //     {
        //         "ret_code": 0,
        //         "ret_msg": "OK",
        //         "result": [
        //             {
        //                 "symbol": "BTCUSD",
        //                 "bid_price": "19244.5",
        //                 "ask_price": "19245",
        //                 "last_price": "19244.50",
        //                 "last_tick_direction": "MinusTick",
        //                 "prev_price_24h": "18780.50",
        //                 "price_24h_pcnt": "0.024706",
        //                 "high_price_24h": "19582.00",
        //                 "low_price_24h": "18492.50",
        //                 "prev_price_1h": "19217.00",
        //                 "mark_price": "19242.60",
        //                 "index_price": "19229.37",
        //                 "open_interest": 4.13999123e+08,
        //                 "countdown_hour": 0,
        //                 "turnover_24h": "1977.97821021",
        //                 "volume_24h": 3.7810482e+07,
        //                 "funding_rate": "0.0001",
        //                 "predicted_funding_rate": "",
        //                 "next_funding_time": "2022-09-08T16:00:00Z",
        //                 "predicted_delivery_price": "",
        //                 "total_turnover": "",
        //                 "total_volume": 0,
        //                 "delivery_fee_rate": "",
        //                 "delivery_time": "",
        //                 "price_1h_pcnt": "",
        //                 "open_value": ""
        //             }
        //         ],
        //         "ext_code": "",
        //         "ext_info": "",
        //         "time_now": "1662629551.232415"
        //     }
        //
        const tickerList = this.safeValue (response, 'result', []);
        const tickers = {};
        for (let i = 0; i < tickerList.length; i++) {
            const ticker = this.parseTicker (tickerList[i]);
            const symbol = ticker['symbol'];
            tickers[symbol] = ticker;
        }
        return this.filterByArray (tickers, 'symbol', symbols);
    }

    async fetchTickers (symbols = undefined, params = {}) {
        /**
         * @method
         * @name bybit#fetchTickers
         * @description fetches price tickers for multiple markets, statistical calculations with the information calculated over the past 24 hours each market
         * @param {[string]|undefined} symbols unified symbols of the markets to fetch the ticker for, all market tickers are returned if not assigned
         * @param {object} params extra parameters specific to the bybit api endpoint
         * @returns {object} an array of [ticker structures]{@link https://docs.ccxt.com/en/latest/manual.html#ticker-structure}
         */
        await this.loadMarkets ();
        symbols = this.marketSymbols (symbols);
        let type = undefined;
        let market = undefined;
        let isUsdcSettled = undefined;
        if (symbols !== undefined) {
            const symbol = this.safeValue (symbols, 0);
            market = this.market (symbol);
            type = market['type'];
            isUsdcSettled = market['settle'] === 'USDC';
        } else {
            [ type, params ] = this.handleMarketTypeAndParams ('fetchTickers', market, params);
            if (type !== 'spot') {
                let defaultSettle = this.safeString (this.options, 'defaultSettle', 'USDT');
                defaultSettle = this.safeString2 (params, 'settle', 'defaultSettle', isUsdcSettled);
                params = this.omit (params, [ 'settle', 'defaultSettle' ]);
                isUsdcSettled = defaultSettle === 'USDC';
            }
        }
        const enableUnifiedMargin = this.safeValue (this.options, 'enableUnifiedMargin');
        if (type === 'spot') {
            return await this.fetchSpotTickers (symbols, params);
        } else if (enableUnifiedMargin) {
            return await this.fetchUnifiedMarginTickers (symbols, params);
        } else if (!isUsdcSettled) {
            return await this.fetchDerivativesTickers (symbols, params);
        } else {
            throw new NotSupported (this.id + ' fetchTickers() is not supported for USDC markets');
        }
    }

    parseOHLCV (ohlcv, market = undefined) {
        //
        // inverse perpetual BTC/USD
        //
        //     {
        //         symbol: 'BTCUSD',
        //         interval: '1',
        //         open_time: 1583952540,
        //         open: '7760.5',
        //         high: '7764',
        //         low: '7757',
        //         close: '7763.5',
        //         volume: '1259766',
        //         turnover: '162.32773718999994'
        //     }
        //
        // linear perpetual BTC/USDT
        //
        //     {
        //         "id":143536,
        //         "symbol":"BTCUSDT",
        //         "period":"15",
        //         "start_at":1587883500,
        //         "volume":1.035,
        //         "open":7540.5,
        //         "high":7541,
        //         "low":7540.5,
        //         "close":7541
        //     }
        //
        // usdc perpetual
        //     {
        //         "symbol":"BTCPERP",
        //         "volume":"0.01",
        //         "period":"1",
        //         "openTime":"1636358160",
        //         "open":"66001.50",
        //         "high":"66001.50",
        //         "low":"66001.50",
        //         "close":"66001.50",
        //         "turnover":"1188.02"
        //     }
        //
        // spot
        //     [
        //         1651837620000, // start tame
        //         "35831.5", // open
        //         "35831.5", // high
        //         "35801.93", // low
        //         "35817.11", // close
        //         "1.23453", // volume
        //         0, // end time
        //         "44213.97591627", // quote asset volume
        //         24, // number of trades
        //         "0", // taker base volume
        //         "0" // taker quote volume
        //     ]
        //
        // Unified Margin
        //
        //     [
        //         "1621162800",
        //         "49592.43",
        //         "49644.91",
        //         "49342.37",
        //         "49349.42",
        //         "1451.59",
        //         "2.4343353100000003"
        //     ]
        //
        if (Array.isArray (ohlcv)) {
            return [
                this.safeNumber (ohlcv, 0),
                this.safeNumber (ohlcv, 1),
                this.safeNumber (ohlcv, 2),
                this.safeNumber (ohlcv, 3),
                this.safeNumber (ohlcv, 4),
                this.safeNumber (ohlcv, 5),
            ];
        }
        let timestamp = this.safeTimestamp2 (ohlcv, 'open_time', 'openTime');
        if (timestamp === undefined) {
            timestamp = this.safeTimestamp (ohlcv, 'start_at');
        }
        return [
            timestamp,
            this.safeNumber (ohlcv, 'open'),
            this.safeNumber (ohlcv, 'high'),
            this.safeNumber (ohlcv, 'low'),
            this.safeNumber (ohlcv, 'close'),
            this.safeNumber2 (ohlcv, 'volume', 'turnover'),
        ];
    }

    async fetchSpotOHLCV (params = {}) {
        const response = await this.publicGetSpotQuoteV1Kline (params);
        //
        //     {
        //         "ret_code": "0",
        //         "ret_msg": null,
        //         "result": [
        //             [
        //                 1651837620000,
        //                 "35831.5",
        //                 "35831.5",
        //                 "35801.93",
        //                 "35817.11",
        //                 "1.23453",
        //                 0,
        //                 "44213.97591627",
        //                 24,
        //                 "0",
        //                 "0"
        //             ]
        //         ],
        //         "ext_code": null,
        //         "ext_info": null
        //     }
        //
        const ohlcvs = this.safeValue (response, 'result');
        return ohlcvs;
    }

    async fetchUnifiedMarginOHLCV (params = {}) {
        const price = this.safeString (params, 'price');
        params = this.omit (params, 'price');
        const methods = {
            'mark': 'publicGetDerivativesV3PublicMarkPriceKline',
            'index': 'publicGetDerivativesV3PublicIndexPriceKline',
        };
        const method = this.safeValue (methods, price, 'publicGetDerivativesV3PublicKline');
        const response = await this[method] (params);
        //
        //     {
        //         "retCode": 0,
        //         "retMsg":"success",
        //         "result":{
        //             "category":"linear",
        //             "symbol":"BTCUSDT",
        //             "interval":"1",
        //             "list":[
        //                 [
        //                     "1621162800",
        //                     "49592.43",
        //                     "49644.91",
        //                     "49342.37",
        //                     "49349.42",
        //                     "1451.59",
        //                     "2.4343353100000003"
        //                 ]
        //             ]
        //         }
        //     }
        //
        const result = this.safeValue (response, 'result');
        const ohlcvs = this.safeValue (result, 'list');
        return ohlcvs;
    }

    async fetchLinearSwapOHLCV (params = {}) {
        const price = this.safeString (params, 'price');
        params = this.omit (params, 'price');
        const methods = {
            'mark': 'publicGetPublicLinearMarkPriceKline',
            'index': 'publicGetPublicLinearIndexPriceKline',
            'premiumIndex': 'publicGetPublicLinearPremiumIndexKline',
        };
        const method = this.safeValue (methods, price, 'publicGetPublicLinearKline');
        const response = await this[method] (params);
        //
        //     {
        //         "ret_code":0,
        //         "ret_msg":"OK",
        //         "ext_code":"",
        //         "ext_info":"",
        //         "result":[
        //             {
        //                 "id":143536,
        //                 "symbol":"BTCUSDT",
        //                 "period":"15",
        //                 "start_at":1587883500,
        //                 "volume":1.035,
        //                 "open":7540.5,
        //                 "high":7541,
        //                 "low":7540.5,
        //                 "close":7541
        //             }
        //         ],
        //         "time_now":"1587884120.168077"
        //     }
        //
        const ohlcvs = this.safeValue (response, 'result');
        return ohlcvs;
    }

    async fetchInverseSwapOHLCV (params = {}) {
        const price = this.safeString (params, 'price');
        params = this.omit (params, 'price');
        const methods = {
            'mark': 'publicGetV2PublicMarkPriceKline',
            'index': 'publicGetV2PublicIndexPriceKline',
            'premiumIndex': 'publicGetV2PublicPremiumPriceKline',
        };
        const method = this.safeValue (methods, price, 'publicGetV2PublicKlineList');
        const response = await this[method] (params);
        //
        //     {
        //         ret_code: 0,
        //         ret_msg: 'OK',
        //         ext_code: '',
        //         ext_info: '',
        //         result: [
        //             {
        //                 symbol: 'BTCUSD',
        //                 interval: '1',
        //                 open_time: 1583952540,
        //                 open: '7760.5',
        //                 high: '7764',
        //                 low: '7757',
        //                 close: '7763.5',
        //                 volume: '1259766',
        //                 turnover: '162.32773718999994'
        //             },
        //         ],
        //         time_now: '1583953082.397330'
        //     }
        //
        const ohlcvs = this.safeValue (response, 'result');
        return ohlcvs;
    }

    async fetchUSDCOHLCV (params = {}) {
        const price = this.safeString (params, 'price');
        params = this.omit (params, 'price');
        const methods = {
            'mark': 'publicGetPerpetualUsdcOpenapiPublicV1MarkPriceKline',
            'index': 'publicGetPerpetualUsdcOpenapiPublicV1IndexPriceKline',
            'premiumIndex': 'publicGetPerpetualUsdcOpenapiPublicV1PremiumPriceKline',
        };
        const method = this.safeValue (methods, price, 'publicGetPerpetualUsdcOpenapiPublicV1KlineList');
        const response = await this[method] (params);
        //
        //     {
        //         "retCode":0,
        //         "retMsg":"",
        //         "result":[
        //             {
        //                 "symbol":"BTCPERP",
        //                 "period":"1",
        //                 "openTime":"1635648300",
        //                 "open":"0.000066",
        //                 "high":"0.000066",
        //                 "low":"0.000066",
        //                 "close":"0.000066"
        //             }
        //         ]
        //     }
        //
        const ohlcvs = this.safeValue (response, 'result');
        return ohlcvs;
    }

    async fetchOHLCV (symbol, timeframe = '1m', since = undefined, limit = undefined, params = {}) {
        /**
         * @method
         * @name bybit#fetchOHLCV
         * @description fetches historical candlestick data containing the open, high, low, and close price, and the volume of a market
         * @param {string} symbol unified symbol of the market to fetch OHLCV data for
         * @param {string} timeframe the length of time each candle represents
         * @param {int|undefined} since timestamp in ms of the earliest candle to fetch
         * @param {int|undefined} limit the maximum amount of candles to fetch
         * @param {object} params extra parameters specific to the bybit api endpoint
         * @returns {[[int]]} A list of candles ordered as timestamp, open, high, low, close, volume
         */
        await this.loadMarkets ();
        const market = this.market (symbol);
        const request = {
            'symbol': market['id'],
        };
        const duration = this.parseTimeframe (timeframe);
        const now = this.seconds ();
        let sinceTimestamp = undefined;
        if (limit === undefined) {
            limit = 200; // default is 200 when requested with `since`
        }
        if (since === undefined) {
            sinceTimestamp = now - limit * duration;
        } else {
            sinceTimestamp = parseInt (since / 1000);
        }
        if (limit !== undefined) {
            request['limit'] = limit; // max 200, default 200
        }
        let ohlcvs = [];
        let intervalKey = 'interval';
        let sinceKey = 'from';
        const isUsdcSettled = market['settle'] === 'USDC';
        const enableUnifiedMargin = this.safeValue (this.options, 'enableUnifiedMargin');
        if (market['spot']) {
            // spot markets use the same interval format as ccxt
            // so we don't need  to convert it
            request[intervalKey] = timeframe;
            request[sinceKey] = sinceTimestamp;
            ohlcvs = await this.fetchSpotOHLCV (this.extend (request, params));
        } else if (enableUnifiedMargin) {
            sinceKey = 'start';
            sinceTimestamp = sinceTimestamp * 1000;
            // end is required parameter
            let endTimestamp = this.safeInteger (params, 'end');
            if (endTimestamp === undefined) {
                endTimestamp = this.sum (sinceTimestamp, limit * duration * 1000);
            }
            request['end'] = endTimestamp;
            if (market['option']) {
                request['category'] = 'option';
            } else if (market['inverse']) {
                request['category'] = 'inverse';
            } else if (market['linear']) {
                request['category'] = 'linear';
            }
            request[sinceKey] = sinceTimestamp;
            request[intervalKey] = this.timeframes[timeframe];
            ohlcvs = await this.fetchUnifiedMarginOHLCV (this.extend (request, params));
        } else if (market['contract'] && !isUsdcSettled) {
            request[intervalKey] = this.timeframes[timeframe];
            request[sinceKey] = sinceTimestamp;
            if (market['linear']) {
                ohlcvs = await this.fetchLinearSwapOHLCV (this.extend (request, params));
            } else {
                ohlcvs = await this.fetchInverseSwapOHLCV (this.extend (request, params));
            }
        } else {
            // usdc markets
            if (market['option']) {
                throw new NotSupported (this.id + ' fetchOHLCV() is not supported for USDC options markets');
            }
            intervalKey = 'period';
            sinceKey = 'startTime';
            request[intervalKey] = this.timeframes[timeframe];
            request[sinceKey] = sinceTimestamp;
            ohlcvs = await this.fetchUSDCOHLCV (this.extend (request, params));
        }
        return this.parseOHLCVs (ohlcvs, market, timeframe, since, limit);
    }

    async fetchFundingRate (symbol, params = {}) {
        /**
         * @method
         * @name bybit#fetchFundingRate
         * @description fetch the current funding rate
         * @param {string} symbol unified market symbol
         * @param {object} params extra parameters specific to the bybit api endpoint
         * @returns {object} a [funding rate structure]{@link https://docs.ccxt.com/en/latest/manual.html#funding-rate-structure}
         */
        await this.loadMarkets ();
        const market = this.market (symbol);
        const request = {
            'symbol': market['id'],
        };
        const isUsdcSettled = market['settle'] === 'USDC';
        let method = undefined;
        if (isUsdcSettled) {
            method = 'privatePostPerpetualUsdcOpenapiPrivateV1PredictedFunding';
        } else {
            method = market['linear'] ? 'privateGetPrivateLinearFundingPredictedFunding' : 'privateGetV2PrivateFundingPredictedFunding';
        }
        const response = await this[method] (this.extend (request, params));
        //
        // linear
        //     {
        //       "ret_code": 0,
        //       "ret_msg": "OK",
        //       "ext_code": "",
        //       "ext_info": "",
        //       "result": {
        //         "predicted_funding_rate": 0.0001,
        //         "predicted_funding_fee": 0.00231849
        //       },
        //       "time_now": "1658446366.304113",
        //       "rate_limit_status": 119,
        //       "rate_limit_reset_ms": 1658446366300,
        //       "rate_limit": 120
        //     }
        //
        // inverse
        //     {
        //       "ret_code": 0,
        //       "ret_msg": "OK",
        //       "ext_code": "",
        //       "ext_info": "",
        //       "result": {
        //         "predicted_funding_rate": -0.00001769,
        //         "predicted_funding_fee": 0
        //       },
        //       "time_now": "1658445512.778048",
        //       "rate_limit_status": 119,
        //       "rate_limit_reset_ms": 1658445512773,
        //       "rate_limit": 120
        //     }
        //
        // usdc
        //     {
        //       "result": {
        //         "predictedFundingRate": "0.0002213",
        //         "predictedFundingFee": "0"
        //       },
        //       "retCode": 0,
        //       "retMsg": "success"
        //     }
        //
        const result = this.safeValue (response, 'result', {});
        const fundingRate = this.safeNumber2 (result, 'predicted_funding_rate', 'predictedFundingRate');
        const timestamp = this.safeTimestamp (response, 'time_now');
        return {
            'info': response,
            'symbol': symbol,
            'markPrice': undefined,
            'indexPrice': undefined,
            'interestRate': undefined,
            'estimatedSettlePrice': undefined,
            'timestamp': timestamp,
            'datetime': this.iso8601 (timestamp),
            'fundingRate': fundingRate,
            'fundingTimestamp': undefined,
            'fundingDatetime': undefined,
            'nextFundingRate': undefined,
            'nextFundingTimestamp': undefined,
            'nextFundingDatetime': undefined,
            'previousFundingRate': undefined,
            'previousFundingTimestamp': undefined,
            'previousFundingDatetime': undefined,
        };
    }

    async fetchFundingRateHistory (symbol = undefined, since = undefined, limit = undefined, params = {}) {
        /**
         * @method
         * @name bybit#fetchFundingRateHistory
         * @description fetches historical funding rate prices
         * @param {string|undefined} symbol unified symbol of the market to fetch the funding rate history for
         * @param {int|undefined} since timestamp in ms of the earliest funding rate to fetch
         * @param {int|undefined} limit the maximum amount of [funding rate structures]{@link https://docs.ccxt.com/en/latest/manual.html?#funding-rate-history-structure} to fetch
         * @param {object} params extra parameters specific to the bybit api endpoint
         * @param {int|undefined} params.until timestamp in ms of the latest funding rate
         * @returns {[object]} a list of [funding rate structures]{@link https://docs.ccxt.com/en/latest/manual.html?#funding-rate-history-structure}
         */
        const enableUnifiedMargin = this.safeValue (this.options, 'enableUnifiedMargin');
        if (!enableUnifiedMargin) {
            throw new BadRequest (this.id + ' fetchFundingRateHistory() must enable unified margin mode');
        }
        if (symbol === undefined) {
            throw new ArgumentsRequired (this.id + ' fetchFundingRateHistory() requires a symbol');
        }
        await this.loadMarkets ();
        const request = {};
        const market = this.market (symbol);
        symbol = market['symbol'];
        request['symbol'] = market['id'];
        if (market['option']) {
            throw new NotSupported (this.id + ' fetchFundingRateHistory() is not supported for option markets');
        } else if (market['linear']) {
            request['category'] = 'linear';
        } else if (market['inverse']) {
            request['category'] = 'inverse';
        }
        if (since !== undefined) {
            request['startTime'] = since;
        }
        const until = this.safeInteger2 (params, 'until', 'till'); // unified in milliseconds
        const endTime = this.safeInteger (params, 'endTime', until); // exchange-specific in milliseconds
        params = this.omit (params, [ 'endTime', 'till', 'until' ]);
        if (endTime !== undefined) {
            request['endTime'] = endTime;
        }
        if (limit !== undefined) {
            request['limit'] = limit;
        }
        const response = await this.publicGetDerivativesV3PublicFundingHistoryFundingRate (this.extend (request, params));
        //
        //     {
        //         "retCode": 0,
        //         "retMsg": "OK",
        //         "result": {
        //             "category": "linear",
        //             "list": [
        //                 {
        //                     "symbol": "BTCUSDT",
        //                     "fundingRate": "0.0001",
        //                     "fundingRateTimestamp": "1657728000000"
        //                 },
        //                 {
        //                     "symbol": "BTCUSDT",
        //                     "fundingRate": "0.0001",
        //                     "fundingRateTimestamp": "1657699200000"
        //                 }
        //             ]
        //         },
        //         "time": 1657782323371
        //     }
        //
        const rates = [];
        const result = this.safeValue (response, 'result');
        const list = this.safeValue (result, 'list');
        for (let i = 0; i < list.length; i++) {
            const entry = list[i];
            const timestamp = this.safeInteger (entry, 'fundingRateTimestamp');
            rates.push ({
                'info': entry,
                'symbol': this.safeSymbol (this.safeString (entry, 'symbol')),
                'fundingRate': this.safeNumber (entry, 'fundingRate'),
                'timestamp': timestamp,
                'datetime': this.iso8601 (timestamp),
            });
        }
        const sorted = this.sortBy (rates, 'timestamp');
        return this.filterBySymbolSinceLimit (sorted, symbol, since, limit);
    }

    async fetchIndexOHLCV (symbol, timeframe = '1m', since = undefined, limit = undefined, params = {}) {
        const request = {
            'price': 'index',
        };
        return await this.fetchOHLCV (symbol, timeframe, since, limit, this.extend (request, params));
    }

    async fetchMarkOHLCV (symbol, timeframe = '1m', since = undefined, limit = undefined, params = {}) {
        const request = {
            'price': 'mark',
        };
        return await this.fetchOHLCV (symbol, timeframe, since, limit, this.extend (request, params));
    }

    async fetchPremiumIndexOHLCV (symbol, timeframe = '1m', since = undefined, limit = undefined, params = {}) {
        const request = {
            'price': 'premiumIndex',
        };
        return await this.fetchOHLCV (symbol, timeframe, since, limit, this.extend (request, params));
    }

    parseTrade (trade, market = undefined) {
        //
        //  public spot
        //
        //    {
        //        "price": "39548.68",
        //        "time": "1651748717850",
        //        "qty": "0.166872",
        //        "isBuyerMaker": true
        //    }
        //
        // public linear/inverse swap/future
        //
        //     {
        //         "id": "112348766532",
        //         "symbol": "BTCUSDT",
        //         "price": "39536",
        //         "qty": "0.011",
        //         "side": "Buy",
        //         "time": "2022-05-05T11:16:02.000Z",
        //         "trade_time_ms": "1651749362196"
        //     }
        //
        // public usdc market
        //
        //     {
        //         "symbol": "BTC-30SEP22-400000-C",
        //         "orderQty": "0.010",
        //         "orderPrice": "5.00",
        //         "time": "1651104300208"
        //     }
        //
        // private futures/swap
        //
        //      {
        //          "order_id": "b020b4bc-6fe2-45b5-adbc-dd07794f9746",
        //          "order_link_id": "",
        //          "side": "Buy",
        //          "symbol": "AAVEUSDT",
        //          "exec_id": "09abe8f0-aea6-514e-942b-7da8cb935120",
        //          "price": "269.3",
        //          "order_price": "269.3",
        //          "order_qty": "0.1",
        //          "order_type": "Market",
        //          "fee_rate": "0.00075",
        //          "exec_price": "256.35",
        //          "exec_type": "Trade",
        //          "exec_qty": "0.1",
        //          "exec_fee": "0.01922625",
        //          "exec_value": "25.635",
        //          "leaves_qty": "0",
        //          "closed_size": "0",
        //          "last_liquidity_ind": "RemovedLiquidity",
        //          "trade_time": "1638276374",
        //          "trade_time_ms": "1638276374312"
        //      }
        //
        // spot
        //    {
        //         "id": "1149467000412631552",
        //         "symbol": "LTCUSDT",
        //         "symbolName": "LTCUSDT",
        //         "orderId": "1149467000244912384",
        //         "ticketId": "2200000000002601358",
        //         "matchOrderId": "1149465793552007078",
        //         "price": "100.19",
        //         "qty": "0.09973",
        //         "commission": "0.0099919487",
        //         "commissionAsset": "USDT",
        //         "time": "1651763144465",
        //         "isBuyer": false,
        //         "isMaker": false,
        //         "fee": {
        //             "feeTokenId": "USDT",
        //             "feeTokenName": "USDT",
        //             "fee": "0.0099919487"
        //         },
        //         "feeTokenId": "USDT",
        //         "feeAmount": "0.0099919487",
        //         "makerRebate": "0"
        //     }
        //
        const id = this.safeString2 (trade, 'id', 'exec_id');
        const marketId = this.safeString (trade, 'symbol');
        market = this.safeMarket (marketId, market);
        const symbol = market['symbol'];
        let amountString = this.safeString2 (trade, 'qty', 'exec_qty');
        if (amountString === undefined) {
            amountString = this.safeString (trade, 'orderQty');
        }
        let priceString = this.safeString2 (trade, 'exec_price', 'price');
        if (priceString === undefined) {
            priceString = this.safeString (trade, 'orderPrice');
        }
        const costString = this.safeString (trade, 'exec_value');
        let timestamp = this.parse8601 (this.safeString (trade, 'time'));
        if (timestamp === undefined) {
            timestamp = this.safeInteger2 (trade, 'trade_time_ms', 'time');
        }
        let side = this.safeStringLower (trade, 'side');
        if (side === undefined) {
            const isBuyer = this.safeValue (trade, 'isBuyer');
            if (isBuyer !== undefined) {
                side = isBuyer ? 'buy' : 'sell';
            }
        }
        const isMaker = this.safeValue (trade, 'isMaker');
        let takerOrMaker = undefined;
        if (isMaker !== undefined) {
            takerOrMaker = isMaker ? 'maker' : 'taker';
        } else {
            const lastLiquidityInd = this.safeString (trade, 'last_liquidity_ind');
            takerOrMaker = (lastLiquidityInd === 'AddedLiquidity') ? 'maker' : 'taker';
        }
        const feeCostString = this.safeString2 (trade, 'exec_fee', 'commission');
        let fee = undefined;
        if (feeCostString !== undefined) {
            let feeCurrencyCode = undefined;
            if (market['spot']) {
                feeCurrencyCode = this.safeString (trade, 'commissionAsset');
            } else {
                feeCurrencyCode = market['inverse'] ? market['base'] : market['quote'];
            }
            fee = {
                'cost': feeCostString,
                'currency': feeCurrencyCode,
                'rate': this.safeString (trade, 'fee_rate'),
            };
        }
        return this.safeTrade ({
            'id': id,
            'info': trade,
            'timestamp': timestamp,
            'datetime': this.iso8601 (timestamp),
            'symbol': symbol,
            'order': this.safeString2 (trade, 'order_id', 'orderId'),
            'type': this.safeStringLower (trade, 'order_type'),
            'side': side,
            'takerOrMaker': takerOrMaker,
            'price': priceString,
            'amount': amountString,
            'cost': costString,
            'fee': fee,
        }, market);
    }

    async fetchSpotTrades (symbol, since = undefined, limit = undefined, params = {}) {
        await this.loadMarkets ();
        const market = this.market (symbol);
        const request = {
            'symbol': market['id'],
        };
        if (limit !== undefined) {
            request['limit'] = limit; // Default value is 60, max 60
        }
        const response = await this.publicGetSpotQuoteV1Trades (this.extend (request, params));
        //
        //     {
        //         ret_code: 0,
        //         ret_msg: 'OK',
        //         ext_code: '',
        //         ext_info: '',
        //         result: [
        //             {
        //                 "price": "50005.12",
        //                 "time": 1620822657672,
        //                 "qty": "0.0001",
        //                 "isBuyerMaker": true
        //             },
        //         ],
        //         time_now: '1583954313.393362'
        //     }
        //
        const trades = this.safeValue (response, 'result', {});
        return this.parseTrades (trades, market, since, limit);
    }

    async fetchUnifiedMarginTrades (symbol, since = undefined, limit = undefined, params = {}) {
        await this.loadMarkets ();
        const market = this.market (symbol);
        const request = {
            'symbol': market['id'],
        };
        if (limit !== undefined) {
            request['limit'] = limit; // Limit for data size per page, max size is 1000. Default as showing 500 pieces of data per page
        }
        request['category'] = market['inverse'] ? 'inverse' : 'linear';
        const response = await this.publicGetDerivativesV3PublicRecentTrade (this.extend (request, params));
        //
        //     {
        //         "retCode": 0,
        //         "retMsg": "OK",
        //         "result": {
        //             "category": "linear",
        //             "list": [
        //                 {
        //                     "execId": "da66abbc-f358-5864-8d34-84ef7274d853",
        //                     "symbol": "BTCUSDT",
        //                     "price": "20802.50",
        //                     "size": "0.200",
        //                     "side": "Sell",
        //                     "time": "1657870316630"
        //                 }
        //             ]
        //         },
        //         "time": 1657870326247
        //     }
        //
        const result = this.safeValue (response, 'result', {});
        const trades = this.safeValue (result, 'list', []);
        return this.parseTrades (trades, market, since, limit);
    }

    async fetchDerivativesTrades (symbol, since = undefined, limit = undefined, params = {}) {
        await this.loadMarkets ();
        const market = this.market (symbol);
        const request = {
            'symbol': market['id'],
        };
        if (limit !== undefined) {
            request['limit'] = limit; // Limit for data size, max size is 1000. Default size is 500
        }
        const method = market['linear'] ? 'publicGetPublicLinearRecentTradingRecords' : 'publicGetV2PublicTradingRecords';
        const response = await this[method] (this.extend (request, params));
        //
        //     {
        //         "ret_code": 0,
        //         "ret_msg": "OK",
        //         "ext_code": "",
        //         "ext_info": "",
        //         "result": [
        //             {
        //                 "id": "18368131384",
        //                 "symbol": "BTCUSDT",
        //                 "price": 9499.5,
        //                 "qty": 9500,
        //                 "side": "Buy",
        //                 "time": "2019-11-19T08:03:04.077Z",
        //                 "trade_time_ms":1587638305175,
        //                 "is_block_trade": false
        //             }
        //         ],
        //         "time_now": "1567109419.049271"
        //     }
        //
        const trades = this.safeValue (response, 'result', {});
        return this.parseTrades (trades, market, since, limit);
    }

    async fetchUSDCTrades (symbol, since = undefined, limit = undefined, params = {}) {
        await this.loadMarkets ();
        const market = this.market (symbol);
        const request = {
            'symbol': market['id'],
        };
        if (limit !== undefined) {
            request['limit'] = limit; // default 500
        }
        request['category'] = market['option'] ? 'OPTION' : 'PERPETUAL';
        const response = await this.publicGetOptionUsdcOpenapiPublicV1QueryTradeLatest (this.extend (request, params));
        //
        //     {
        //         "retCode": 0,
        //           "retMsg": "Success.",
        //           "result": {
        //           "resultTotalSize": 2,
        //             "cursor": "",
        //             "dataList": [
        //                  {
        //                    "id": "3caaa0ca",
        //                    "symbol": "BTCPERP",
        //                    "orderPrice": "58445.00",
        //                    "orderQty": "0.010",
        //                    "side": "Buy",
        //                    "time": "1638275679673"
        //                  }
        //              ]
        //         }
        //     }
        //
        const result = this.safeValue (response, 'result', {});
        const trades = this.safeValue (result, 'dataList', []);
        return this.parseTrades (trades, market, since, limit);
    }

    async fetchTrades (symbol, since = undefined, limit = undefined, params = {}) {
        /**
         * @method
         * @name bybit#fetchTrades
         * @description get the list of most recent trades for a particular symbol
         * @param {string} symbol unified symbol of the market to fetch trades for
         * @param {int|undefined} since timestamp in ms of the earliest trade to fetch
         * @param {int|undefined} limit the maximum amount of trades to fetch
         * @param {object} params extra parameters specific to the bybit api endpoint
         * @returns {[object]} a list of [trade structures]{@link https://docs.ccxt.com/en/latest/manual.html?#public-trades}
         */
        await this.loadMarkets ();
        const market = this.market (symbol);
        const enableUnifiedMargin = this.safeValue (this.options, 'enableUnifiedMargin');
        const isUsdcSettled = market['settle'] === 'USDC';
        if (market['type'] === 'spot') {
            return this.fetchSpotTrades (symbol, since, limit, params);
        } else if (!isUsdcSettled) {
            if (enableUnifiedMargin) {
                return this.fetchUnifiedMarginTrades (symbol, since, limit, params);
            }
            return this.fetchDerivativesTrades (symbol, since, limit, params);
        }
        // usdc option/ swap
        return this.fetchUSDCTrades (symbol, since, limit, params);
    }

    parseOrderBook (orderbook, symbol, timestamp = undefined, bidsKey = 'bids', asksKey = 'asks', priceKey = 0, amountKey = 1) {
        const market = this.market (symbol);
        if (market['spot']) {
            return super.parseOrderBook (orderbook, symbol, timestamp, bidsKey, asksKey, priceKey, amountKey);
        }
        let bids = [];
        let asks = [];
        const enableUnifiedMargin = this.safeValue (this.options, 'enableUnifiedMargin');
        if (enableUnifiedMargin) {
            bids = this.safeValue (orderbook, 'b');
            asks = this.safeValue (orderbook, 'a');
        } else {
            for (let i = 0; i < orderbook.length; i++) {
                const bidask = orderbook[i];
                const side = this.safeString (bidask, 'side');
                if (side === 'Buy') {
                    bids.push (this.parseBidAsk (bidask, priceKey, amountKey));
                } else if (side === 'Sell') {
                    asks.push (this.parseBidAsk (bidask, priceKey, amountKey));
                } else {
                    throw new ExchangeError (this.id + ' parseOrderBook() encountered an unrecognized bidask format: ' + this.json (bidask));
                }
            }
        }
        return {
            'symbol': symbol,
            'bids': this.sortBy (bids, 0, true),
            'asks': this.sortBy (asks, 0),
            'timestamp': timestamp,
            'datetime': this.iso8601 (timestamp),
            'nonce': undefined,
        };
    }

    async fetchSpotOrderBook (symbol, limit = undefined, params = {}) {
        await this.loadMarkets ();
        const market = this.market (symbol);
        const request = {
            'symbol': market['id'],
        };
        if (limit !== undefined) {
            request['limit'] = limit;
        }
        const response = await this.publicGetSpotQuoteV1Depth (this.extend (request, params));
        //
        //     {
        //         "ret_code": 0,
        //         "ret_msg": null,
        //         "result": {
        //             "time": 1620886105740,
        //             "bids": [
        //                 ["50005.12","403.0416"]
        //             ],
        //             "asks": [
        //                 ["50006.34", "0.2297" ]
        //             ]
        //         },
        //         "ext_code": null,
        //         "ext_info": null
        //     }
        //
        const result = this.safeValue (response, 'result', []);
        const timestamp = this.safeInteger (result, 'time');
        return this.parseOrderBook (result, symbol, timestamp);
    }

    async fetchUnifiedMarginOrderBook (symbol, limit = undefined, params = {}) {
        await this.loadMarkets ();
        const market = this.market (symbol);
        const request = {
            'symbol': market['id'],
        };
        if (limit !== undefined) {
            request['limit'] = limit;
        }
        if (market['option']) {
            request['category'] = 'option';
        } else if (market['inverse']) {
            request['category'] = 'inverse';
        } else if (market['linear']) {
            request['category'] = 'linear';
        }
        const response = await this.publicGetDerivativesV3PublicOrderBookL2 (this.extend (request, params));
        //
        //     {
        //         "retCode": 0,
        //         "retMsg": "success",
        //         "result": {
        //             "s": "BTCUSDT",
        //             "b": [
        //                 [
        //                     "28806",
        //                     "0.06"
        //                 ],
        //                 [
        //                     "28807",
        //                     "5.005"
        //                 ]
        //             ],
        //             "a": [
        //                 [
        //                     "29004",
        //                     "0.001"
        //                 ],
        //                 [
        //                     "29012",
        //                     "0.017"
        //                 ]
        //             ],
        //             "ts": 1653638043149,
        //             "u": 4912426
        //         }
        //     }
        //
        const result = this.safeValue (response, 'result', []);
        const timestamp = this.safeInteger (result, 'ts');
        return this.parseOrderBook (result, symbol, timestamp);
    }

    async fetchDerivativesOrderBook (symbol, limit = undefined, params = {}) {
        await this.loadMarkets ();
        const market = this.market (symbol);
        const request = {
            'symbol': market['id'],
        };
        if (limit !== undefined) {
            request['limit'] = limit;
        }
        const response = await this.publicGetV2PublicOrderBookL2 (this.extend (request, params));
        //
        //     {
        //         ret_code: 0,
        //         ret_msg: 'OK',
        //         ext_code: '',
        //         ext_info: '',
        //         result: [
        //             { symbol: 'BTCUSD', price: '7767.5', size: 677956, side: 'Buy' },
        //             { symbol: 'BTCUSD', price: '7767', size: 580690, side: 'Buy' },
        //             { symbol: 'BTCUSD', price: '7766.5', size: 475252, side: 'Buy' },
        //         ],
        //         time_now: '1583954829.874823'
        //     }
        //
        const result = this.safeValue (response, 'result', []);
        const timestamp = this.safeTimestamp (response, 'time_now');
        return this.parseOrderBook (result, symbol, timestamp, 'Buy', 'Sell', 'price', 'size');
    }

    async fetchUSDCOrderBook (symbol, limit = undefined, params = {}) {
        await this.loadMarkets ();
        const market = this.market (symbol);
        const request = {
            'symbol': market['id'],
        };
        if (limit !== undefined) {
            request['limit'] = limit;
        }
        const method = market['option'] ? 'publicGetOptionUsdcOpenapiPublicV1OrderBook' : 'publicGetPerpetualUsdcOpenapiPublicV1OrderBook';
        const response = await this[method] (this.extend (request, params));
        //
        //     {
        //         "retCode": 0,
        //           "retMsg": "SUCCESS",
        //           "result": [
        //           {
        //             "price": "5000.00000000",
        //             "size": "2.0000",
        //             "side": "Buy" // bids
        //           },
        //           {
        //             "price": "5900.00000000",
        //             "size": "0.9000",
        //             "side": "Sell" // asks
        //           }
        //         ]
        //    }
        //
        const result = this.safeValue (response, 'result', []);
        const timestamp = this.safeInteger (response, 'time');
        return this.parseOrderBook (result, symbol, timestamp, 'Buy', 'Sell', 'price', 'size');
    }

    async fetchOrderBook (symbol, limit = undefined, params = {}) {
        /**
         * @method
         * @name bybit#fetchOrderBook
         * @description fetches information on open orders with bid (buy) and ask (sell) prices, volumes and other data
         * @param {string} symbol unified symbol of the market to fetch the order book for
         * @param {int|undefined} limit the maximum amount of order book entries to return
         * @param {object} params extra parameters specific to the bybit api endpoint
         * @returns {object} A dictionary of [order book structures]{@link https://docs.ccxt.com/en/latest/manual.html#order-book-structure} indexed by market symbols
         */
        await this.loadMarkets ();
        const market = this.market (symbol);
        const isUsdcSettled = market['settle'] === 'USDC';
        const enableUnifiedMargin = this.safeValue (this.options, 'enableUnifiedMargin');
        if (market['spot']) {
            return this.fetchSpotOrderBook (symbol, limit, params);
        } else if (enableUnifiedMargin) {
            return this.fetchUnifiedMarginOrderBook (symbol, limit, params);
        } else if (!isUsdcSettled) {
            // inverse perpetual // usdt linear // inverse futures
            return this.fetchDerivativesOrderBook (symbol, limit, params);
        }
        // usdc option/ swap
        return this.fetchUSDCOrderBook (symbol, limit, params);
    }

    parseBalance (response) {
        //
        // spot balance
        //    {
        //        "ret_code": "0",
        //        "ret_msg": "",
        //        "ext_code": null,
        //        "ext_info": null,
        //        "result": {
        //            "balances": [
        //                {
        //                    "coin": "LTC",
        //                    "coinId": "LTC",
        //                    "coinName": "LTC",
        //                    "total": "0.00000783",
        //                    "free": "0.00000783",
        //                    "locked": "0"
        //                }
        //            ]
        //        }
        //    }
        //
        // linear/inverse swap/futures
        //    {
        //        "ret_code": "0",
        //        "ret_msg": "OK",
        //        "ext_code": "",
        //        "ext_info": "",
        //        "result": {
        //            "ADA": {
        //                "equity": "0",
        //                "available_balance": "0",
        //                "used_margin": "0",
        //                "order_margin": "0",
        //                "position_margin": "0",
        //                "occ_closing_fee": "0",
        //                "occ_funding_fee": "0",
        //                "wallet_balance": "0",
        //                "realised_pnl": "0",
        //                "unrealised_pnl": "0",
        //                "cum_realised_pnl": "0",
        //                "given_cash": "0",
        //                "service_cash": "0"
        //            },
        //        },
        //        "time_now": "1651772170.050566",
        //        "rate_limit_status": "119",
        //        "rate_limit_reset_ms": "1651772170042",
        //        "rate_limit": "120"
        //    }
        //
        // usdc wallet
        //    {
        //      "result": {
        //           "walletBalance": "10.0000",
        //           "accountMM": "0.0000",
        //           "bonus": "0.0000",
        //           "accountIM": "0.0000",
        //           "totalSessionRPL": "0.0000",
        //           "equity": "10.0000",
        //           "totalRPL": "0.0000",
        //           "marginBalance": "10.0000",
        //           "availableBalance": "10.0000",
        //           "totalSessionUPL": "0.0000"
        //       },
        //       "retCode": "0",
        //       "retMsg": "Success."
        //    }
        //
        // Unified Margin
        //
        //     {
        //         "retCode": 0,
        //         "retMsg": "Success",
        //         "result": {
        //             "totalEquity": "112.21267421",
        //             "accountIMRate": "0.6895",
        //             "totalMarginBalance": "80.37711012",
        //             "totalInitialMargin": "55.42180254",
        //             "totalAvailableBalance": "24.95530758",
        //             "accountMMRate": "0.0459",
        //             "totalPerpUPL": "-16.69586570",
        //             "totalWalletBalance": "97.07311619",
        //             "totalMaintenanceMargin": "3.68580537",
        //             "coin": [
        //                 {
        //                     "currencyCoin": "ETH",
        //                     "availableToBorrow": "0.00000000",
        //                     "borrowSize": "0.00000000",
        //                     "bonus": "0.00000000",
        //                     "accruedInterest": "0.00000000",
        //                     "availableBalanceWithoutConvert": "0.00000000",
        //                     "totalOrderIM": "",
        //                     "equity": "0.00000000",
        //                     "totalPositionMM": "",
        //                     "usdValue": "0.00000000",
        //                     "availableBalance": "0.02441165",
        //                     "unrealisedPnl": "",
        //                     "totalPositionIM": "",
        //                     "marginBalanceWithoutConvert": "0.00000000",
        //                     "walletBalance": "0.00000000",
        //                     "cumRealisedPnl": "",
        //                     "marginBalance": "0.07862610"
        //                 }
        //             ]
        //         },
        //         "time": 1657716037033
        //     }
        //
        const result = {
            'info': response,
        };
        const data = this.safeValue (response, 'result', {});
        const balances = this.safeValue2 (data, 'balances', 'coin');
        if (Array.isArray (balances)) {
            // spot balances
            for (let i = 0; i < balances.length; i++) {
                const balance = balances[i];
                const currencyId = this.safeString2 (balance, 'coin', 'currencyCoin');
                const code = this.safeCurrencyCode (currencyId);
                const account = this.account ();
                account['free'] = this.safeString (balance, 'availableBalance');
                account['used'] = this.safeString (balance, 'locked');
                account['total'] = this.safeString (balance, 'total');
                result[code] = account;
            }
        } else {
            if ('walletBalance' in data) {
                // usdc wallet
                const code = 'USDC';
                const account = this.account ();
                account['free'] = this.safeString (data, 'availableBalance');
                account['total'] = this.safeString (data, 'walletBalance');
                result[code] = account;
            } else {
                // linear/inverse swap/futures
                const currencyIds = Object.keys (data);
                for (let i = 0; i < currencyIds.length; i++) {
                    const currencyId = currencyIds[i];
                    const balance = data[currencyId];
                    const code = this.safeCurrencyCode (currencyId);
                    const account = this.account ();
                    account['free'] = this.safeString (balance, 'available_balance');
                    account['total'] = this.safeString (balance, 'wallet_balance');
                    result[code] = account;
                }
            }
        }
        return this.safeBalance (result);
    }

    async fetchSpotBalance (params = {}) {
        await this.loadMarkets ();
        const response = await this.privateGetSpotV1Account (params);
        //
        //     {
        //         ret_code: 0,
        //         ret_msg: 'OK',
        //         ext_code: '',
        //         ext_info: '',
        //         result: {
        //             BTC: {
        //                 equity: 0,
        //                 available_balance: 0,
        //                 used_margin: 0,
        //                 order_margin: 0,
        //                 position_margin: 0,
        //                 occ_closing_fee: 0,
        //                 occ_funding_fee: 0,
        //                 wallet_balance: 0,
        //                 realised_pnl: 0,
        //                 unrealised_pnl: 0,
        //                 cum_realised_pnl: 0,
        //                 given_cash: 0,
        //                 service_cash: 0
        //             }
        //         },
        //         time_now: '1583937810.370020',
        //         rate_limit_status: 119,
        //         rate_limit_reset_ms: 1583937810367,
        //         rate_limit: 120
        //     }
        //
        return this.parseBalance (response);
    }

    async fetchUnifiedMarginBalance (params = {}) {
        await this.loadMarkets ();
        const response = await this.privateGetUnifiedV3PrivateAccountWalletBalance (params);
        //
        //     {
        //         "retCode": 0,
        //         "retMsg": "Success",
        //         "result": {
        //             "totalEquity": "112.21267421",
        //             "accountIMRate": "0.6895",
        //             "totalMarginBalance": "80.37711012",
        //             "totalInitialMargin": "55.42180254",
        //             "totalAvailableBalance": "24.95530758",
        //             "accountMMRate": "0.0459",
        //             "totalPerpUPL": "-16.69586570",
        //             "totalWalletBalance": "97.07311619",
        //             "totalMaintenanceMargin": "3.68580537",
        //             "coin": [
        //                 {
        //                     "currencyCoin": "ETH",
        //                     "availableToBorrow": "0.00000000",
        //                     "borrowSize": "0.00000000",
        //                     "bonus": "0.00000000",
        //                     "accruedInterest": "0.00000000",
        //                     "availableBalanceWithoutConvert": "0.00000000",
        //                     "totalOrderIM": "",
        //                     "equity": "0.00000000",
        //                     "totalPositionMM": "",
        //                     "usdValue": "0.00000000",
        //                     "availableBalance": "0.02441165",
        //                     "unrealisedPnl": "",
        //                     "totalPositionIM": "",
        //                     "marginBalanceWithoutConvert": "0.00000000",
        //                     "walletBalance": "0.00000000",
        //                     "cumRealisedPnl": "",
        //                     "marginBalance": "0.07862610"
        //                 }
        //             ]
        //         },
        //         "time": 1657716037033
        //     }
        //
        return this.parseBalance (response);
    }

    async fetchDerivativesBalance (params = {}) {
        await this.loadMarkets ();
        const request = {};
        const coin = this.safeString2 (params, 'coin', 'code');
        params = this.omit (params, [ 'coin', 'code' ]);
        if (coin !== undefined) {
            const currency = this.currency (coin);
            request['coin'] = currency['id'];
        }
        const response = await this.privateGetV2PrivateWalletBalance (this.extend (request, params));
        //
        //    {
        //        "ret_code": "0",
        //        "ret_msg": "OK",
        //        "ext_code": "",
        //        "ext_info": "",
        //        "result": {
        //            "ADA": {
        //                "equity": "0",
        //                "available_balance": "0",
        //                "used_margin": "0",
        //                "order_margin": "0",
        //                "position_margin": "0",
        //                "occ_closing_fee": "0",
        //                "occ_funding_fee": "0",
        //                "wallet_balance": "0",
        //                "realised_pnl": "0",
        //                "unrealised_pnl": "0",
        //                "cum_realised_pnl": "0",
        //                "given_cash": "0",
        //                "service_cash": "0"
        //            },
        //        },
        //        "time_now": "1651772170.050566",
        //        "rate_limit_status": "119",
        //        "rate_limit_reset_ms": "1651772170042",
        //        "rate_limit": "120"
        //    }
        //
        return this.parseBalance (response);
    }

    async fetchUSDCBalance (params = {}) {
        await this.loadMarkets ();
        const response = await this.privatePostOptionUsdcOpenapiPrivateV1QueryWalletBalance (params);
        //
        //    {
        //      "result": {
        //           "walletBalance": "10.0000",
        //           "accountMM": "0.0000",
        //           "bonus": "0.0000",
        //           "accountIM": "0.0000",
        //           "totalSessionRPL": "0.0000",
        //           "equity": "10.0000",
        //           "totalRPL": "0.0000",
        //           "marginBalance": "10.0000",
        //           "availableBalance": "10.0000",
        //           "totalSessionUPL": "0.0000"
        //       },
        //       "retCode": "0",
        //       "retMsg": "Success."
        //    }
        //
        return this.parseBalance (response);
    }

    async fetchBalance (params = {}) {
        /**
         * @method
         * @name bybit#fetchBalance
         * @description query for balance and get the amount of funds available for trading or funds locked in orders
         * @param {object} params extra parameters specific to the bybit api endpoint
         * @returns {object} a [balance structure]{@link https://docs.ccxt.com/en/latest/manual.html?#balance-structure}
         */
        await this.loadMarkets ();
        let type = undefined;
        [ type, params ] = this.handleMarketTypeAndParams ('fetchBalance', undefined, params);
        if (type === 'spot') {
            return this.fetchSpotBalance (params);
        }
        let settle = this.safeString (this.options, 'defaultSettle');
        settle = this.safeString2 (params, 'settle', 'defaultSettle', settle);
        params = this.omit (params, [ 'settle', 'defaultSettle' ]);
        const isUsdcSettled = settle === 'USDC';
        const enableUnifiedMargin = this.safeValue (this.options, 'enableUnifiedMargin');
        if (enableUnifiedMargin) {
            return this.fetchUnifiedMarginBalance (params);
        } else if (!isUsdcSettled) {
            // linear/inverse future/swap
            return this.fetchDerivativesBalance (params);
        }
        // usdc account
        return this.fetchUSDCBalance (params);
    }

    parseOrderStatus (status) {
        const statuses = {
            // basic orders
            'Created': 'open',
            'Rejected': 'rejected', // order is triggered but failed upon being placed
            'New': 'open',
            'Partiallyfilled': 'open',
            'PartiallyFilled': 'open',
            'Filled': 'closed',
            'Cancelled': 'canceled',
            'Pendingcancel': 'canceling', // the engine has received the cancellation but there is no guarantee that it will be successful
            'CREATED': 'open',
            'REJECTED': 'rejected',
            'NEW': 'open',
            'PENDING_NEW': 'open',
            'PARTIALLYFILLED': 'open',
            'PARTIALLY_FILLED': 'open',
            'FILLED': 'closed',
            'CANCELED': 'canceled',
            'PENDINGCANCEL': 'canceling',
            'PENDING_CANCEL': 'canceling',
            // conditional orders
            'Active': 'open', // order is triggered and placed successfully
            'Untriggered': 'open', // order waits to be triggered
            'Triggered': 'closed', // order is triggered
            // 'Cancelled': 'canceled', // order is cancelled
            // 'Rejected': 'rejected', // order is triggered but fail to be placed
            'Deactivated': 'canceled', // conditional order was cancelled before triggering
        };
        return this.safeString (statuses, status, status);
    }

    parseTimeInForce (timeInForce) {
        const timeInForces = {
            'GoodTillCancel': 'GTC',
            'ImmediateOrCancel': 'IOC',
            'FillOrKill': 'FOK',
            'PostOnly': 'PO',
        };
        return this.safeString (timeInForces, timeInForce, timeInForce);
    }

    parseOrder (order, market = undefined) {
        //
        // createOrder
        //
        //     {
        //         "user_id": 1,
        //         "order_id": "335fd977-e5a5-4781-b6d0-c772d5bfb95b",
        //         "symbol": "BTCUSD",
        //         "side": "Buy",
        //         "order_type": "Limit",
        //         "price": 8800,
        //         "qty": 1,
        //         "time_in_force": "GoodTillCancel",
        //         "order_status": "Created",
        //         "last_exec_time": 0,
        //         "last_exec_price": 0,
        //         "leaves_qty": 1,
        //         "cum_exec_qty": 0, // in contracts, where 1 contract = 1 quote currency unit (USD for inverse contracts)
        //         "cum_exec_value": 0, // in contract's underlying currency (BTC for inverse contracts)
        //         "cum_exec_fee": 0,
        //         "reject_reason": "",
        //         "order_link_id": "",
        //         "created_at": "2019-11-30T11:03:43.452Z",
        //         "updated_at": "2019-11-30T11:03:43.455Z"
        //     }
        //
        // fetchOrder
        //
        //     {
        //         "user_id" : 599946,
        //         "symbol" : "BTCUSD",
        //         "side" : "Buy",
        //         "order_type" : "Limit",
        //         "price" : "7948",
        //         "qty" : 10,
        //         "time_in_force" : "GoodTillCancel",
        //         "order_status" : "Filled",
        //         "ext_fields" : {
        //             "o_req_num" : -1600687220498,
        //             "xreq_type" : "x_create"
        //         },
        //         "last_exec_time" : "1588150113.968422",
        //         "last_exec_price" : "7948",
        //         "leaves_qty" : 0,
        //         "leaves_value" : "0",
        //         "cum_exec_qty" : 10,
        //         "cum_exec_value" : "0.00125817",
        //         "cum_exec_fee" : "-0.00000031",
        //         "reject_reason" : "",
        //         "cancel_type" : "",
        //         "order_link_id" : "",
        //         "created_at" : "2020-04-29T08:45:24.399146Z",
        //         "updated_at" : "2020-04-29T08:48:33.968422Z",
        //         "order_id" : "dd2504b9-0157-406a-99e1-efa522373944"
        //     }
        //
        // fetchOrders linear swaps
        //
        //     {
        //         "order_id":"7917bd70-e7c3-4af5-8147-3285cd99c509",
        //         "user_id":22919890,
        //         "symbol":"GMTUSDT",
        //         "side":"Buy",
        //         "order_type":"Limit",
        //         "price":2.9262,
        //         "qty":50,
        //         "time_in_force":"GoodTillCancel",
        //         "order_status":"Filled",
        //         "last_exec_price":2.9219,
        //         "cum_exec_qty":50,
        //         "cum_exec_value":146.095,
        //         "cum_exec_fee":0.087657,
        //         "reduce_only":false,
        //         "close_on_trigger":false,
        //         "order_link_id":"",
        //         "created_time":"2022-04-18T17:09:54Z",
        //         "updated_time":"2022-04-18T17:09:54Z",
        //         "take_profit":0,
        //         "stop_loss":0,
        //         "tp_trigger_by":"UNKNOWN",
        //         "sl_trigger_by":"UNKNOWN"
        //     }
        //
        // conditional order
        //
        //    {
        //        "user_id":"24478789",
        //        "stop_order_id":"68e996af-fa55-4ca1-830e-4bf68ffbff3e",
        //        "symbol":"LTCUSDT",
        //        "side":"Buy",
        //        "order_type":"Limit",
        //        "price":"86",
        //        "qty":"0.1",
        //        "time_in_force":"GoodTillCancel",
        //        "order_status":"Filled",
        //        "trigger_price":"86",
        //        "order_link_id":"",
        //        "created_time":"2022-05-09T14:36:36Z",
        //        "updated_time":"2022-05-09T14:39:25Z",
        //        "take_profit":"0",
        //        "stop_loss":"0",
        //        "trigger_by":"LastPrice",
        //        "base_price":"86.96",
        //        "tp_trigger_by":"UNKNOWN",
        //        "sl_trigger_by":"UNKNOWN",
        //        "reduce_only":false,
        //        "close_on_trigger":false
        //    }
        // future
        //    {
        //        "user_id":24478789,
        //        "position_idx":0,
        //        "order_status":"Filled",
        //        "symbol":"ETHUSDM22",
        //        "side":"Buy",
        //        "order_type":"Market",
        //        "price":"2523.35",
        //        "qty":"10",
        //        "time_in_force":"ImmediateOrCancel",
        //        "order_link_id":"",
        //        "order_id":"54feb0e2-ece7-484f-b870-47910609b5ac",
        //        "created_at":"2022-05-09T14:46:42.346Z",
        //        "updated_at":"2022-05-09T14:46:42.350Z",
        //        "leaves_qty":"0",
        //        "leaves_value":"0",
        //        "cum_exec_qty":"10",
        //        "cum_exec_value":"0.00416111",
        //        "cum_exec_fee":"0.0000025",
        //        "reject_reason":"EC_NoError",
        //        "take_profit":"0.0000",
        //        "stop_loss":"0.0000",
        //        "tp_trigger_by":"UNKNOWN",
        //        "sl_trigger_by":"UNKNOWN"
        //    }
        //
        // fetchOpenOrder spot
        //     {
        //        "accountId":"24478790",
        //        "exchangeId":"301",
        //        "symbol":"LTCUSDT",
        //        "symbolName":"LTCUSDT",
        //        "orderLinkId":"1652115972506",
        //        "orderId":"1152426740986003968",
        //        "price":"50",
        //        "origQty":"0.2",
        //        "executedQty":"0",
        //        "cummulativeQuoteQty":"0",
        //        "avgPrice":"0",
        //        "status":"NEW",
        //        "timeInForce":"GTC",
        //        "type":"LIMIT",
        //        "side":"BUY",
        //        "stopPrice":"0.0",
        //        "icebergQty":"0.0",
        //        "time":"1652115973053",
        //        "updateTime":"1652115973063",
        //        "isWorking":true
        //     }
        //
        // create order usdc
        //      {
        //            "orderId":"34450a59-325e-4296-8af0-63c7c524ae33",
        //            "orderLinkId":"",
        //            "mmp":false,
        //            "symbol":"BTCPERP",
        //            "orderType":"Limit",
        //            "side":"Buy",
        //            "orderQty":"0.00100000",
        //            "orderPrice":"20000.00",
        //            "iv":"0",
        //            "timeInForce":"GoodTillCancel",
        //            "orderStatus":"Created",
        //            "createdAt":"1652261746007873",
        //            "basePrice":"0.00",
        //            "triggerPrice":"0.00",
        //            "takeProfit":"0.00",
        //            "stopLoss":"0.00",
        //            "slTriggerBy":"UNKNOWN",
        //            "tpTriggerBy":"UNKNOWN"
        //     }
        //
        const marketId = this.safeString (order, 'symbol');
        market = this.safeMarket (marketId, market);
        const symbol = market['symbol'];
        let timestamp = this.parse8601 (this.safeStringN (order, [ 'created_at', 'created_time', 'create_time', 'timestamp' ]));
        if (timestamp === undefined) {
            timestamp = this.safeNumber2 (order, 'time', 'transactTime');
            if (timestamp === undefined) {
                timestamp = this.safeIntegerProduct (order, 'createdAt', 0.001);
            }
        }
        const id = this.safeStringN (order, [ 'order_id', 'stop_order_id', 'orderId' ]);
        const type = this.safeStringLowerN (order, [ 'order_type', 'type', 'orderType' ]);
        const price = this.safeString2 (order, 'price', 'orderPrice');
        const average = this.safeString2 (order, 'average_price', 'avgPrice');
        let amount = this.safeStringN (order, [ 'qty', 'origQty', 'orderQty' ]);
        const cost = this.safeString2 (order, 'cum_exec_value', 'cumExecValue');
        const filled = this.safeStringN (order, [ 'cum_exec_qty', 'executedQty', 'cumExecQty' ]);
        const remaining = this.safeString2 (order, 'leaves_qty', 'leavesQty');
        let lastTradeTimestamp = this.safeTimestamp (order, 'last_exec_time');
        if (lastTradeTimestamp === 0) {
            lastTradeTimestamp = undefined;
        } else if (lastTradeTimestamp === undefined) {
            lastTradeTimestamp = this.parse8601 (this.safeStringN (order, [ 'updated_time', 'updated_at', 'update_time' ]));
            if (lastTradeTimestamp === undefined) {
                lastTradeTimestamp = this.safeNumber (order, 'updateTime');
            }
        }
        const raw_status = this.safeStringN (order, [ 'order_status', 'stop_order_status', 'status', 'orderStatus' ]);
        const status = this.parseOrderStatus (raw_status);
        const side = this.safeStringLower (order, 'side');
        let fee = undefined;
        const isContract = this.safeValue (market, 'contract');
        if (isContract) {
            const feeCostString = this.safeString2 (order, 'cum_exec_fee', 'cumExecFee');
            if (feeCostString !== undefined) {
                const feeCurrency = market['linear'] ? market['quote'] : market['base'];
                fee = {
                    'cost': feeCostString,
                    'currency': feeCurrency,
                };
            }
        }
        let clientOrderId = this.safeString2 (order, 'order_link_id', 'orderLinkId');
        if ((clientOrderId !== undefined) && (clientOrderId.length < 1)) {
            clientOrderId = undefined;
        }
        const timeInForce = this.parseTimeInForce (this.safeString2 (order, 'time_in_force', 'timeInForce'));
        const stopPrice = this.safeStringN (order, [ 'trigger_price', 'stop_px', 'stopPrice', 'triggerPrice' ]);
        const postOnly = (timeInForce === 'PO');
        if ((market['spot'] && type === 'market') && (side === 'buy')) {
            amount = filled;
        }
        return this.safeOrder ({
            'info': order,
            'id': id,
            'clientOrderId': clientOrderId,
            'timestamp': timestamp,
            'datetime': this.iso8601 (timestamp),
            'lastTradeTimestamp': lastTradeTimestamp,
            'symbol': symbol,
            'type': type,
            'timeInForce': timeInForce,
            'postOnly': postOnly,
            'side': side,
            'price': price,
            'stopPrice': stopPrice,
            'amount': amount,
            'cost': cost,
            'average': average,
            'filled': filled,
            'remaining': remaining,
            'status': status,
            'fee': fee,
            'trades': undefined,
        }, market);
    }

    async fetchOrder (id, symbol = undefined, params = {}) {
        /**
         * @method
         * @name bybit#fetchOrder
         * @description fetches information on an order made by the user
         * @param {string|undefined} symbol unified symbol of the market the order was made in
         * @param {object} params extra parameters specific to the bybit api endpoint
         * @returns {object} An [order structure]{@link https://docs.ccxt.com/en/latest/manual.html#order-structure}
         */
        await this.loadMarkets ();
        let market = undefined;
        if (symbol !== undefined) {
            market = this.market (symbol);
        }
        let type = undefined;
        [ type, params ] = this.handleMarketTypeAndParams ('fetchOrder', market, params);
        if (type !== 'spot' && symbol === undefined) {
            throw new ArgumentsRequired (this.id + ' fetchOrder() requires a symbol argument for ' + type + ' markets');
        }
        if (type === 'spot') {
            // only spot markets have a dedicated endpoint for fetching a order
            const request = {
                'orderId': id,
            };
            const response = await this.privateGetSpotV1Order (this.extend (params, request));
            const result = this.safeValue (response, 'result', {});
            return this.parseOrder (result);
        }
        const isUsdcSettled = (market['settle'] === 'USDC');
        const stopOrderId = this.safeString (params, 'stop_order_id');
        const stop = this.safeValue (params, 'stop', false);
        const orderType = this.safeStringLower (params, 'orderType');
        const isConditional = stop || (stopOrderId !== undefined) || (orderType === 'stop' || orderType === 'conditional');
        if (stopOrderId === undefined) {
            let orderKey = undefined;
            if (isConditional) {
                orderKey = 'stop_order_id';
            } else {
                orderKey = isUsdcSettled ? 'orderId' : 'order_id';
            }
            if (id !== undefined) { // The user can also use argument params["order_link_id"] and leave this as undefined
                params[orderKey] = id;
            }
        }
        if (isUsdcSettled || market['future'] || market['inverse']) {
            throw new NotSupported (this.id + ' fetchOrder() supports spot markets and linear non-USDC perpetual swap markets only');
        } else {
            // only linear swap markets allow using all purpose
            // fetchOrders endpoint filtering by id
            const orders = await this.fetchOrders (symbol, undefined, undefined, params);
            const order = this.safeValue (orders, 0);
            if (order === undefined) {
                throw new OrderNotFound (this.id + ' fetchOrder() order ' + id + ' not found');
            }
            return order;
        }
    }

    async createOrder (symbol, type, side, amount, price = undefined, params = {}) {
        /**
         * @method
         * @name bybit#createOrder
         * @description create a trade order
         * @param {string} symbol unified symbol of the market to create an order in
         * @param {string} type 'market' or 'limit'
         * @param {string} side 'buy' or 'sell'
         * @param {float} amount how much of currency you want to trade in units of base currency
         * @param {float|undefined} price the price at which the order is to be fullfilled, in units of the quote currency, ignored in market orders
         * @param {object} params extra parameters specific to the bybit api endpoint
         * @returns {object} an [order structure]{@link https://docs.ccxt.com/en/latest/manual.html#order-structure}
         */
        await this.loadMarkets ();
        const market = this.market (symbol);
        symbol = market['symbol'];
        const isUsdcSettled = (market['settle'] === 'USDC');
        const enableUnifiedMargin = this.safeValue (this.options, 'enableUnifiedMargin');
        if (market['spot']) {
            return await this.createSpotOrder (symbol, type, side, amount, price, params);
        } else if (enableUnifiedMargin) {
            return await this.createUnifiedMarginOrder (symbol, type, side, amount, price, params);
        } else if (isUsdcSettled) {
            return await this.createUsdcOrder (symbol, type, side, amount, price, params);
        } else {
            return await this.createContractOrder (symbol, type, side, amount, price, params);
        }
    }

    async createSpotOrder (symbol, type, side, amount, price = undefined, params = {}) {
        await this.loadMarkets ();
        const market = this.market (symbol);
        if (type === 'market' && side === 'buy') {
            // for market buy it requires the amount of quote currency to spend
            if (this.options['createMarketBuyOrderRequiresPrice']) {
                const cost = this.safeNumber (params, 'cost');
                params = this.omit (params, 'cost');
                if (price === undefined && cost === undefined) {
                    throw new InvalidOrder (this.id + " createOrder() requires the price argument with market buy orders to calculate total order cost (amount to spend), where cost = amount * price. Supply a price argument to createOrder() call if you want the cost to be calculated for you from price and amount, or, alternatively, add .options['createMarketBuyOrderRequiresPrice'] = false to supply the cost in the amount argument (the exchange-specific behaviour)");
                } else {
                    const amountString = this.numberToString (amount);
                    const priceString = this.numberToString (price);
                    const quoteAmount = Precise.stringMul (amountString, priceString);
                    amount = (cost !== undefined) ? cost : this.parseNumber (quoteAmount);
                }
            }
        }
        const upperCaseType = type.toUpperCase ();
        const request = {
            'symbol': market['id'],
            'side': this.capitalize (side),
            'type': upperCaseType, // limit, market or limit_maker
            'timeInForce': 'GTC', // FOK, IOC
            'qty': this.amountToPrecision (symbol, amount),
            // 'orderLinkId': 'string', // unique client order id, max 36 characters
        };
        if ((upperCaseType === 'LIMIT') || (upperCaseType === 'LIMIT_MAKER')) {
            if (price === undefined) {
                throw new InvalidOrder (this.id + ' createOrder requires a price argument for a ' + type + ' order');
            }
            request['price'] = parseFloat (this.priceToPrecision (symbol, price));
        }
        const isPostOnly = this.isPostOnly (upperCaseType === 'MARKET', type === 'LIMIT_MAKER', params);
        if (isPostOnly) {
            request['type'] = 'LIMIT_MAKER';
        }
        const clientOrderId = this.safeString2 (params, 'clientOrderId', 'orderLinkId');
        if (clientOrderId !== undefined) {
            request['orderLinkId'] = clientOrderId;
        }
        params = this.omit (params, [ 'clientOrderId', 'orderLinkId', 'postOnly' ]);
        const brokerId = this.safeString (this.options, 'brokerId');
        if (brokerId !== undefined) {
            request['agentSource'] = brokerId;
        }
        const response = await this.privatePostSpotV1Order (this.extend (request, params));
        //
        //    {
        //        "ret_code": 0,
        //        "ret_msg": "",
        //        "ext_code": null,
        //        "ext_info": null,
        //        "result": {
        //           "accountId": "24478790",
        //           "symbol": "ETHUSDT",
        //           "symbolName": "ETHUSDT",
        //           "orderLinkId": "1652266305358517",
        //           "orderId": "1153687819821127168",
        //           "transactTime": "1652266305365",
        //           "price": "80",
        //           "origQty": "0.05",
        //           "executedQty": "0",
        //           "status": "NEW",
        //           "timeInForce": "GTC",
        //           "type": "LIMIT",
        //           "side": "BUY"
        //        }
        //    }
        //
        const order = this.safeValue (response, 'result', {});
        return this.parseOrder (order);
    }

    async createUnifiedMarginOrder (symbol, type, side, amount, price = undefined, params = {}) {
        await this.loadMarkets ();
        const market = this.market (symbol);
        if (!market['linear'] && !market['option']) {
            throw new NotSupported (this.id + ' createOrder does not allow inverse market orders for ' + symbol + ' markets');
        }
        if (price === undefined && type === 'limit') {
            throw new ArgumentsRequired (this.id + ' createOrder requires a price argument for limit orders');
        }
        const lowerCaseType = type.toLowerCase ();
        const request = {
            'symbol': market['id'],
            'side': this.capitalize (side),
            'orderType': this.capitalize (lowerCaseType), // limit or market
            'timeInForce': 'GoodTillCancel', // ImmediateOrCancel, FillOrKill, PostOnly
            'qty': this.amountToPrecision (symbol, amount),
            // 'takeProfit': 123.45, // take profit price, only take effect upon opening the position
            // 'stopLoss': 123.45, // stop loss price, only take effect upon opening the position
            // 'reduceOnly': false, // reduce only, required for linear orders
            // when creating a closing order, bybit recommends a True value for
            //  closeOnTrigger to avoid failing due to insufficient available margin
            // 'closeOnTrigger': false, required for linear orders
            // 'orderLinkId': 'string', // unique client order id, max 36 characters
            // 'triggerPrice': 123.45, // trigger price, required for conditional orders
            // 'triggerBy': 'MarkPrice', // IndexPrice, MarkPrice
            // 'tptriggerby': 'MarkPrice', // IndexPrice, MarkPrice
            // 'slTriggerBy': 'MarkPrice', // IndexPrice, MarkPrice
            // 'mmp': false // market maker protection
            // 'positionIdx': 0, // Position mode. unified margin account is only available in One-Way mode, which is 0
            // 'basePrice': '0', // It will be used to compare with the value of triggerPrice, to decide whether your conditional order will be triggered by crossing trigger price from upper side or lower side. Mainly used to identify the expected direction of the current conditional order.
            // 'iv': '0', // Implied volatility, for options only; parameters are passed according to the real value; for example, for 10%, 0.1 is passed
        };
        if (market['linear']) {
            request['category'] = 'linear';
        } else {
            request['category'] = 'option';
        }
        const isMarket = lowerCaseType === 'market';
        const isLimit = lowerCaseType === 'limit';
        if (isLimit) {
            request['price'] = this.priceToPrecision (symbol, price);
        }
        const exchangeSpecificParam = this.safeString (params, 'time_in_force');
        const timeInForce = this.safeStringLower (params, 'timeInForce');
        const postOnly = this.isPostOnly (isMarket, exchangeSpecificParam === 'PostOnly', params);
        if (postOnly) {
            request['timeInForce'] = 'PostOnly';
        } else if (timeInForce === 'gtc') {
            request['timeInForce'] = 'GoodTillCancel';
        } else if (timeInForce === 'fok') {
            request['timeInForce'] = 'FillOrKill';
        } else if (timeInForce === 'ioc') {
            request['timeInForce'] = 'ImmediateOrCancel';
        }
        if (market['swap']) {
            const triggerPrice = this.safeValue2 (params, 'stopPrice', 'triggerPrice');
            const stopLossPrice = this.safeValue (params, 'stopLossPrice', triggerPrice);
            const isStopLossOrder = stopLossPrice !== undefined;
            const takeProfitPrice = this.safeValue (params, 'takeProfitPrice');
            const isTakeProfitOrder = takeProfitPrice !== undefined;
            const isStopOrder = isStopLossOrder || isTakeProfitOrder;
            if (isStopOrder) {
                request['triggerBy'] = 'LastPrice';
                const stopPx = isStopLossOrder ? stopLossPrice : takeProfitPrice;
                const preciseStopPrice = this.priceToPrecision (symbol, stopPx);
                request['triggerPrice'] = preciseStopPrice;
                const delta = this.numberToString (market['precision']['price']);
                request['basePrice'] = isStopLossOrder ? Precise.stringSub (preciseStopPrice, delta) : Precise.stringAdd (preciseStopPrice, delta);
            }
        }
        const clientOrderId = this.safeString (params, 'clientOrderId');
        if (clientOrderId !== undefined) {
            request['orderLinkId'] = clientOrderId;
        } else if (market['option']) {
            // mandatory field for options
            request['orderLinkId'] = this.uuid16 ();
        }
        params = this.omit (params, [ 'stopPrice', 'timeInForce', 'triggerPrice', 'stopLossPrice', 'takeProfitPrice', 'postOnly', 'clientOrderId' ]);
        const response = await this.privatePostUnifiedV3PrivateOrderCreate (this.extend (request, params));
        //
        //     {
        //         "retCode": 0,
        //         "retMsg": "OK",
        //         "result": {
        //             "orderId": "e10b0716-7c91-4091-b98a-1fa0f401c7d5",
        //             "orderLinkId": "test0000003"
        //         },
        //         "retExtInfo": null,
        //         "time": 1664441344238
        //     }
        //
        const order = this.safeValue (response, 'result', {});
        return this.parseOrder (order);
    }

    async createUsdcOrder (symbol, type, side, amount, price = undefined, params = {}) {
        await this.loadMarkets ();
        const market = this.market (symbol);
        if (type === 'market') {
            throw new NotSupported (this.id + 'createOrder does not allow market orders for ' + symbol + ' markets');
        }
        if (price === undefined && type === 'limit') {
            throw new ArgumentsRequired (this.id + ' createOrder requires a price argument for limit orders');
        }
        const lowerCaseType = type.toLowerCase ();
        const request = {
            'symbol': market['id'],
            'side': this.capitalize (side),
            'orderType': this.capitalize (lowerCaseType), // limit or market
            'timeInForce': 'GoodTillCancel', // ImmediateOrCancel, FillOrKill, PostOnly
            'orderQty': this.amountToPrecision (symbol, amount),
            // 'takeProfit': 123.45, // take profit price, only take effect upon opening the position
            // 'stopLoss': 123.45, // stop loss price, only take effect upon opening the position
            // 'reduceOnly': false, // reduce only, required for linear orders
            // when creating a closing order, bybit recommends a True value for
            //  closeOnTrigger to avoid failing due to insufficient available margin
            // 'closeOnTrigger': false, required for linear orders
            // 'orderLinkId': 'string', // unique client order id, max 36 characters
            // 'triggerPrice': 123.45, // trigger price, required for conditional orders
            // 'trigger_by': 'MarkPrice', // IndexPrice, MarkPrice
            // 'tptriggerby': 'MarkPrice', // IndexPrice, MarkPrice
            // 'slTriggerBy': 'MarkPrice', // IndexPrice, MarkPrice
            // 'orderFilter': 'Order' or 'StopOrder'
            // 'mmp': false // market maker protection
        };
        const isMarket = lowerCaseType === 'market';
        const isLimit = lowerCaseType === 'limit';
        if (isLimit !== undefined) {
            request['orderPrice'] = this.priceToPrecision (symbol, price);
        }
        const exchangeSpecificParam = this.safeString (params, 'time_in_force');
        const timeInForce = this.safeStringLower (params, 'timeInForce');
        const postOnly = this.isPostOnly (isMarket, exchangeSpecificParam === 'PostOnly', params);
        if (postOnly) {
            request['time_in_force'] = 'PostOnly';
        } else if (timeInForce === 'gtc') {
            request['time_in_force'] = 'GoodTillCancel';
        } else if (timeInForce === 'fok') {
            request['time_in_force'] = 'FillOrKill';
        } else if (timeInForce === 'ioc') {
            request['time_in_force'] = 'ImmediateOrCancel';
        }
        if (market['swap']) {
            const triggerPrice = this.safeValue2 (params, 'stopPrice', 'triggerPrice');
            const stopLossPrice = this.safeValue (params, 'stopLossPrice', triggerPrice);
            const isStopLossOrder = stopLossPrice !== undefined;
            const takeProfitPrice = this.safeValue (params, 'takeProfitPrice');
            const isTakeProfitOrder = takeProfitPrice !== undefined;
            const isStopOrder = isStopLossOrder || isTakeProfitOrder;
            if (isStopOrder) {
                request['orderFilter'] = 'StopOrder';
                request['trigger_by'] = 'LastPrice';
                const stopPx = isStopLossOrder ? stopLossPrice : takeProfitPrice;
                const preciseStopPrice = this.priceToPrecision (symbol, stopPx);
                request['triggerPrice'] = preciseStopPrice;
                const delta = this.numberToString (market['precision']['price']);
                request['basePrice'] = isStopLossOrder ? Precise.stringSub (preciseStopPrice, delta) : Precise.stringAdd (preciseStopPrice, delta);
            } else {
                request['orderFilter'] = 'Order';
            }
        }
        const clientOrderId = this.safeString (params, 'clientOrderId');
        if (clientOrderId !== undefined) {
            request['orderLinkId'] = clientOrderId;
        } else if (market['option']) {
            // mandatory field for options
            request['orderLinkId'] = this.uuid16 ();
        }
        params = this.omit (params, [ 'stopPrice', 'timeInForce', 'triggerPrice', 'stopLossPrice', 'takeProfitPrice', 'postOnly', 'clientOrderId' ]);
        const method = market['option'] ? 'privatePostOptionUsdcOpenapiPrivateV1PlaceOrder' : 'privatePostPerpetualUsdcOpenapiPrivateV1PlaceOrder';
        const response = await this[method] (this.extend (request, params));
        //
        //     {
        //         "retCode":0,
        //         "retMsg":"",
        //         "result":{
        //            "orderId":"34450a59-325e-4296-8af0-63c7c524ae33",
        //            "orderLinkId":"",
        //            "mmp":false,
        //            "symbol":"BTCPERP",
        //            "orderType":"Limit",
        //            "side":"Buy",
        //            "orderQty":"0.00100000",
        //            "orderPrice":"20000.00",
        //            "iv":"0",
        //            "timeInForce":"GoodTillCancel",
        //            "orderStatus":"Created",
        //            "createdAt":"1652261746007873",
        //            "basePrice":"0.00",
        //            "triggerPrice":"0.00",
        //            "takeProfit":"0.00",
        //            "stopLoss":"0.00",
        //            "slTriggerBy":"UNKNOWN",
        //            "tpTriggerBy":"UNKNOWN"
        //     }
        //
        const order = this.safeValue (response, 'result', {});
        return this.parseOrder (order);
    }

    async createContractOrder (symbol, type, side, amount, price = undefined, params = {}) {
        await this.loadMarkets ();
        const market = this.market (symbol);
        if (price === undefined && type === 'limit') {
            throw new ArgumentsRequired (this.id + ' createOrder requires a price argument for limit orders');
        }
        amount = this.amountToPrecision (symbol, amount);
        amount = market['linear'] ? parseFloat (amount) : parseInt (amount);
        const lowerCaseType = type.toLowerCase ();
        const request = {
            'symbol': market['id'],
            'side': this.capitalize (side),
            'order_type': this.capitalize (lowerCaseType), // limit
            'time_in_force': 'GoodTillCancel', // ImmediateOrCancel, FillOrKill, PostOnly
            'qty': amount,
            // 'take_profit': 123.45, // take profit price, only take effect upon opening the position
            // 'stop_loss': 123.45, // stop loss price, only take effect upon opening the position
            // 'reduce_only': false, // reduce only, required for linear orders
            // when creating a closing order, bybit recommends a True value for
            //  close_on_trigger to avoid failing due to insufficient available margin
            // 'close_on_trigger': false, required for linear orders
            // 'order_link_id': 'string', // unique client order id, max 36 characters
            // 'tp_trigger_by': 'LastPrice', // IndexPrice, MarkPrice
            // 'sl_trigger_by': 'LastPrice', // IndexPrice, MarkPrice
            // conditional orders ---------------------------------------------
            // base_price is used to compare with the value of stop_px, to decide
            // whether your conditional order will be triggered by crossing trigger
            // price from upper side or lower side, mainly used to identify the
            // expected direction of the current conditional order
            // 'base_price': 123.45, // required for conditional orders
            // 'stop_px': 123.45, // trigger price, required for conditional orders
            // 'trigger_by': 'LastPrice', // IndexPrice, MarkPrice
        };
        if (market['future']) {
            const positionIdx = this.safeInteger (params, 'position_idx', 0); // 0 One-Way Mode, 1 Buy-side, 2 Sell-side
            request['position_idx'] = positionIdx;
            params = this.omit (params, 'position_idx');
        }
        if (market['linear']) {
            request['reduce_only'] = this.safeValue2 (params, 'reduce_only', 'reduceOnly', false);
            request['close_on_trigger'] = false;
        }
        const isMarket = lowerCaseType === 'market';
        const isLimit = lowerCaseType === 'limit';
        if (isLimit) {
            if (price === undefined) {
                throw new ExchangeError (this.id + ' createOrder() requires price argument for limit orders');
            }
            request['price'] = parseFloat (this.priceToPrecision (symbol, price));
        }
        const exchangeSpecificParam = this.safeString (params, 'time_in_force');
        const timeInForce = this.safeStringLower (params, 'timeInForce');
        const postOnly = this.isPostOnly (isMarket, exchangeSpecificParam === 'PostOnly', params);
        if (postOnly) {
            request['time_in_force'] = 'PostOnly';
        } else if (timeInForce === 'gtc') {
            request['time_in_force'] = 'GoodTillCancel';
        } else if (timeInForce === 'fok') {
            request['time_in_force'] = 'FillOrKill';
        } else if (timeInForce === 'ioc') {
            request['time_in_force'] = 'ImmediateOrCancel';
        }
        const triggerPrice = this.safeValueN (params, [ 'stopPrice', 'triggerPrice', 'stop_px' ]);
        const isTriggerOrder = triggerPrice !== undefined;
        const stopLossPrice = this.safeValue (params, 'stopLossPrice');
        const isStopLossOrder = stopLossPrice !== undefined;
        const takeProfitPrice = this.safeValue (params, 'takeProfitPrice');
        const isTakeProfitOrder = takeProfitPrice !== undefined;
        if (isTriggerOrder) {
            request['trigger_by'] = 'LastPrice';
            const preciseStopPrice = this.priceToPrecision (symbol, triggerPrice);
            request['stop_px'] = parseFloat (preciseStopPrice);
            const basePrice = this.safeValue2 (params, 'base_price', 'basePrice');
            if (basePrice === undefined) {
                throw new ArgumentsRequired (this.id + ' createOrder() requires a base_price parameter for trigger orders, your triggerPrice > max(market price, base_price) or triggerPrice < min(market price, base_price)');
            }
            request['base_price'] = parseFloat (this.priceToPrecision (symbol, basePrice));
        }
        if (isTakeProfitOrder) {
            request['tp_trigger_by'] = 'LastPrice';
            request['take_profit'] = parseFloat (this.priceToPrecision (symbol, takeProfitPrice));
        }
        if (isStopLossOrder) {
            request['sl_trigger_by'] = 'LastPrice';
            request['stop_loss'] = parseFloat (this.priceToPrecision (symbol, stopLossPrice));
        }
        const clientOrderId = this.safeString (params, 'clientOrderId');
        if (clientOrderId !== undefined) {
            request['order_link_id'] = clientOrderId;
        }
        params = this.omit (params, [ 'stop_px', 'stopPrice', 'base_price', 'basePrice', 'timeInForce', 'triggerPrice', 'stopLossPrice', 'takeProfitPrice', 'postOnly', 'reduceOnly', 'clientOrderId' ]);
        let method = undefined;
        if (market['future']) {
            method = isTriggerOrder ? 'privatePostFuturesPrivateStopOrderCreate' : 'privatePostFuturesPrivateOrderCreate';
        } else if (market['linear']) {
            method = isTriggerOrder ? 'privatePostPrivateLinearStopOrderCreate' : 'privatePostPrivateLinearOrderCreate';
        } else {
            // inverse swaps
            method = isTriggerOrder ? 'privatePostV2PrivateStopOrderCreate' : 'privatePostV2PrivateOrderCreate';
        }
        const response = await this[method] (this.extend (request, params));
        //
        //    {
        //        "ret_code":0,
        //        "ret_msg":"OK",
        //        "ext_code":"",
        //        "ext_info":"",
        //        "result":{
        //           "order_id":"f016f912-68c2-4da9-a289-1bb9b62b5c3b",
        //           "user_id":24478789,
        //           "symbol":"LTCUSDT",
        //           "side":"Buy",
        //           "order_type":"Market",
        //           "price":79.72,
        //           "qty":1,
        //           "time_in_force":"ImmediateOrCancel",
        //           "order_status":"Created",
        //           "last_exec_price":0,
        //           "cum_exec_qty":0,
        //           "cum_exec_value":0,
        //           "cum_exec_fee":0,
        //           "reduce_only":false,
        //           "close_on_trigger":false,
        //           "order_link_id":"",
        //           "created_time":"2022-05-11T13:56:29Z",
        //           "updated_time":"2022-05-11T13:56:29Z",
        //           "take_profit":0,
        //           "stop_loss":0,
        //           "tp_trigger_by":"UNKNOWN",
        //           "sl_trigger_by":"UNKNOWN",
        //           "position_idx":1
        //        },
        //        "time_now":"1652277389.122038",
        //        "rate_limit_status":98,
        //        "rate_limit_reset_ms":1652277389119,
        //        "rate_limit":100
        //    }
        //
        const order = this.safeValue (response, 'result', {});
        return this.parseOrder (order, market);
    }

    async editUsdcOrder (id, symbol, type, side, amount = undefined, price = undefined, params = {}) {
        await this.loadMarkets ();
        const market = this.market (symbol);
        const request = {
            'symbol': market['id'],
            'orderId': id,
        };
        if (amount !== undefined) {
            request['orderQty'] = this.amountToPrecision (symbol, amount);
        }
        if (price !== undefined) {
            request['orderPrice'] = this.priceToPrecision (symbol, price);
        }
        const method = market['option'] ? 'privatePostOptionUsdcOpenApiPrivateV1ReplaceOrder' : 'privatePostPerpetualUsdcOpenApiPrivateV1ReplaceOrder';
        const response = await this[method] (this.extend (request, params));
        //
        //    {
        //        "retCode": 0,
        //        "retMsg": "OK",
        //        "result": {
        //            "outRequestId": "",
        //            "symbol": "BTC-13MAY22-40000-C",
        //            "orderId": "8c65df91-91fc-461d-9b14-786379ef138c",
        //            "orderLinkId": "AAAAA41133"
        //        },
        //        "retExtMap": {}
        //   }
        //
        return {
            'info': response,
            'id': id,
        };
    }

    async editContractOrder (id, symbol, type, side, amount = undefined, price = undefined, params = {}) {
        if (symbol === undefined) {
            throw new ArgumentsRequired (this.id + ' editOrder() requires an symbol argument');
        }
        await this.loadMarkets ();
        const market = this.market (symbol);
        const request = {
            // 'order_id': id, // only for non-conditional orders
            'symbol': market['id'],
            // 'p_r_qty': this.amountToPrecision (symbol, amount), // new order quantity, optional
            // 'p_r_price' this.priceToprecision (symbol, price), // new order price, optional
            // ----------------------------------------------------------------
            // conditional orders
            // 'stop_order_id': id, // only for conditional orders
            // 'p_r_trigger_price': 123.45, // new trigger price also known as stop_px
        };
        if (amount !== undefined) {
            request['p_r_qty'] = this.amountToPrecision (symbol, amount);
        }
        if (price !== undefined) {
            request['p_r_price'] = this.priceToPrecision (symbol, price);
        }
        let isConditionalOrder = false;
        let idKey = 'order_id';
        const triggerPrice = this.safeValueN (params, [ 'stopPrice', 'triggerPrice' ]);
        if (triggerPrice !== undefined) {
            isConditionalOrder = true;
            idKey = 'stop_order_id';
            request['p_r_trigger_price'] = this.priceToPrecision (symbol, triggerPrice);
            params = this.omit (params, [ 'stopPrice', 'triggerPrice' ]);
        }
        request[idKey] = id;
        let method = undefined;
        if (market['linear']) {
            method = isConditionalOrder ? 'privatePostPrivateLinearStopOrderReplace' : 'privatePostPrivateLinearOrderReplace';
        } else if (market['future']) {
            method = isConditionalOrder ? 'privatePostFuturesPrivateStopOrderReplace' : 'privatePostFuturesPrivateOrderReplace';
        } else {
            // inverse swaps
            method = isConditionalOrder ? 'privatePostV2PrivateStopOrderReplace' : 'privatePostV2PrivateOrderReplace';
        }
        const response = await this[method] (this.extend (request, params));
        //
        //     {
        //         "ret_code": 0,
        //         "ret_msg": "ok",
        //         "ext_code": "",
        //         "result": { "order_id": "efa44157-c355-4a98-b6d6-1d846a936b93" },
        //         "time_now": "1539778407.210858",
        //         "rate_limit_status": 99, // remaining number of accesses in one minute
        //         "rate_limit_reset_ms": 1580885703683,
        //         "rate_limit": 100
        //     }
        //
        // conditional orders
        //
        //     {
        //         "ret_code": 0,
        //         "ret_msg": "ok",
        //         "ext_code": "",
        //         "result": { "stop_order_id": "378a1bbc-a93a-4e75-87f4-502ea754ba36" },
        //         "ext_info": null,
        //         "time_now": "1577475760.604942",
        //         "rate_limit_status": 96,
        //         "rate_limit_reset_ms": 1577475760612,
        //         "rate_limit": "100"
        //     }
        //
        const result = this.safeValue (response, 'result', {});
        return {
            'info': response,
            'id': this.safeString2 (result, 'order_id', 'stop_order_id'),
            'order_id': this.safeString (result, 'order_id'),
            'stop_order_id': this.safeString (result, 'stop_order_id'),
        };
    }

    async editOrder (id, symbol, type, side, amount = undefined, price = undefined, params = {}) {
        if (symbol === undefined) {
            throw new ArgumentsRequired (this.id + ' editOrder() requires an symbol argument');
        }
        await this.loadMarkets ();
        const market = this.market (symbol);
        const isUsdcSettled = (market['settle'] === 'USDC');
        if (market['spot']) {
            throw new NotSupported (this.id + ' editOrder() does not support spot markets');
        } else if (isUsdcSettled) {
            return await this.editUsdcOrder (id, symbol, type, side, amount, price, params);
        } else {
            return await this.editContractOrder (id, symbol, type, side, amount, price, params);
        }
    }

    async cancelSpotOrder (id, symbol = undefined, params = {}) {
        await this.loadMarkets ();
        const market = this.market (symbol);
        const request = {
            // 'order_link_id': 'string', // one of order_id, stop_order_id or order_link_id is required
            // 'orderId': id
        };
        if (id !== undefined) { // The user can also use argument params["order_link_id"]
            request['orderId'] = id;
        }
        const response = await this.privateDeleteSpotV1Order (this.extend (request, params));
        //
        //    {
        //        "ret_code":0,
        //        "ret_msg":"",
        //        "ext_code":null,
        //        "ext_info":null,
        //        "result":{
        //           "accountId":"24478790",
        //           "symbol":"LTCUSDT",
        //           "orderLinkId":"1652192399682",
        //           "orderId":"1153067855569315072",
        //           "transactTime":"1652192399866",
        //           "price":"50",
        //           "origQty":"0.2",
        //           "executedQty":"0",
        //           "status":"NEW",
        //           "timeInForce":"GTC",
        //           "type":"LIMIT",
        //           "side":"BUY"
        //        }
        //    }
        //
        const result = this.safeValue (response, 'result', {});
        return this.parseOrder (result, market);
    }

    async cancelUnifiedMarginOrder (id, symbol = undefined, params = {}) {
        if (symbol === undefined) {
            throw new ArgumentsRequired (this.id + ' cancelUnifiedMarginOrder() requires a symbol argument');
        }
        await this.loadMarkets ();
        const market = this.market (symbol);
        const request = {
            'symbol': market['id'],
            // 'orderLinkId': 'string',
            // 'orderId': id,
            // conditional orders
            // 'orderFilter': '',
            // 'category': '',
        };
        const orderType = this.safeStringLower (params, 'orderType');
        const isStop = this.safeValue (params, 'stop', false);
        const isConditional = isStop || (orderType === 'stop') || (orderType === 'conditional');
        params = this.omit (params, [ 'orderType', 'stop' ]);
        request['orderFilter'] = isConditional ? 'StopOrder' : 'Order';
        if (id !== undefined) { // The user can also use argument params["orderLinkId"]
            request['orderId'] = id;
        }
        if (market['option']) {
            request['category'] = 'option';
        } else if (market['linear']) {
            request['category'] = 'linear';
        } else {
            throw new NotSupported (this.id + ' cancelUnifiedMarginOrder() does not allow inverse market orders for ' + symbol + ' markets');
        }
        const response = await this.privatePostUnifiedV3PrivateOrderCancel (this.extend (request, params));
        //
        //     {
        //         "retCode": 0,
        //         "retMsg": "OK",
        //         "result": {
        //             "orderId": "42c86d66331e41998d12c2440ce90c1a",
        //             "orderLinkId": "e80d558e-ed"
        //         }
        //     }
        //
        const result = this.safeValue (response, 'result', {});
        return this.parseOrder (result, market);
    }

    async cancelUSDCOrder (id, symbol = undefined, params = {}) {
        if (symbol === undefined) {
            throw new ArgumentsRequired (this.id + ' cancelUSDCOrder() requires a symbol argument');
        }
        await this.loadMarkets ();
        const market = this.market (symbol);
        const request = {
            'symbol': market['id'],
            // 'orderLinkId': 'string', // one of order_id, stop_order_id or order_link_id is required
            // 'orderId': id,
        };
        const orderType = this.safeStringLower (params, 'orderType');
        const isStop = this.safeValue (params, 'stop', false);
        const isConditional = isStop || (orderType === 'stop') || (orderType === 'conditional');
        params = this.omit (params, [ 'orderType', 'stop' ]);
        let method = undefined;
        if (id !== undefined) { // The user can also use argument params["order_link_id"]
            request['orderId'] = id;
        }
        if (market['option']) {
            method = 'privatePostOptionUsdcOpenapiPrivateV1CancelOrder';
        } else {
            method = 'privatePostPerpetualUsdcOpenapiPrivateV1CancelOrder';
            request['orderFilter'] = isConditional ? 'StopOrder' : 'Order';
        }
        const response = await this[method] (this.extend (request, params));
        //
        //     {
        //         "retCode": 0,
        //         "retMsg": "OK",
        //         "result": {
        //             "outRequestId": "",
        //             "symbol": "BTC-13MAY22-40000-C",
        //             "orderId": "8c65df91-91fc-461d-9b14-786379ef138c",
        //             "orderLinkId": ""
        //         },
        //         "retExtMap": {}
        //     }
        //
        const result = this.safeValue (response, 'result', {});
        return this.parseOrder (result, market);
    }

    async cancelDerivativesOrder (id, symbol = undefined, params = {}) {
        if (symbol === undefined) {
            throw new ArgumentsRequired (this.id + ' cancelDerivativesOrder() requires a symbol argument');
        }
        await this.loadMarkets ();
        const market = this.market (symbol);
        const request = {
            'symbol': market['id'],
            // 'order_link_id': 'string', // one of order_id, stop_order_id or order_link_id is required
            // regular orders ---------------------------------------------
            // 'order_id': id, // one of order_id or order_link_id is required for regular orders
            // conditional orders ---------------------------------------------
            // 'stop_order_id': id, // one of stop_order_id or order_link_id is required for conditional orders
        };
        const orderType = this.safeStringLower (params, 'orderType');
        const isStop = this.safeValue (params, 'stop', false);
        const isConditional = isStop || (orderType === 'stop') || (orderType === 'conditional');
        params = this.omit (params, [ 'orderType', 'stop' ]);
        let method = undefined;
        if (market['linear']) {
            // linear futures and linear swaps
            method = isConditional ? 'privatePostPrivateLinearStopOrderCancel' : 'privatePostPrivateLinearOrderCancel';
        } else if (market['swap']) {
            // inverse swaps
            method = isConditional ? 'privatePostV2PrivateStopOrderCancel' : 'privatePostV2PrivateOrderCancel';
        } else {
            // inverse futures
            method = isConditional ? 'privatePostFuturesPrivateStopOrderCancel' : 'privatePostFuturesPrivateOrderCancel';
        }
        if (market['contract'] && (id !== undefined)) { // id === undefined check because the user can also use argument params["order_link_id"]
            if (!isConditional) {
                request['order_id'] = id;
            } else {
                request['stop_order_id'] = id;
            }
        }
        const response = await this[method] (this.extend (request, params));
        //
        //    {
        //        "ret_code":0,
        //        "ret_msg":"OK",
        //        "ext_code":"",
        //        "ext_info":"",
        //        "result":{
        //           "order_id":"f5103487-f7f9-48d3-a26d-b74a3a53d3d3"
        //        },
        //        "time_now":"1652192814.880473",
        //        "rate_limit_status":99,
        //        "rate_limit_reset_ms":1652192814876,
        //        "rate_limit":100
        //     }
        //
        const result = this.safeValue (response, 'result', {});
        return this.parseOrder (result, market);
    }

    async cancelOrder (id, symbol = undefined, params = {}) {
        /**
         * @method
         * @name bybit#cancelOrder
         * @description cancels an open order
         * @param {string} id order id
         * @param {string} symbol unified symbol of the market the order was made in
         * @param {object} params extra parameters specific to the bybit api endpoint
         * @returns {object} An [order structure]{@link https://docs.ccxt.com/en/latest/manual.html#order-structure}
         */
        if (symbol === undefined) {
            throw new ArgumentsRequired (this.id + ' cancelOrder() requires a symbol argument');
        }
        await this.loadMarkets ();
        const market = this.market (symbol);
        const isUsdcSettled = market['settle'] === 'USDC';
        const enableUnifiedMargin = this.safeValue (this.options, 'enableUnifiedMargin');
        if (market['spot']) {
            return this.cancelSpotOrder (id, symbol, params);
        } else if (enableUnifiedMargin) {
            return this.cancelUnifiedMarginOrder (id, symbol, params);
        } else if (isUsdcSettled) {
            return this.cancelUSDCOrder (id, symbol, params);
        }
        return this.cancelDerivativesOrder (id, symbol, params);
    }

    async cancelAllSpotOrders (symbol = undefined, params = {}) {
        if (symbol === undefined) {
            throw new ArgumentsRequired (this.id + ' cancelAllSpotOrders() requires a symbol argument');
        }
        await this.loadMarkets ();
        const market = this.market (symbol);
        const request = {
            'symbol': market['id'],
        };
        const response = await this.privateDeleteSpotOrderBatchCancel (this.extend (request, params));
        //
        //    {
        //        "ret_code": 0,
        //        "ret_msg": "",
        //        "ext_code": null,
        //        "ext_info": null,
        //        "result": {
        //            "success": true
        //        }
        //    }
        //
        const result = this.safeValue (response, 'result', []);
        if (!Array.isArray (result)) {
            return response;
        }
        return this.parseOrders (result, market);
    }

    async cancelAllUnifiedMarginOrders (symbol = undefined, params = {}) {
        if (symbol === undefined) {
            throw new ArgumentsRequired (this.id + ' cancelAllUnifiedMarginOrders() requires a symbol argument');
        }
        await this.loadMarkets ();
        const market = this.market (symbol);
        const request = {
            'symbol': market['id'],
        };
        const orderType = this.safeStringLower (params, 'orderType');
        const isStop = this.safeValue (params, 'stop', false);
        const isConditional = isStop || (orderType === 'stop') || (orderType === 'conditional');
        params = this.omit (params, [ 'stop', 'orderType' ]);
        if (market['option']) {
            request['category'] = 'option';
        } else if (market['linear']) {
            request['category'] = 'linear';
        } else {
            throw new NotSupported (this.id + ' cancelAllUnifiedMarginOrders() does not allow inverse market orders for ' + symbol + ' markets');
        }
        if (isConditional) {
            request['orderFilter'] = 'StopOrder';
        }
        const response = await this.privatePostUnifiedV3PrivateOrderCancelAll (this.extend (request, params));
        //
        //     {
        //         "retCode": 0,
        //         "retMsg": "OK",
        //         "result": {
        //             "list": [{
        //                     "category": "option",
        //                     "symbol": "BTC-24JUN22-45000-P",
        //                     "orderId": "bd5f3b34-d64d-4b60-8188-438fbea4c552",
        //                     "orderLinkId": "ac4e3b34-d64d-4b60-8188-438fbea4c552",
        //                 }, {
        //                     "category": "option",
        //                     "symbol": "BTC-24JUN22-45000-P",
        //                     "orderId": "4ddd727a-2af8-430e-a293-42895e594d18",
        //                     "orderLinkId": "5cee727a-2af8-430e-a293-42895e594d18",
        //                 }
        //             ]
        //         },
        //         "retExtInfo": {
        //             "list": [{
        //                 "code": 0,
        //                 "msg": "OK"
        //             }, {
        //                 "code": 0,
        //                 "msg": "OK"
        //             }]
        //         },
        //         "time": 1657200736570
        //     }
        //
        const result = this.safeValue (response, 'result', []);
        const orders = this.safeValue (result, 'list');
        if (!Array.isArray (orders)) {
            return response;
        }
        return this.parseOrders (orders, market);
    }

    async cancelAllUSDCOrders (symbol = undefined, params = {}) {
        await this.loadMarkets ();
        let market = undefined;
        if (symbol !== undefined) {
            market = this.market (symbol);
        }
        let type = undefined;
        [ type, params ] = this.handleMarketTypeAndParams ('cancelAllUSDCOrders', market, params);
        let method = undefined;
        method = (type === 'option') ? 'privatePostOptionUsdcOpenapiPrivateV1CancelAll' : 'privatePostPerpetualUsdcOpenapiPrivateV1CancelAll';
        const response = await this[method] (params);
        //
        //     {
        //         "retCode": 0,
        //         "retMsg": "OK",
        //         "retExtMap": {},
        //         "result": [
        //             {
        //                 "outRequestId": "cancelAll-290119-1652176443114-0",
        //                 "symbol": "BTC-13MAY22-40000-C",
        //                 "orderId": "fa6cd740-56ed-477d-9385-90ccbfee49ca",
        //                 "orderLinkId": "",
        //                 "errorCode": 0,
        //                 "errorDesc": ""
        //             }
        //         ]
        //     }
        //
        const result = this.safeValue (response, 'result', []);
        if (!Array.isArray (result)) {
            return response;
        }
        return this.parseOrders (result, market);
    }

    async cancelAllDerivativesOrders (symbol = undefined, params = {}) {
        if (symbol === undefined) {
            throw new ArgumentsRequired (this.id + ' cancelAllDerivativesOrders() requires a symbol argument');
        }
        await this.loadMarkets ();
        const market = this.market (symbol);
        let type = undefined;
        [ type, params ] = this.handleMarketTypeAndParams ('cancelAllDerivativesOrders', market, params);
        const request = {
            'symbol': market['id'],
        };
        const orderType = this.safeStringLower (params, 'orderType');
        const isStop = this.safeValue (params, 'stop', false);
        const isConditional = isStop || (orderType === 'stop') || (orderType === 'conditional');
        params = this.omit (params, [ 'stop', 'orderType' ]);
        let method = undefined;
        if (type === 'future') {
            method = isConditional ? 'privatePostFuturesPrivateStopOrderCancelAll' : 'privatePostFuturesPrivateOrderCancelAll';
        } else if (market['linear']) {
            // linear swap
            method = isConditional ? 'privatePostPrivateLinearStopOrderCancelAll' : 'privatePostPrivateLinearOrderCancelAll';
        } else {
            // inverse swap
            method = isConditional ? 'privatePostV2PrivateStopOrderCancelAll' : 'privatePostV2PrivateOrderCancelAll';
        }
        const response = await this[method] (this.extend (request, params));
        // linear swap
        //   {
        //       "ret_code":0,
        //       "ret_msg":"OK",
        //       "ext_code":"",
        //       "ext_info":"",
        //       "result":[
        //          "49d9ee94-303b-4bcf-959b-9e5d215e4973"
        //       ],
        //       "time_now":"1652182444.015560",
        //       "rate_limit_status":90,
        //       "rate_limit_reset_ms":1652182444010,
        //       "rate_limit":100
        //    }
        //
        // conditional futures
        //    {
        //        "ret_code":0,
        //        "ret_msg":"OK",
        //        "ext_code":"",
        //        "ext_info":"",
        //        "result":[
        //           {
        //              "clOrdID":"a14aea1e-9148-4a34-871a-f935f7cdb654",
        //              "user_id":24478789,
        //              "symbol":"ETHUSDM22",
        //              "side":"Buy",
        //              "order_type":"Limit",
        //              "price":"2001",
        //              "qty":10,
        //              "time_in_force":"GoodTillCancel",
        //              "create_type":"CreateByStopOrder",
        //              "cancel_type":"CancelByUser",
        //              "order_status":"",
        //              "leaves_value":"0",
        //              "created_at":"2022-05-10T11:43:29.705138839Z",
        //              "updated_at":"2022-05-10T11:43:37.988493739Z",
        //              "cross_status":"Deactivated",
        //              "cross_seq":-1,
        //              "stop_order_type":"Stop",
        //              "trigger_by":"LastPrice",
        //              "base_price":"2410.65",
        //              "trail_value":"0",
        //              "expected_direction":"Falling"
        //           }
        //        ],
        //        "time_now":"1652183017.988764",
        //        "rate_limit_status":97,
        //        "rate_limit_reset_ms":1652183017986,
        //        "rate_limit":100
        //    }
        //
        const result = this.safeValue (response, 'result', []);
        if (!Array.isArray (result)) {
            return response;
        }
        return this.parseOrders (result, market);
    }

    async cancelAllOrders (symbol = undefined, params = {}) {
        /**
         * @method
         * @name bybit#cancelAllOrders
         * @description cancel all open orders
         * @param {string|undefined} symbol unified market symbol, only orders in the market of this symbol are cancelled when symbol is not undefined
         * @param {object} params extra parameters specific to the bybit api endpoint
         * @returns {[object]} a list of [order structures]{@link https://docs.ccxt.com/en/latest/manual.html#order-structure}
         */
        await this.loadMarkets ();
        let market = undefined;
        let isUsdcSettled = undefined;
        if (symbol !== undefined) {
            market = this.market (symbol);
            isUsdcSettled = market['settle'] === 'USDC';
        } else {
            let settle = this.safeString (this.options, 'defaultSettle');
            settle = this.safeString2 (params, 'settle', 'defaultSettle', settle);
            params = this.omit (params, [ 'settle', 'defaultSettle' ]);
            isUsdcSettled = (settle === 'USDC');
        }
        let type = undefined;
        [ type, params ] = this.handleMarketTypeAndParams ('cancelAllOrders', market, params);
        if (!isUsdcSettled && symbol === undefined) {
            throw new ArgumentsRequired (this.id + ' cancelAllOrders() requires a symbol argument for ' + type + ' markets');
        }
        const enableUnifiedMargin = this.safeValue (this.options, 'enableUnifiedMargin');
        if (type === 'spot') {
            return this.cancelAllSpotOrders (symbol, params);
        } else if (enableUnifiedMargin) {
            return this.cancelAllUnifiedMarginOrders (symbol, params);
        } else if (isUsdcSettled) {
            return this.cancelAllUSDCOrders (symbol, params);
        }
        return this.cancelAllDerivativesOrders (symbol, params);
    }

    async fetchUnifiedMarginOrders (symbol = undefined, since = undefined, limit = undefined, params = {}) {
        if (symbol === undefined) {
            throw new ArgumentsRequired (this.id + ' fetchUnifiedMarginOrders() requires a symbol argument');
        }
        await this.loadMarkets ();
        const market = this.market (symbol);
        const request = {
            'symbol': market['id'],
            // 'category': string, Type of derivatives product: linear or option.
            // 'baseCoin': string, Base coin. When category=option. If not passed, BTC by default; when category=linear, if BTC passed, BTCPERP & BTCUSDT returned.
            // 'orderId': string, Order ID
            // 'orderLinkId': string, Unique user-set order ID
            // 'orderStatus': string, Query list of orders in designated states. If this parameter is not passed, the orders in all states shall be enquired by default. This parameter supports multi-state inquiry. States should be separated with English commas.
            // 'orderFilter': string, Conditional order or active order
            // 'direction': string, prev: prev, next: next.
            // 'limit': number, Data quantity per page: Max data value per page is 50, and default value at 20.
            // 'cursor': string, API pass-through. accountType + category + cursor +. If inconsistent, the following should be returned: The account type does not match the service inquiry.
        };
        const isStop = this.safeValue (params, 'stop', false);
        const orderType = this.safeStringLower (params, 'orderType');
        const stopOrderId = this.safeString (params, 'stop_order_id'); // might want to filter by id
        const isConditionalOrder = isStop || (stopOrderId !== undefined) || (orderType === 'stop' || orderType === 'conditional');
        params = this.omit (params, [ 'orderType', 'stop', 'orderType' ]);
        if (market['option']) {
            request['category'] = 'option';
        } else if (market['linear']) {
            request['category'] = 'linear';
        } else {
            throw new NotSupported (this.id + ' fetchUnifiedMarginOrders() does not allow inverse market orders for ' + symbol + ' markets');
        }
        if (isConditionalOrder) {
            request['orderFilter'] = 'StopOrder';
        }
        if (limit !== undefined) {
            request['limit'] = limit;
        }
        const response = await this.privateGetUnifiedV3PrivateOrderList (this.extend (request, params));
        //
        //     {
        //         "retCode": 0,
        //         "retMsg": "Success",
        //         "result": {
        //         "nextPageCursor": "7d17d359-4e38-4d3a-9a31-29791ef2dfd7%3A1657711949928%2C7d17d359-4e38-4d3a-9a31-29791ef2dfd7%3A1657711949928",
        //         "category": "linear",
        //         "list": [
        //             {
        //                 "symbol": "ETHUSDT",
        //                 "orderType": "Market",
        //                 "orderLinkId": "",
        //                 "orderId": "7d17d359-4e38-4d3a-9a31-29791ef2dfd7",
        //                 "stopOrderType": "UNKNOWN",
        //                 "orderStatus": "Filled",
        //                 "takeProfit": "",
        //                 "cumExecValue": "536.92500000",
        //                 "blockTradeId": "",
        //                 "rejectReason": "EC_NoError",
        //                 "price": "1127.10000000",
        //                 "createdTime": 1657711949928,
        //                 "tpTriggerBy": "UNKNOWN",
        //                 "timeInForce": "ImmediateOrCancel",
        //                 "basePrice": "",
        //                 "leavesValue": "0.00000000",
        //                 "updatedTime": 1657711949945,
        //                 "side": "Buy",
        //                 "triggerPrice": "",
        //                 "cumExecFee": "0.32215500",
        //                 "slTriggerBy": "UNKNOWN",
        //                 "leavesQty": "0.0000",
        //                 "closeOnTrigger": false,
        //                 "cumExecQty": "0.5000",
        //                 "reduceOnly": false,
        //                 "qty": "0.5000",
        //                 "stopLoss": "",
        //                 "triggerBy": "UNKNOWN",
        //                 "orderIM": ""
        //             }]
        //         },
        //         "time": 1657713451741
        //     }
        //
        const result = this.safeValue (response, 'result', {});
        const data = this.safeValue (result, 'list', []);
        return this.parseOrders (data, market, since, limit);
    }

    async fetchDerivativesOrders (symbol = undefined, since = undefined, limit = undefined, params = {}) {
        if (symbol === undefined) {
            throw new ArgumentsRequired (this.id + ' fetchDerivativesOrders() requires a symbol argument');
        }
        await this.loadMarkets ();
        const market = this.market (symbol);
        const request = {
            'symbol': market['id'],
            // 'order_id': 'string'
            // 'order_link_id': 'string', // unique client order id, max 36 characters
            // 'symbol': market['id'], // default BTCUSD
            // 'order': 'desc', // asc
            // 'page': 1,
            // 'limit': 20, // max 50
            // 'order_status': 'Created,New'
            // conditional orders ---------------------------------------------
            // 'stop_order_id': 'string',
            // 'stop_order_status': 'Untriggered',
        };
        let method = undefined;
        const isStop = this.safeValue (params, 'stop', false);
        const orderType = this.safeStringLower (params, 'orderType');
        const stopOrderId = this.safeString (params, 'stop_order_id'); // might want to filter by id
        const isConditionalOrder = isStop || (stopOrderId !== undefined) || (orderType === 'stop' || orderType === 'conditional');
        params = this.omit (params, [ 'orderType', 'stop', 'orderType' ]);
        if (market['linear']) {
            method = isConditionalOrder ? 'privateGetPrivateLinearStopOrderList' : 'privateGetPrivateLinearOrderList';
        } else if (market['future']) {
            method = isConditionalOrder ? 'privateGetFuturesPrivateStopOrderList' : 'privateGetFuturesPrivateOrderList';
        } else {
            // inverse swap
            method = isConditionalOrder ? 'privateGetV2PrivateStopOrderList' : 'privateGetV2PrivateOrderList';
        }
        if (limit !== undefined) {
            request['limit'] = limit;
        }
        const response = await this[method] (this.extend (request, params));
        //
        // linear swap
        //
        //     {
        //         "ret_code":"0",
        //         "ret_msg":"OK",
        //         "ext_code":"",
        //         "ext_info":"",
        //         "result":{
        //            "current_page":"1",
        //            "data":[
        //               {
        //                  "order_id":"68ab115d-cdbc-4c38-adc0-b2fbc60136ab",
        //                  "user_id":"24478789",
        //                  "symbol":"LTCUSDT",
        //                  "side":"Sell",
        //                  "order_type":"Market",
        //                  "price":"94.72",
        //                  "qty":"0.1",
        //                  "time_in_force":"ImmediateOrCancel",
        //                  "order_status":"Filled",
        //                  "last_exec_price":"99.65",
        //                  "cum_exec_qty":"0.1",
        //                  "cum_exec_value":"9.965",
        //                  "cum_exec_fee":"0.005979",
        //                  "reduce_only":true,
        //                  "close_on_trigger":true,
        //                  "order_link_id":"",
        //                  "created_time":"2022-05-05T15:15:34Z",
        //                  "updated_time":"2022-05-05T15:15:34Z",
        //                  "take_profit":"0",
        //                  "stop_loss":"0",
        //                  "tp_trigger_by":"UNKNOWN",
        //                  "sl_trigger_by":"UNKNOWN"
        //               }
        //            ]
        //         },
        //         "time_now":"1652106664.857572",
        //         "rate_limit_status":"598",
        //         "rate_limit_reset_ms":"1652106664856",
        //         "rate_limit":"600"
        //     }
        //
        //
        // conditional orders
        //
        //     {
        //         "ret_code":"0",
        //         "ret_msg":"OK",
        //         "ext_code":"",
        //         "ext_info":"",
        //         "result":{
        //            "current_page":"1",
        //            "last_page":"0",
        //            "data":[
        //               {
        //                  "user_id":"24478789",
        //                  "stop_order_id":"68e996af-fa55-4ca1-830e-4bf68ffbff3e",
        //                  "symbol":"LTCUSDT",
        //                  "side":"Buy",
        //                  "order_type":"Limit",
        //                  "price":"86",
        //                  "qty":"0.1",
        //                  "time_in_force":"GoodTillCancel",
        //                  "order_status":"Untriggered",
        //                  "trigger_price":"86",
        //                  "order_link_id":"",
        //                  "created_time":"2022-05-09T14:36:36Z",
        //                  "updated_time":"2022-05-09T14:36:36Z",
        //                  "take_profit":"0",
        //                  "stop_loss":"0",
        //                  "trigger_by":"LastPrice",
        //                  "base_price":"86.96",
        //                  "tp_trigger_by":"UNKNOWN",
        //                  "sl_trigger_by":"UNKNOWN",
        //                  "reduce_only":false,
        //                  "close_on_trigger":false
        //               }
        //            ]
        //         },
        //         "time_now":"1652107028.148177",
        //         "rate_limit_status":"598",
        //         "rate_limit_reset_ms":"1652107028146",
        //         "rate_limit":"600"
        //     }
        //
        const result = this.safeValue (response, 'result', {});
        const data = this.safeValue (result, 'data', []);
        return this.parseOrders (data, market, since, limit);
    }

    async fetchOrders (symbol = undefined, since = undefined, limit = undefined, params = {}) {
        /**
         * @method
         * @name bybit#fetchOrders
         * @description fetches information on multiple orders made by the user
         * @param {string} symbol unified market symbol of the market orders were made in
         * @param {int|undefined} since the earliest time in ms to fetch orders for
         * @param {int|undefined} limit the maximum number of  orde structures to retrieve
         * @param {object} params extra parameters specific to the bybit api endpoint
         * @returns {[object]} a list of [order structures]{@link https://docs.ccxt.com/en/latest/manual.html#order-structure}
         */
        if (symbol === undefined) {
            throw new ArgumentsRequired (this.id + ' fetchOrders() requires a symbol argument');
        }
        await this.loadMarkets ();
        const market = this.market (symbol);
        if (market['spot']) {
            throw new NotSupported (this.id + ' fetchOrders() does not support ' + market['type'] + ' markets, use exchange.fetchOpenOrders () and exchange.fetchClosedOrders () instead');
        }
        const enableUnifiedMargin = this.safeValue (this.options, 'enableUnifiedMargin');
        if (enableUnifiedMargin) {
            return this.fetchUnifiedMarginOrders (symbol, since, limit, params);
        } else if (market['settle'] === 'USDC') {
            throw new NotSupported (this.id + ' fetchOrders() does not support ' + market['type'] + ' USDC markets, use exchange.fetchOpenOrders () and exchange.fetchClosedOrders () instead');
        }
        return this.fetchDerivativesOrders (symbol, since, limit, params);
    }

    async fetchSpotClosedOrders (symbol = undefined, since = undefined, limit = undefined, params = {}) {
        await this.loadMarkets ();
        let market = undefined;
        if (symbol !== undefined) {
            market = this.market (symbol);
        }
        const request = {};
        if (symbol !== undefined) {
            request['symbol'] = market['id'];
        }
        if (limit !== undefined) {
            request['limit'] = limit;
        }
        if (since !== undefined) {
            request['startTime'] = since;
        }
        const orders = await this.privateGetSpotV1HistoryOrders (this.extend (request, params));
        const result = this.safeValue (orders, 'result', []);
        //
        //     {
        //         "ret_code": 0,
        //         "ret_msg": "",
        //         "ext_code": null,
        //         "ext_info": null,
        //         "result": [
        //             {
        //                 "accountId": "10054",
        //                 "exchangeId": "301",
        //                 "symbol": "ETHUSDT",
        //                 "symbolName": "ETHUSDT",
        //                 "orderLinkId": "1620615771764",
        //                 "orderId": "888183901021893120",
        //                 "price": "5000",
        //                 "origQty": "1",
        //                 "executedQty": "0",
        //                 "cummulativeQuoteQty": "0",
        //                 "avgPrice": "0",
        //                 "status": "CANCELED",
        //                 "timeInForce": "GTC",
        //                 "type": "LIMIT",
        //                 "side": "BUY",
        //                 "stopPrice": "0.0",
        //                 "icebergQty": "0.0",
        //                 "time": "1620615771836",
        //                 "updateTime": "1620617056334",
        //                 "isWorking": true
        //             }
        //         ]
        //     }
        //
        return this.parseOrders (result, market, since, limit);
    }

    async fetchUSDCClosedOrders (symbol = undefined, since = undefined, limit = undefined, params = {}) {
        await this.loadMarkets ();
        const request = {};
        let market = undefined;
        if (symbol !== undefined) {
            market = this.market (symbol);
            request['symbol'] = market['id'];
        }
        let type = undefined;
        [ type, params ] = this.handleMarketTypeAndParams ('fetchUSDCClosedOrders', market, params);
        request['category'] = (type === 'swap') ? 'perpetual' : 'option';
        if (limit !== undefined) {
            request['limit'] = limit;
        }
        const response = await this.privatePostOptionUsdcOpenapiPrivateV1QueryOrderHistory (this.extend (request, params));
        //
        //     {
        //         "result": {
        //         "cursor": "cc27c6ff-a4ec-4739-96bc-6d2b266606d4%3A1640843817698%2Ccc27c6ff-a4ec-4739-96bc-6d2b266606d4%3A1640843817698",
        //             "resultTotalSize": 1,
        //             "dataList": [
        //             {
        //             "symbol": "BTC-31DEC21-18000-P",
        //             "orderType": "Limit",
        //             "orderLinkId": "test2021122417000221",
        //             "orderId": "cc27c6ff-a4ec-4739-96bc-6d2b266606d4",
        //             "cancelType": "UNKNOWN",
        //             "stopOrderType": "UNKNOWN",
        //             "orderStatus": "Filled",
        //             "takeProfit": "",
        //             "createdAt": "1640843817698",
        //             "orderPnl": "0.0000",
        //             "price": "1.0",
        //             "tpTriggerBy": "",
        //             "timeInForce": "GoodTillCancel",
        //             "updatedAt": "1640843817698",
        //             "basePrice": "",
        //             "realisedPnl": "0.0000",
        //             "side": "Sell",
        //             "triggerPrice": "",
        //             "cumExecFee": "0.0010",
        //             "leavesQty": "0.000",
        //             "cashFlow": "0.0100",
        //             "slTriggerBy": "",
        //             "iv": "5.2820",
        //             "closeOnTrigger": "",
        //             "cumExecQty": "0.010",
        //             "reduceOnly": 0,
        //             "qty": "0.010",
        //             "stopLoss": "",
        //             "triggerBy": "",
        //             "orderIM": "0.0000"
        //             }
        //         ]
        //         },
        //         "retCode": 0,
        //         "retMsg": "Success."
        //     }
        //
        const result = this.safeValue (response, 'dataList', []);
        return this.parseOrders (result, market, since, limit);
    }

    async fetchClosedOrders (symbol = undefined, since = undefined, limit = undefined, params = {}) {
        /**
         * @method
         * @name bybit#fetchClosedOrders
         * @description fetches information on multiple closed orders made by the user
         * @param {string|undefined} symbol unified market symbol of the market orders were made in
         * @param {int|undefined} since the earliest time in ms to fetch orders for
         * @param {int|undefined} limit the maximum number of  orde structures to retrieve
         * @param {object} params extra parameters specific to the bybit api endpoint
         * @returns {[object]} a list of [order structures]{@link https://docs.ccxt.com/en/latest/manual.html#order-structure}
         */
        await this.loadMarkets ();
        let market = undefined;
        let isUsdcSettled = undefined;
        if (symbol !== undefined) {
            market = this.market (symbol);
            isUsdcSettled = market['settle'] === 'USDC';
        } else {
            let settle = this.safeString (this.options, 'defaultSettle');
            settle = this.safeString2 (params, 'settle', 'defaultSettle', settle);
            params = this.omit (params, [ 'settle', 'defaultSettle' ]);
            isUsdcSettled = settle === 'USDC';
        }
        let type = undefined;
        [ type, params ] = this.handleMarketTypeAndParams ('fetchClosedOrders', market, params);
        if (type === 'spot') {
            return await this.fetchSpotClosedOrders (symbol, since, limit, params);
        }
        if ((type === 'swap' || type === 'future') && !isUsdcSettled) {
            if (symbol === undefined) {
                throw new ArgumentsRequired (this.id + ' fetchClosedOrders requires a symbol argument for ' + symbol + ' markets');
            }
            const type = this.safeStringLower (params, 'orderType');
            const isStop = this.safeValue (params, 'stop', false);
            const isConditional = isStop || (type === 'stop') || (type === 'conditional');
            params = this.omit (params, [ 'orderType', 'stop' ]);
            let defaultStatuses = undefined;
            if (!isConditional) {
                defaultStatuses = [
                    'Rejected',
                    'Filled',
                    'Cancelled',
                ];
            } else {
                // conditional orders
                defaultStatuses = [
                    'Active',
                    'Triggered',
                    'Cancelled',
                    'Rejected',
                    'Deactivated',
                ];
            }
            const closeStatus = defaultStatuses.join (',');
            const status = this.safeString2 (params, 'order_status', 'status', closeStatus);
            params = this.omit (params, [ 'order_status', 'status' ]);
            const enableUnifiedMargin = this.safeValue (this.options, 'enableUnifiedMargin');
            if (enableUnifiedMargin) {
                params['orderStatus'] = status;
            } else {
                params['order_status'] = status;
            }
            return await this.fetchOrders (symbol, since, limit, params);
        }
        return this.fetchUSDCClosedOrders (symbol, since, limit, params);
    }

    async fetchSpotOpenOrders (symbol = undefined, since = undefined, limit = undefined, params = {}) {
        await this.loadMarkets ();
        const request = {};
        let market = undefined;
        if (symbol !== undefined) {
            market = this.market (symbol);
            request['symbol'] = symbol;
        }
        if (limit !== undefined) {
            request['limit'] = limit;
        }
        const response = await this.privateGetSpotV1OpenOrders (this.extend (request, params));
        //
        //     {
        //         "ret_code": 0,
        //         "ret_msg": "",
        //         "ext_code": null,
        //         "ext_info": null,
        //         "result": [
        //             {
        //                 "accountId": "10054",
        //                 "exchangeId": "301",
        //                 "symbol": "ETHUSDT",
        //                 "symbolName": "ETHUSDT",
        //                 "orderLinkId": "162080709527252",
        //                 "orderId": "889788838461927936",
        //                 "price": "20000",
        //                 "origQty": "10",
        //                 "executedQty": "0",
        //                 "cummulativeQuoteQty": "0",
        //                 "avgPrice": "0",
        //                 "status": "NEW",
        //                 "timeInForce": "GTC",
        //                 "type": "LIMIT",
        //                 "side": "BUY",
        //                 "stopPrice": "0.0",
        //                 "icebergQty": "0.0",
        //                 "time": "1620807095287",
        //                 "updateTime": "1620807095307",
        //                 "isWorking": true
        //             }
        //         ]
        //     }
        //
        const result = this.safeValue (response, 'response', []);
        return this.parseOrders (result, market, since, limit);
    }

    async fetchUnifiedMarginOpenOrders (symbol = undefined, since = undefined, limit = undefined, params = {}) {
        await this.loadMarkets ();
        const request = {};
        let market = undefined;
        if (symbol !== undefined) {
            market = this.market (symbol);
            request['symbol'] = market['id'];
        }
        let type = undefined;
        [ type, params ] = this.handleMarketTypeAndParams ('fetchUnifiedMarginOpenOrders', market, params);
        const isStop = this.safeValue (params, 'stop', false);
        const isConditional = isStop || (type === 'stop') || (type === 'conditional');
        params = this.omit (params, [ 'stop' ]);
        if (market['option']) {
            request['category'] = 'option';
        } else if (market['linear']) {
            request['category'] = 'linear';
        } else {
            throw new NotSupported (this.id + ' fetchUnifiedMarginOpenOrders() does not allow inverse market orders for ' + symbol + ' markets');
        }
        if (isConditional) {
            request['orderFilter'] = 'StopOrder';
        }
        if (limit !== undefined) {
            request['limit'] = limit;
        }
        const response = await this.privateGetUnifiedV3PrivateOrderUnfilledOrders (this.extend (request, params));
        //
        //     {
        //         "retCode": 0,
        //         "retMsg": "Success",
        //         "result": {
        //             "nextPageCursor": "135ccc0d-8136-4e1b-8af3-07b11ee158d1%3A1665565610526%2C135ccc0d-8136-4e1b-8af3-07b11ee158d1%3A1665565610526",
        //             "category": "linear",
        //             "list": [
        //                 {
        //                     "symbol": "ETHUSDT",
        //                     "orderType": "Limit",
        //                     "orderLinkId": "test0000005",
        //                     "orderId": "135ccc0d-8136-4e1b-8af3-07b11ee158d1",
        //                     "stopOrderType": "UNKNOWN",
        //                     "orderStatus": "New",
        //                     "takeProfit": "",
        //                     "cumExecValue": "0.00000000",
        //                     "blockTradeId": "",
        //                     "price": "700.00000000",
        //                     "createdTime": 1665565610526,
        //                     "tpTriggerBy": "UNKNOWN",
        //                     "timeInForce": "GoodTillCancel",
        //                     "basePrice": "",
        //                     "updatedTime": 1665565610533,
        //                     "side": "Buy",
        //                     "triggerPrice": "",
        //                     "cumExecFee": "0.00000000",
        //                     "slTriggerBy": "UNKNOWN",
        //                     "leavesQty": "0.1000",
        //                     "closeOnTrigger": false,
        //                     "cumExecQty": "0.00000000",
        //                     "reduceOnly": false,
        //                     "qty": "0.1000",
        //                     "stopLoss": "",
        //                     "triggerBy": "UNKNOWN",
        //                     "orderIM": "0.00000000"
        //                 }
        //             ]
        //         },
        //         "retExtInfo": null,
        //         "time": 1665565614320
        //     }
        //
        const result = this.safeValue (response, 'result', {});
        const orders = this.safeValue (result, 'list', []);
        return this.parseOrders (orders, market, since, limit);
    }

    async fetchDerivativesOpenOrders (symbol = undefined, since = undefined, limit = undefined, params = {}) {
        if (symbol === undefined) {
            throw new ArgumentsRequired (this.id + ' fetchDerivativesOpenOrders() requires a symbol argument for ' + symbol + ' markets');
        }
        await this.loadMarkets ();
        const market = this.market (symbol);
        const request = {};
        let method = undefined;
        const type = this.safeStringLower (params, 'orderType');
        const isStop = this.safeValue (params, 'stop', false);
        const isConditional = isStop || (type === 'stop') || (type === 'conditional');
        params = this.omit (params, [ 'stop', 'orderType' ]);
        if (market['future']) {
            method = isConditional ? 'privateGetFuturesPrivateStopOrder' : 'privateGetFuturesPrivateOrder';
        } else if (market['linear']) {
            method = isConditional ? 'privateGetPrivateLinearStopOrderSearch' : 'privateGetPrivateLinearOrderSearch';
        } else {
            // inverse swap
            method = isConditional ? 'privateGetV2PrivateStopOrder' : 'privateGetV2PrivateOrder';
        }
        request['symbol'] = market['id'];
        const orders = await this[method] (this.extend (request, params));
        let result = this.safeValue (orders, 'result', []);
        //
        // {
        //     "ret_code":0,
        //     "ret_msg":"",
        //     "ext_code":null,
        //     "ext_info":null,
        //     "result":[
        //        {
        //           "accountId":"24478790",
        //           "exchangeId":"301",
        //           "symbol":"LTCUSDT",
        //           "symbolName":"LTCUSDT",
        //           "orderLinkId":"1652115972506",
        //           "orderId":"1152426740986003968",
        //           "price":"50",
        //           "origQty":"0.2",
        //           "executedQty":"0",
        //           "cummulativeQuoteQty":"0",
        //           "avgPrice":"0",
        //           "status":"NEW",
        //           "timeInForce":"GTC",
        //           "type":"LIMIT",
        //           "side":"BUY",
        //           "stopPrice":"0.0",
        //           "icebergQty":"0.0",
        //           "time":"1652115973053",
        //           "updateTime":"1652115973063",
        //           "isWorking":true
        //        }
        //     ]
        //  }
        //
        if (!Array.isArray (result)) {
            const dataList = this.safeValue2 (result, 'dataList', 'list');
            if (dataList === undefined) {
                return this.parseOrder (result, market);
            }
            result = dataList;
        }
        return this.parseOrders (result, market, since, limit);
    }

    async fetchUSDCOpenOrders (symbol = undefined, since = undefined, limit = undefined, params = {}) {
        await this.loadMarkets ();
        const request = {};
        let market = undefined;
        if (symbol !== undefined) {
            market = this.market (symbol);
            request['symbol'] = market['id'];
        }
        let type = undefined;
        [ type, params ] = this.handleMarketTypeAndParams ('fetchUSDCOpenOrders', market, params);
        request['category'] = (type === 'swap') ? 'perpetual' : 'option';
        const response = await this.privatePostOptionUsdcOpenapiPrivateV1QueryActiveOrders (this.extend (request, params));
        const result = this.safeValue (response, 'result', {});
        const orders = this.safeValue (result, 'dataList', []);
        //
        //     {
        //         "retCode": 0,
        //         "retMsg": "OK",
        //         "result": {
        //             "resultTotalSize": 1,
        //             "cursor": "id%3D1662019818569%23df31e03b-fc00-4b4c-bd1c-b97fd72b5c5c",
        //             "dataList": [
        //                 {
        //                     "orderId": "df31e03b-fc00-4b4c-bd1c-b97fd72b5c5c",
        //                     "orderLinkId": "",
        //                     "symbol": "BTC-2SEP22-18000-C",
        //                     "orderStatus": "New",
        //                     "orderPrice": "500",
        //                     "side": "Buy",
        //                     "remainingQty": "0.1",
        //                     "orderType": "Limit",
        //                     "qty": "0.1",
        //                     "iv": "0.0000",
        //                     "cancelType": "",
        //                     "updateTimestamp": "1662019818579"
        //                 }
        //             ]
        //         }
        //     }
        //
        return this.parseOrders (orders, market, since, limit);
    }

    async fetchOpenOrders (symbol = undefined, since = undefined, limit = undefined, params = {}) {
        /**
         * @method
         * @name bybit#fetchOpenOrders
         * @description fetch all unfilled currently open orders
         * @param {string|undefined} symbol unified market symbol
         * @param {int|undefined} since the earliest time in ms to fetch open orders for
         * @param {int|undefined} limit the maximum number of  open orders structures to retrieve
         * @param {object} params extra parameters specific to the bybit api endpoint
         * @returns {[object]} a list of [order structures]{@link https://docs.ccxt.com/en/latest/manual.html#order-structure}
         */
        await this.loadMarkets ();
        let market = undefined;
        let isUsdcSettled = undefined;
        if (symbol !== undefined) {
            market = this.market (symbol);
            isUsdcSettled = market['settle'] === 'USDC';
        } else {
            let settle = this.safeString (this.options, 'defaultSettle');
            settle = this.safeString2 (params, 'settle', 'defaultSettle', settle);
            params = this.omit (params, [ 'settle', 'defaultSettle' ]);
            isUsdcSettled = settle === 'USDC';
        }
        let type = undefined;
        [ type, params ] = this.handleMarketTypeAndParams ('fetchOpenOrders', market, params);
        if (type === 'spot') {
            return await this.fetchSpotOpenOrders (symbol, since, limit, params);
        }
        const enableUnifiedMargin = this.safeValue (this.options, 'enableUnifiedMargin');
        if (enableUnifiedMargin) {
            return await this.fetchUnifiedMarginOpenOrders (symbol, since, limit, params);
        } else if ((type === 'swap' || type === 'future') && !isUsdcSettled) {
            return await this.fetchDerivativesOpenOrders (symbol, since, limit, params);
        }
        return await this.fetchUSDCOpenOrders (symbol, since, limit, params);
    }

    async fetchOrderTrades (id, symbol = undefined, since = undefined, limit = undefined, params = {}) {
        /**
         * @method
         * @name bybit#fetchOrderTrades
         * @description fetch all the trades made from a single order
         * @param {string} id order id
         * @param {string|undefined} symbol unified market symbol
         * @param {int|undefined} since the earliest time in ms to fetch trades for
         * @param {int|undefined} limit the maximum number of trades to retrieve
         * @param {object} params extra parameters specific to the bybit api endpoint
         * @returns {[object]} a list of [trade structures]{@link https://docs.ccxt.com/en/latest/manual.html#trade-structure}
         */
        const request = {
            'order_id': id,
        };
        return await this.fetchMyTrades (symbol, since, limit, this.extend (request, params));
    }

    async fetchMyTrades (symbol = undefined, since = undefined, limit = undefined, params = {}) {
        /**
         * @method
         * @name bybit#fetchMyTrades
         * @description fetch all trades made by the user
         * @param {string} symbol unified market symbol
         * @param {int|undefined} since the earliest time in ms to fetch trades for
         * @param {int|undefined} limit the maximum number of trades structures to retrieve
         * @param {object} params extra parameters specific to the bybit api endpoint
         * @returns {[object]} a list of [trade structures]{@link https://docs.ccxt.com/en/latest/manual.html#trade-structure}
         */
        if (symbol === undefined) {
            throw new ArgumentsRequired (this.id + ' fetchMyTrades() requires a symbol argument');
        }
        await this.loadMarkets ();
        const request = {
            // 'order_id': 'f185806b-b801-40ff-adec-52289370ed62', // if not provided will return user's trading records
            // 'symbol': market['id'],
            // 'start_time': parseInt (since / 1000),
            // 'page': 1,
            // 'limit' 20, // max 50
        };
        let market = undefined;
        const orderId = this.safeString (params, 'order_id');
        if (orderId !== undefined) {
            request['order_id'] = orderId;
            params = this.omit (params, 'order_id');
        }
        market = this.market (symbol);
        const isUsdcSettled = market['settle'] === 'USDC';
        if (isUsdcSettled) {
            throw new NotSupported (this.id + ' fetchMyTrades() is not supported for market ' + symbol);
        }
        request['symbol'] = market['id'];
        if (since !== undefined) {
            request['start_time'] = since;
        }
        if (limit !== undefined) {
            request['limit'] = limit; // default 20, max 50
        }
        let method = undefined;
        if (market['spot']) {
            method = 'privateGetSpotV1MyTrades';
        } else if (market['future']) {
            method = 'privateGetFuturesPrivateExecutionList';
        } else {
            // linear and inverse swaps
            method = market['linear'] ? 'privateGetPrivateLinearTradeExecutionList' : 'privateGetV2PrivateExecutionList';
        }
        const response = await this[method] (this.extend (request, params));
        //
        // spot
        //     {
        //         "ret_code": 0,
        //         "ret_msg": "",
        //         "ext_code": null,
        //         "ext_info": null,
        //         "result": [
        //            {
        //                 "id": "931975237315196160",
        //                 "symbol": "BTCUSDT",
        //                 "symbolName": "BTCUSDT",
        //                 "orderId": "931975236946097408",
        //                 "ticketId": "1057753175328833537",
        //                 "matchOrderId": "931975113180558592",
        //                 "price": "20000.00001",
        //                 "qty": "0.01",
        //                 "commission": "0.02000000001",
        //                 "commissionAsset": "USDT",
        //                 "time": "1625836105890",
        //                 "isBuyer": false,
        //                 "isMaker": false,
        //                 "fee": {
        //                     "feeTokenId": "USDT",
        //                     "feeTokenName": "USDT",
        //                     "fee": "0.02000000001"
        //                 },
        //                 "feeTokenId": "USDT",
        //                 "feeAmount": "0.02000000001",
        //                 "makerRebate": "0"
        //            }
        //         ]
        //     }
        //
        // inverse
        //
        //     {
        //         "ret_code": 0,
        //         "ret_msg": "OK",
        //         "ext_code": "",
        //         "ext_info": "",
        //         "result": {
        //             "order_id": "Abandoned!!", // Abandoned!!
        //             "trade_list": [
        //                 {
        //                     "closed_size": 0,
        //                     "cross_seq": 277136382,
        //                     "exec_fee": "0.0000001",
        //                     "exec_id": "256e5ef8-abfe-5772-971b-f944e15e0d68",
        //                     "exec_price": "8178.5",
        //                     "exec_qty": 1,
        //                     "exec_time": "1571676941.70682",
        //                     "exec_type": "Trade", //Exec Type Enum
        //                     "exec_value": "0.00012227",
        //                     "fee_rate": "0.00075",
        //                     "last_liquidity_ind": "RemovedLiquidity", //Liquidity Enum
        //                     "leaves_qty": 0,
        //                     "nth_fill": 2,
        //                     "order_id": "7ad50cb1-9ad0-4f74-804b-d82a516e1029",
        //                     "order_link_id": "",
        //                     "order_price": "8178",
        //                     "order_qty": 1,
        //                     "order_type": "Market", //Order Type Enum
        //                     "side": "Buy", //Side Enum
        //                     "symbol": "BTCUSD", //Symbol Enum
        //                     "user_id": 1
        //                 }
        //             ]
        //         },
        //         "time_now": "1577483699.281488",
        //         "rate_limit_status": 118,
        //         "rate_limit_reset_ms": 1577483699244737,
        //         "rate_limit": 120
        //     }
        //
        // linear
        //
        //     {
        //         "ret_code":0,
        //         "ret_msg":"OK",
        //         "ext_code":"",
        //         "ext_info":"",
        //         "result":{
        //             "current_page":1,
        //             "data":[
        //                 {
        //                     "order_id":"b59418ec-14d4-4ef9-b9f4-721d5d576974",
        //                     "order_link_id":"",
        //                     "side":"Sell",
        //                     "symbol":"BTCUSDT",
        //                     "exec_id":"0327284d-faec-5191-bd89-acc5b4fafda9",
        //                     "price":0.5,
        //                     "order_price":0.5,
        //                     "order_qty":0.01,
        //                     "order_type":"Market",
        //                     "fee_rate":0.00075,
        //                     "exec_price":9709.5,
        //                     "exec_type":"Trade",
        //                     "exec_qty":0.01,
        //                     "exec_fee":0.07282125,
        //                     "exec_value":97.095,
        //                     "leaves_qty":0,
        //                     "closed_size":0.01,
        //                     "last_liquidity_ind":"RemovedLiquidity",
        //                     "trade_time":1591648052,
        //                     "trade_time_ms":1591648052861
        //                 }
        //             ]
        //         },
        //         "time_now":"1591736501.979264",
        //         "rate_limit_status":119,
        //         "rate_limit_reset_ms":1591736501974,
        //         "rate_limit":120
        //     }
        //
        let result = this.safeValue (response, 'result', {});
        if (!Array.isArray (result)) {
            result = this.safeValue2 (result, 'trade_list', 'data', []);
        }
        return this.parseTrades (result, market, since, limit);
    }

    parseDepositAddress (depositAddress, currency = undefined) {
        //
        //     {
        //         chain_type: 'Arbitrum One',
        //         address_deposit: '0x83a127952d266A6eA306c40Ac62A4a70668FE3BE',
        //         tag_deposit: '',
        //         chain: 'ARBI'
        //     }
        //
        const address = this.safeString (depositAddress, 'address_deposit');
        const tag = this.safeString (depositAddress, 'tag_deposit');
        const code = this.safeString (currency, 'code');
        const chain = this.safeString (depositAddress, 'chain');
        this.checkAddress (address);
        return {
            'currency': code,
            'address': address,
            'tag': tag,
            'network': chain,
            'info': depositAddress,
        };
    }

    async fetchDepositAddressesByNetwork (code, params = {}) {
        /**
         * @method
         * @name bybit#fetchDepositAddressesByNetwork
         * @description fetch a dictionary of addresses for a currency, indexed by network
         * @param {string} code unified currency code of the currency for the deposit address
         * @param {object} params extra parameters specific to the bybit api endpoint
         * @returns {object} a dictionary of [address structures]{@link https://docs.ccxt.com/en/latest/manual.html#address-structure} indexed by the network
         */
        await this.loadMarkets ();
        let currency = this.currency (code);
        const request = {
            'coin': currency['id'],
        };
        const response = await this.privateGetAssetV1PrivateDepositAddress (this.extend (request, params));
        //
        //     {
        //         ret_code: '0',
        //         ret_msg: 'OK',
        //         ext_code: '',
        //         result: {
        //             coin: 'ETH',
        //             chains: [
        //                 {
        //                     chain_type: 'Arbitrum One',
        //                     address_deposit: 'bybitisthebest',
        //                     tag_deposit: '',
        //                     chain: 'ARBI'
        //                 }
        //             ]
        //         },
        //         ext_info: null,
        //         time_now: '1653141635426'
        //     }
        //
        const result = this.safeValue (response, 'result', []);
        const chains = this.safeValue (result, 'chains', []);
        const coin = this.safeString (result, 'coin');
        currency = this.currency (coin);
        const parsed = this.parseDepositAddresses (chains, [ code ], false, {
            'currency': currency['id'],
        });
        return this.indexBy (parsed, 'network');
    }

    async fetchDepositAddress (code, params = {}) {
        /**
         * @method
         * @name bybit#fetchDepositAddress
         * @description fetch the deposit address for a currency associated with this account
         * @param {string} code unified currency code
         * @param {object} params extra parameters specific to the bybit api endpoint
         * @returns {object} an [address structure]{@link https://docs.ccxt.com/en/latest/manual.html#address-structure}
         */
        const rawNetwork = this.safeStringUpper (params, 'network');
        const networks = this.safeValue (this.options, 'networks', {});
        const network = this.safeString (networks, rawNetwork, rawNetwork);
        params = this.omit (params, 'network');
        const response = await this.fetchDepositAddressesByNetwork (code, params);
        let result = undefined;
        if (network === undefined) {
            result = this.safeValue (response, code);
            if (result === undefined) {
                const alias = this.safeString (networks, code, code);
                result = this.safeValue (response, alias);
                if (result === undefined) {
                    const defaultNetwork = this.safeString (this.options, 'defaultNetwork', 'ERC20');
                    result = this.safeValue (response, defaultNetwork);
                    if (result === undefined) {
                        const values = Object.values (response);
                        result = this.safeValue (values, 0);
                        if (result === undefined) {
                            throw new InvalidAddress (this.id + ' fetchDepositAddress() cannot find deposit address for ' + code);
                        }
                    }
                }
            }
            return result;
        }
        result = this.safeValue (response, network);
        if (result === undefined) {
            throw new InvalidAddress (this.id + ' fetchDepositAddress() cannot find ' + network + ' deposit address for ' + code);
        }
        return result;
    }

    async fetchDeposits (code = undefined, since = undefined, limit = undefined, params = {}) {
        /**
         * @method
         * @name bybit#fetchDeposits
         * @description fetch all deposits made to an account
         * @param {string|undefined} code unified currency code
         * @param {int|undefined} since the earliest time in ms to fetch deposits for
         * @param {int|undefined} limit the maximum number of deposits structures to retrieve
         * @param {object} params extra parameters specific to the bybit api endpoint
         * @returns {[object]} a list of [transaction structures]{@link https://docs.ccxt.com/en/latest/manual.html#transaction-structure}
         */
        await this.loadMarkets ();
        const request = {
            // 'coin': currency['id'],
            // 'currency': currency['id'], // alias
            // 'start_date': this.iso8601 (since),
            // 'end_date': this.iso8601 (till),
            'wallet_fund_type': 'Deposit', // Deposit, Withdraw, RealisedPNL, Commission, Refund, Prize, ExchangeOrderWithdraw, ExchangeOrderDeposit
            // 'page': 1,
            // 'limit': 20, // max 50
        };
        let currency = undefined;
        if (code !== undefined) {
            currency = this.currency (code);
            request['coin'] = currency['id'];
        }
        if (since !== undefined) {
            request['start_date'] = this.yyyymmdd (since);
        }
        if (limit !== undefined) {
            request['limit'] = limit;
        }
        // Currently only works for deposits prior to 2021-07-15
        // will be updated soon
        const response = await this.privateGetV2PrivateWalletFundRecords (this.extend (request, params));
        //
        //     {
        //         "ret_code": 0,
        //         "ret_msg": "ok",
        //         "ext_code": "",
        //         "result": {
        //             "data": [
        //                 {
        //                     "id": 234467,
        //                     "user_id": 1,
        //                     "coin": "BTC",
        //                     "wallet_id": 27913,
        //                     "type": "Realized P&L",
        //                     "amount": "-0.00000006",
        //                     "tx_id": "",
        //                     "address": "BTCUSD",
        //                     "wallet_balance": "0.03000330",
        //                     "exec_time": "2019-12-09T00:00:25.000Z",
        //                     "cross_seq": 0
        //                 }
        //             ]
        //         },
        //         "ext_info": null,
        //         "time_now": "1577481867.115552",
        //         "rate_limit_status": 119,
        //         "rate_limit_reset_ms": 1577481867122,
        //         "rate_limit": 120
        //     }
        //
        const result = this.safeValue (response, 'result', {});
        const data = this.safeValue (result, 'data', []);
        return this.parseTransactions (data, currency, since, limit, { 'type': 'deposit' });
    }

    async fetchWithdrawals (code = undefined, since = undefined, limit = undefined, params = {}) {
        /**
         * @method
         * @name bybit#fetchWithdrawals
         * @description fetch all withdrawals made from an account
         * @param {string} code unified currency code
         * @param {int|undefined} since the earliest time in ms to fetch withdrawals for
         * @param {int|undefined} limit the maximum number of withdrawals structures to retrieve
         * @param {object} params extra parameters specific to the bybit api endpoint
         * @returns {[object]} a list of [transaction structures]{@link https://docs.ccxt.com/en/latest/manual.html#transaction-structure}
         */
        await this.loadMarkets ();
        const request = {
            // 'coin': currency['id'],
            // 'start_date': this.iso8601 (since),
            // 'end_date': this.iso8601 (till),
            // 'status': 'Pending', // ToBeConfirmed, UnderReview, Pending, Success, CancelByUser, Reject, Expire
            // 'page': 1,
            // 'limit': 20, // max 50
        };
        let currency = undefined;
        if (code !== undefined) {
            currency = this.currency (code);
            request['coin'] = currency['id'];
        }
        if (since !== undefined) {
            request['start_date'] = this.yyyymmdd (since);
        }
        if (limit !== undefined) {
            request['limit'] = limit;
        }
        const response = await this.privateGetV2PrivateWalletWithdrawList (this.extend (request, params));
        //
        //     {
        //         "ret_code": 0,
        //         "ret_msg": "ok",
        //         "ext_code": "",
        //         "result": {
        //             "data": [
        //                 {
        //                     "id": 137,
        //                     "user_id": 1,
        //                     "coin": "XRP", // Coin Enum
        //                     "status": "Pending", // Withdraw Status Enum
        //                     "amount": "20.00000000",
        //                     "fee": "0.25000000",
        //                     "address": "rH7H595XYEVTEHU2FySYsWnmfACBnZS9zM",
        //                     "tx_id": "",
        //                     "submited_at": "2019-06-11T02:20:24.000Z",
        //                     "updated_at": "2019-06-11T02:20:24.000Z"
        //                 },
        //             ],
        //             "current_page": 1,
        //             "last_page": 1
        //         },
        //         "ext_info": null,
        //         "time_now": "1577482295.125488",
        //         "rate_limit_status": 119,
        //         "rate_limit_reset_ms": 1577482295132,
        //         "rate_limit": 120
        //     }
        //
        const result = this.safeValue (response, 'result', {});
        const data = this.safeValue (result, 'data', []);
        return this.parseTransactions (data, currency, since, limit, { 'type': 'withdrawal' });
    }

    parseTransactionStatus (status) {
        const statuses = {
            'ToBeConfirmed': 'pending',
            'UnderReview': 'pending',
            'Pending': 'pending',
            'Success': 'ok',
            'CancelByUser': 'canceled',
            'Reject': 'rejected',
            'Expire': 'expired',
        };
        return this.safeString (statuses, status, status);
    }

    parseTransaction (transaction, currency = undefined) {
        //
        // fetchWithdrawals
        //
        //     {
        //         "id": 137,
        //         "user_id": 1,
        //         "coin": "XRP", // Coin Enum
        //         "status": "Pending", // Withdraw Status Enum
        //         "amount": "20.00000000",
        //         "fee": "0.25000000",
        //         "address": "rH7H595XYEVTEHU2FySYsWnmfACBnZS9zM",
        //         "tx_id": "",
        //         "submited_at": "2019-06-11T02:20:24.000Z",
        //         "updated_at": "2019-06-11T02:20:24.000Z"
        //     }
        //
        // fetchDeposits ledger entries
        //
        //     {
        //         "id": 234467,
        //         "user_id": 1,
        //         "coin": "BTC",
        //         "wallet_id": 27913,
        //         "type": "Realized P&L",
        //         "amount": "-0.00000006",
        //         "tx_id": "",
        //         "address": "BTCUSD",
        //         "wallet_balance": "0.03000330",
        //         "exec_time": "2019-12-09T00:00:25.000Z",
        //         "cross_seq": 0
        //     }
        //
        const currencyId = this.safeString (transaction, 'coin');
        const code = this.safeCurrencyCode (currencyId, currency);
        const timestamp = this.parse8601 (this.safeString2 (transaction, 'submited_at', 'exec_time'));
        const updated = this.parse8601 (this.safeString (transaction, 'updated_at'));
        const status = this.parseTransactionStatus (this.safeString (transaction, 'status'));
        const address = this.safeString (transaction, 'address');
        const feeCost = this.safeNumber (transaction, 'fee');
        const type = this.safeStringLower (transaction, 'type');
        let fee = undefined;
        if (feeCost !== undefined) {
            fee = {
                'cost': feeCost,
                'currency': code,
            };
        }
        return {
            'info': transaction,
            'id': this.safeString (transaction, 'id'),
            'txid': this.safeString (transaction, 'tx_id'),
            'timestamp': timestamp,
            'datetime': this.iso8601 (timestamp),
            'network': undefined,
            'address': address,
            'addressTo': undefined,
            'addressFrom': undefined,
            'tag': undefined,
            'tagTo': undefined,
            'tagFrom': undefined,
            'type': type,
            'amount': this.safeNumber (transaction, 'amount'),
            'currency': code,
            'status': status,
            'updated': updated,
            'fee': fee,
        };
    }

    async fetchLedger (code = undefined, since = undefined, limit = undefined, params = {}) {
        /**
         * @method
         * @name bybit#fetchLedger
         * @description fetch the history of changes, actions done by the user or operations that altered balance of the user
         * @param {string|undefined} code unified currency code, default is undefined
         * @param {int|undefined} since timestamp in ms of the earliest ledger entry, default is undefined
         * @param {int|undefined} limit max number of ledger entrys to return, default is undefined
         * @param {object} params extra parameters specific to the bybit api endpoint
         * @returns {object} a [ledger structure]{@link https://docs.ccxt.com/en/latest/manual.html#ledger-structure}
         */
        await this.loadMarkets ();
        const request = {
            // 'coin': currency['id'],
            // 'currency': currency['id'], // alias
            // 'start_date': this.iso8601 (since),
            // 'end_date': this.iso8601 (till),
            // 'wallet_fund_type': 'Deposit', // Withdraw, RealisedPNL, Commission, Refund, Prize, ExchangeOrderWithdraw, ExchangeOrderDeposit
            // 'page': 1,
            // 'limit': 20, // max 50
        };
        let currency = undefined;
        if (code !== undefined) {
            currency = this.currency (code);
            request['coin'] = currency['id'];
        }
        if (since !== undefined) {
            request['start_date'] = this.yyyymmdd (since);
        }
        if (limit !== undefined) {
            request['limit'] = limit;
        }
        const response = await this.privateGetV2PrivateWalletFundRecords (this.extend (request, params));
        //
        //     {
        //         "ret_code": 0,
        //         "ret_msg": "ok",
        //         "ext_code": "",
        //         "result": {
        //             "data": [
        //                 {
        //                     "id": 234467,
        //                     "user_id": 1,
        //                     "coin": "BTC",
        //                     "wallet_id": 27913,
        //                     "type": "Realized P&L",
        //                     "amount": "-0.00000006",
        //                     "tx_id": "",
        //                     "address": "BTCUSD",
        //                     "wallet_balance": "0.03000330",
        //                     "exec_time": "2019-12-09T00:00:25.000Z",
        //                     "cross_seq": 0
        //                 }
        //             ]
        //         },
        //         "ext_info": null,
        //         "time_now": "1577481867.115552",
        //         "rate_limit_status": 119,
        //         "rate_limit_reset_ms": 1577481867122,
        //         "rate_limit": 120
        //     }
        //
        const result = this.safeValue (response, 'result', {});
        const data = this.safeValue (result, 'data', []);
        return this.parseLedger (data, currency, since, limit);
    }

    parseLedgerEntry (item, currency = undefined) {
        //
        //     {
        //         "id": 234467,
        //         "user_id": 1,
        //         "coin": "BTC",
        //         "wallet_id": 27913,
        //         "type": "Realized P&L",
        //         "amount": "-0.00000006",
        //         "tx_id": "",
        //         "address": "BTCUSD",
        //         "wallet_balance": "0.03000330",
        //         "exec_time": "2019-12-09T00:00:25.000Z",
        //         "cross_seq": 0
        //     }
        //
        const currencyId = this.safeString (item, 'coin');
        const code = this.safeCurrencyCode (currencyId, currency);
        const amount = this.safeString (item, 'amount');
        const after = this.safeString (item, 'wallet_balance');
        const direction = Precise.stringLt (amount, '0') ? 'out' : 'in';
        let before = undefined;
        if (after !== undefined && amount !== undefined) {
            const difference = (direction === 'out') ? amount : Precise.stringNeg (amount);
            before = Precise.stringAdd (after, difference);
        }
        const timestamp = this.parse8601 (this.safeString (item, 'exec_time'));
        const type = this.parseLedgerEntryType (this.safeString (item, 'type'));
        const id = this.safeString (item, 'id');
        const referenceId = this.safeString (item, 'tx_id');
        return {
            'id': id,
            'currency': code,
            'account': this.safeString (item, 'wallet_id'),
            'referenceAccount': undefined,
            'referenceId': referenceId,
            'status': undefined,
            'amount': this.parseNumber (amount),
            'before': this.parseNumber (before),
            'after': this.parseNumber (after),
            'fee': undefined,
            'direction': direction,
            'timestamp': timestamp,
            'datetime': this.iso8601 (timestamp),
            'type': type,
            'info': item,
        };
    }

    parseLedgerEntryType (type) {
        const types = {
            'Deposit': 'transaction',
            'Withdraw': 'transaction',
            'RealisedPNL': 'trade',
            'Commission': 'fee',
            'Refund': 'cashback',
            'Prize': 'prize', // ?
            'ExchangeOrderWithdraw': 'transaction',
            'ExchangeOrderDeposit': 'transaction',
        };
        return this.safeString (types, type, type);
    }

    async withdraw (code, amount, address, tag = undefined, params = {}) {
        /**
         * @method
         * @name bybit#withdraw
         * @description make a withdrawal
         * @param {string} code unified currency code
         * @param {float} amount the amount to withdraw
         * @param {string} address the address to withdraw to
         * @param {string|undefined} tag
         * @param {object} params extra parameters specific to the bybit api endpoint
         * @returns {object} a [transaction structure]{@link https://docs.ccxt.com/en/latest/manual.html#transaction-structure}
         */
        [ tag, params ] = this.handleWithdrawTagAndParams (tag, params);
        await this.loadMarkets ();
        this.checkAddress (address);
        const currency = this.currency (code);
        const request = {
            'coin': currency['id'],
            'amount': this.numberToString (amount),
            'address': address,
        };
        if (tag !== undefined) {
            request['tag'] = tag;
        }
        const networks = this.safeValue (this.options, 'networks', {});
        let network = this.safeStringUpper (params, 'network'); // this line allows the user to specify either ERC20 or ETH
        network = this.safeStringUpper (networks, network, network); // handle ERC20>ETH alias
        if (network !== undefined) {
            request['chain'] = network;
            params = this.omit (params, 'network');
        }
        const response = await this.privatePostAssetV1PrivateWithdraw (this.extend (request, params));
        //
        //     {
        //         "ret_code":0,
        //         "ret_msg":"OK"
        //         "ext_code":"",
        //         "result":{
        //             "id":"bybitistheone"
        //         },
        //         "ext_info":null,
        //         "time_now":1653149296617
        //     }
        //
        const result = this.safeValue (response, 'result', {});
        return this.parseTransaction (result, currency);
    }

    async fetchPosition (symbol = undefined, params = {}) {
        /**
         * @method
         * @name bybit#fetchPosition
         * @description fetch data on a single open contract trade position
         * @param {string} symbol unified market symbol of the market the position is held in, default is undefined
         * @param {object} params extra parameters specific to the bybit api endpoint
         * @returns {object} a [position structure]{@link https://docs.ccxt.com/en/latest/manual.html#position-structure}
         */
        if (symbol === undefined) {
            throw new ArgumentsRequired (this.id + ' fetchPosition() requires a symbol argument');
        }
        const enableUnifiedMargin = this.safeValue (this.options, 'enableUnifiedMargin');
        if (!enableUnifiedMargin) {
            throw new NotSupported (this.id + ' fetchPosition() only support unified margin account');
        }
        await this.loadMarkets ();
        const market = this.market (symbol);
        const request = {
            'symbol': market['id'],
        };
        if (market['option']) {
            request['category'] = 'option';
        } else if (market['linear']) {
            request['category'] = 'linear';
        } else {
            throw new NotSupported (this.id + ' fetchPosition() does not allow inverse market orders for ' + symbol + ' markets');
        }
        const response = await this.privateGetUnifiedV3PrivatePositionList (this.extend (request, params));
        //
        //     {
        //         "retCode": 0,
        //         "retMsg": "Success",
        //         "result": {
        //             "nextPageCursor": "0%3A1657711949945%2C0%3A1657711949945",
        //             "category": "linear",
        //             "list": [
        //                 {
        //                     "symbol": "ETHUSDT",
        //                     "leverage": "10",
        //                     "updatedTime": 1657711949945,
        //                     "side": "Buy",
        //                     "positionValue": "536.92500000",
        //                     "takeProfit": "",
        //                     "tpslMode": "Full",
        //                     "riskId": 11,
        //                     "trailingStop": "",
        //                     "entryPrice": "1073.85000000",
        //                     "unrealisedPnl": "",
        //                     "markPrice": "1080.65000000",
        //                     "size": "0.5000",
        //                     "positionStatus": "normal",
        //                     "stopLoss": "",
        //                     "cumRealisedPnl": "-0.32215500",
        //                     "positionMM": "2.97456450",
        //                     "createdTime": 1657711949928,
        //                     "positionIdx": 0,
        //                     "positionIM": "53.98243950"
        //                 }
        //             ]
        //         },
        //         "time": 1657713693182
        //     }
        //
        const result = this.safeValue (response, 'result', {});
        const positions = this.safeValue (result, 'list', []);
        const timestamp = this.safeInteger (response, 'time');
        const first = this.safeValue (positions, 0);
        const position = this.parsePosition (first);
        return this.extend (position, {
            'timestamp': timestamp,
            'datetime': this.iso8601 (timestamp),
        });
    }

    async fetchUnifiedMarginPositions (symbols = undefined, params = {}) {
        await this.loadMarkets ();
        symbols = this.marketSymbols (symbols);
        const request = {};
        let market = undefined;
        let type = undefined;
        let isLinear = undefined;
        if (Array.isArray (symbols)) {
            const length = symbols.length;
            if (length !== 1) {
                throw new ArgumentsRequired (this.id + ' fetchUnifiedMarginPositions() takes an array with exactly one symbol');
            }
            const symbol = this.safeString (symbols, 0);
            market = this.market (symbol);
            type = market['type'];
            isLinear = market['linear'];
            request['symbol'] = market['id'];
        } else {
            // market undefined
            [ type, params ] = this.handleMarketTypeAndParams ('fetchUnifiedMarginPositions', undefined, params);
            const options = this.safeValue (this.options, 'fetchUnifiedMarginPositions', {});
            const defaultSubType = this.safeString (this.options, 'defaultSubType', 'linear');
            let subType = this.safeString (options, 'subType', defaultSubType);
            subType = this.safeString (params, 'subType', subType);
            isLinear = (subType === 'linear');
        }
        params = this.omit (params, [ 'subType' ]);
        if (type === 'option') {
            request['category'] = 'option';
        } else if (isLinear) {
            request['category'] = 'linear';
        } else {
            throw new NotSupported (this.id + ' fetchUnifiedMarginPositions() does not allow inverse market');
        }
        const response = await this.privateGetUnifiedV3PrivatePositionList (this.extend (request, params));
        //
        //     {
        //         "retCode": 0,
        //         "retMsg": "Success",
        //         "result": {
        //             "nextPageCursor": "0%3A1657711949945%2C0%3A1657711949945",
        //             "category": "linear",
        //             "list": [
        //                 {
        //                     "symbol": "ETHUSDT",
        //                     "leverage": "10",
        //                     "updatedTime": 1657711949945,
        //                     "side": "Buy",
        //                     "positionValue": "536.92500000",
        //                     "takeProfit": "",
        //                     "tpslMode": "Full",
        //                     "riskId": 11,
        //                     "trailingStop": "",
        //                     "entryPrice": "1073.85000000",
        //                     "unrealisedPnl": "",
        //                     "markPrice": "1080.65000000",
        //                     "size": "0.5000",
        //                     "positionStatus": "normal",
        //                     "stopLoss": "",
        //                     "cumRealisedPnl": "-0.32215500",
        //                     "positionMM": "2.97456450",
        //                     "createdTime": 1657711949928,
        //                     "positionIdx": 0,
        //                     "positionIM": "53.98243950"
        //                 }
        //             ]
        //         },
        //         "time": 1657713693182
        //     }
        //
        const result = this.safeValue (response, 'result', {});
        const positions = this.safeValue (result, 'list', []);
        const results = [];
        for (let i = 0; i < positions.length; i++) {
            let rawPosition = positions[i];
            if (('data' in rawPosition) && ('is_valid' in rawPosition)) {
                // futures only
                rawPosition = this.safeValue (rawPosition, 'data');
            }
            results.push (this.parsePosition (rawPosition, market));
        }
        return this.filterByArray (results, 'symbol', symbols, false);
    }

    async fetchUSDCPositions (symbols = undefined, params = {}) {
        await this.loadMarkets ();
        symbols = this.marketSymbols (symbols);
        const request = {};
        let market = undefined;
        let type = undefined;
        if (Array.isArray (symbols)) {
            const length = symbols.length;
            if (length !== 1) {
                throw new ArgumentsRequired (this.id + ' fetchUSDCPositions() takes an array with exactly one symbol');
            }
            const symbol = this.safeString (symbols, 0);
            market = this.market (symbol);
            type = market['type'];
            request['symbol'] = market['id'];
        } else {
            [ type, params ] = this.handleMarketTypeAndParams ('fetchUSDCPositions', undefined, params);
        }
        request['category'] = (type === 'option') ? 'OPTION' : 'PERPETUAL';
        const response = await this.privatePostOptionUsdcOpenapiPrivateV1QueryPosition (this.extend (request, params));
        //
        //     {
        //         "result": {
        //             "cursor": "BTC-31DEC21-24000-P%3A1640834421431%2CBTC-31DEC21-24000-P%3A1640834421431",
        //             "resultTotalSize": 1,
        //             "dataList": [
        //                 {
        //                 "symbol": "BTC-31DEC21-24000-P",
        //                 "leverage": "",
        //                 "occClosingFee": "",
        //                 "liqPrice": "",
        //                 "positionValue": "",
        //                 "takeProfit": "",
        //                 "riskId": "",
        //                 "trailingStop": "",
        //                 "unrealisedPnl": "",
        //                 "createdAt": "1640834421431",
        //                 "markPrice": "0.00",
        //                 "cumRealisedPnl": "",
        //                 "positionMM": "359.5271",
        //                 "positionIM": "467.0633",
        //                 "updatedAt": "1640834421431",
        //                 "tpSLMode": "",
        //                 "side": "Sell",
        //                 "bustPrice": "",
        //                 "deleverageIndicator": 0,
        //                 "entryPrice": "1.4",
        //                 "size": "-0.100",
        //                 "sessionRPL": "",
        //                 "positionStatus": "",
        //                 "sessionUPL": "",
        //                 "stopLoss": "",
        //                 "orderMargin": "",
        //                 "sessionAvgPrice": "1.5"
        //                 }
        //             ]
        //         },
        //         "retCode": 0,
        //         "retMsg": "Success."
        //     }
        //
        const result = this.safeValue (response, 'result', {});
        const positions = this.safeValue (result, 'dataList', []);
        const results = [];
        for (let i = 0; i < positions.length; i++) {
            let rawPosition = positions[i];
            if (('data' in rawPosition) && ('is_valid' in rawPosition)) {
                // futures only
                rawPosition = this.safeValue (rawPosition, 'data');
            }
            results.push (this.parsePosition (rawPosition, market));
        }
        return this.filterByArray (results, 'symbol', symbols, false);
    }

    async fetchDerivativesPositions (symbols = undefined, params = {}) {
        await this.loadMarkets ();
        symbols = this.marketSymbols (symbols);
        const request = {};
        let market = undefined;
        let type = undefined;
        let isLinear = undefined;
        if (Array.isArray (symbols)) {
            const length = symbols.length;
            if (length !== 1) {
                throw new ArgumentsRequired (this.id + ' fetchDerivativesPositions() takes an array with exactly one symbol');
            }
            const symbol = this.safeString (symbols, 0);
            market = this.market (symbol);
            type = market['type'];
            isLinear = market['linear'];
            request['symbol'] = market['id'];
        } else {
            // market undefined
            [ type, params ] = this.handleMarketTypeAndParams ('fetchDerivativesPositions', undefined, params);
            const options = this.safeValue (this.options, 'fetchDerivativesPositions', {});
            const defaultSubType = this.safeString (this.options, 'defaultSubType', 'linear');
            let subType = this.safeString (options, 'subType', defaultSubType);
            subType = this.safeString (params, 'subType', subType);
            isLinear = (subType === 'linear');
        }
        params = this.omit (params, [ 'subType' ]);
        let method = undefined;
        if (type === 'future') {
            method = 'privateGetFuturesPrivatePositionList';
        } else if (isLinear) {
            method = 'privateGetPrivateLinearPositionList';
        } else {
            // inverse swaps
            method = 'privateGetV2PrivatePositionList';
        }
        let response = await this[method] (this.extend (request, params));
        if ((typeof response === 'string') && this.isJsonEncodedObject (response)) {
            response = JSON.parse (response);
        }
        //
        //     {
        //         ret_code: 0,
        //         ret_msg: 'OK',
        //         ext_code: '',
        //         ext_info: '',
        //         result: [] or {} depending on the request
        //     }
        //
        let result = this.safeValue (response, 'result', {});
        // usdc contracts
        if ('dataList' in result) {
            result = this.safeValue (result, 'dataList', []);
        } else if ('list' in result) {
            result = this.safeValue (result, 'list', []);
        }
        let positions = undefined;
        if (!Array.isArray (result)) {
            positions = [ result ];
        } else {
            positions = result;
        }
        const results = [];
        for (let i = 0; i < positions.length; i++) {
            let rawPosition = positions[i];
            if (('data' in rawPosition) && ('is_valid' in rawPosition)) {
                // futures only
                rawPosition = this.safeValue (rawPosition, 'data');
            }
            results.push (this.parsePosition (rawPosition, market));
        }
        return this.filterByArray (results, 'symbol', symbols, false);
    }

    async fetchPositions (symbols = undefined, params = {}) {
        /**
         * @method
         * @name bybit#fetchPositions
         * @description fetch all open positions
         * @param {[string]|undefined} symbols list of unified market symbols
         * @param {object} params extra parameters specific to the bybit api endpoint
         * @returns {[object]} a list of [position structure]{@link https://docs.ccxt.com/en/latest/manual.html#position-structure}
         */
        await this.loadMarkets ();
        symbols = this.marketSymbols (symbols);
        const request = {};
        let market = undefined;
        let isUsdcSettled = undefined;
        const enableUnifiedMargin = this.safeValue (this.options, 'enableUnifiedMargin');
        if (Array.isArray (symbols)) {
            const length = symbols.length;
            if (length !== 1) {
                throw new ArgumentsRequired (this.id + ' fetchPositions() takes an array with exactly one symbol');
            }
            const symbol = this.safeString (symbols, 0);
            market = this.market (symbol);
            isUsdcSettled = market['settle'] === 'USDC';
            request['symbol'] = market['id'];
        } else {
            // market undefined
            let defaultSettle = this.safeString (this.options, 'defaultSettle');
            defaultSettle = this.safeString2 (params, 'settle', 'defaultSettle', defaultSettle);
            isUsdcSettled = (defaultSettle === 'USDC');
        }
        params = this.omit (params, [ 'settle', 'defaultSettle' ]);
        if (enableUnifiedMargin) {
            return await this.fetchUnifiedMarginPositions (symbols, params);
        } else if (isUsdcSettled) {
            return await this.fetchUSDCPositions (symbols, params);
        }
        return await this.fetchDerivativesPositions (symbols, params);
    }

    parsePosition (position, market = undefined) {
        //
        // linear swap
        //
        //    {
        //        "user_id":"24478789",
        //        "symbol":"LTCUSDT",
        //        "side":"Buy",
        //        "size":"0.1",
        //        "position_value":"7.083",
        //        "entry_price":"70.83",
        //        "liq_price":"0.01",
        //        "bust_price":"0.01",
        //        "leverage":"1",
        //        "auto_add_margin":"0",
        //        "is_isolated":false,
        //        "position_margin":"13.8407674",
        //        "occ_closing_fee":"6e-07",
        //        "realised_pnl":"-0.0042498",
        //        "cum_realised_pnl":"-0.159232",
        //        "free_qty":"-0.1",
        //        "tp_sl_mode":"Full",
        //        "unrealised_pnl":"0.008",
        //        "deleverage_indicator":"2",
        //        "risk_id":"71",
        //        "stop_loss":"0",
        //        "take_profit":"0",
        //        "trailing_stop":"0",
        //        "position_idx":"1",
        //        "mode":"BothSide"
        //    }
        //
        // inverse swap / future
        //    {
        //        "id":0,
        //        "position_idx":0,
        //        "mode":0,
        //        "user_id":24478789,
        //        "risk_id":11,
        //        "symbol":"ETHUSD",
        //        "side":"Buy",
        //        "size":10, // USD amount
        //        "position_value":"0.0047808",
        //        "entry_price":"2091.70013387",
        //        "is_isolated":false,
        //        "auto_add_margin":1,
        //        "leverage":"10",
        //        "effective_leverage":"0.9",
        //        "position_margin":"0.00048124",
        //        "liq_price":"992.75",
        //        "bust_price":"990.4",
        //        "occ_closing_fee":"0.00000606",
        //        "occ_funding_fee":"0",
        //        "take_profit":"0",
        //        "stop_loss":"0",
        //        "trailing_stop":"0",
        //        "position_status":"Normal",
        //        "deleverage_indicator":3,
        //        "oc_calc_data":"{\"blq\":0,\"slq\":0,\"bmp\":0,\"smp\":0,\"fq\":-10,\"bv2c\":0.10126,\"sv2c\":0.10114}",
        //        "order_margin":"0",
        //        "wallet_balance":"0.0053223",
        //        "realised_pnl":"-0.00000287",
        //        "unrealised_pnl":0.00001847,
        //        "cum_realised_pnl":"-0.00001611",
        //        "cross_seq":8301155878,
        //        "position_seq":0,
        //        "created_at":"2022-05-05T15:06:17.949997224Z",
        //        "updated_at":"2022-05-13T13:40:29.793570924Z",
        //        "tp_sl_mode":"Full"
        //    }
        //
        // usdc
        //    {
        //       "symbol":"BTCPERP",
        //       "leverage":"1.00",
        //       "occClosingFee":"0.0000",
        //       "liqPrice":"",
        //       "positionValue":"30.8100",
        //       "takeProfit":"0.0",
        //       "riskId":"10001",
        //       "trailingStop":"0.0000",
        //       "unrealisedPnl":"0.0000",
        //       "createdAt":"1652451795305",
        //       "markPrice":"30809.41",
        //       "cumRealisedPnl":"0.0000",
        //       "positionMM":"0.1541",
        //       "positionIM":"30.8100",
        //       "updatedAt":"1652451795305",
        //       "tpSLMode":"UNKNOWN",
        //       "side":"Buy",
        //       "bustPrice":"",
        //       "deleverageIndicator":"0",
        //       "entryPrice":"30810.0",
        //       "size":"0.001",
        //       "sessionRPL":"0.0000",
        //       "positionStatus":"NORMAL",
        //       "sessionUPL":"-0.0006",
        //       "stopLoss":"0.0",
        //       "orderMargin":"0.0000",
        //       "sessionAvgPrice":"30810.0"
        //    }
        //
        const contract = this.safeString (position, 'symbol');
        market = this.safeMarket (contract, market);
        const size = this.safeString (position, 'size');
        let side = this.safeString (position, 'side');
        side = (side === 'Buy') ? 'long' : 'short';
        const notional = this.safeString2 (position, 'position_value', 'positionValue');
        const unrealisedPnl = this.omitZero (this.safeString2 (position, 'unrealised_pnl', 'unrealisedPnl'));
        let initialMarginString = this.safeString (position, 'positionIM');
        const maintenanceMarginString = this.safeString (position, 'positionMM');
        let timestamp = this.parse8601 (this.safeString (position, 'updated_at'));
        if (timestamp === undefined) {
            timestamp = this.safeInteger (position, 'createdAt');
        }
        const isIsolated = this.safeValue (position, 'is_isolated', false); // if not present it is cross
        const marginMode = isIsolated ? 'isolated' : 'cross';
        let collateralString = this.safeString (position, 'position_margin');
        const entryPrice = this.omitZero (this.safeString2 (position, 'entry_price', 'entryPrice'));
        const liquidationPrice = this.omitZero (this.safeString2 (position, 'liq_price', 'liqPrice'));
        const leverage = this.safeString (position, 'leverage');
        if (market['settle'] === 'USDT') {
            // Initial Margin = Contract size x Entry Price / Leverage
            initialMarginString = Precise.stringDiv (Precise.stringMul (size, entryPrice), leverage);
        } else if (market['inverse']) {
            // Initial Margin = Contracts / ( Entry Price x Leverage )
            initialMarginString = Precise.stringDiv (size, Precise.stringMul (entryPrice, leverage));
            if (!isIsolated) {
                collateralString = this.safeString (position, 'wallet_balance');
            }
        }
        const percentage = Precise.stringMul (Precise.stringDiv (unrealisedPnl, initialMarginString), '100');
        return {
            'info': position,
            'id': undefined,
            'symbol': market['symbol'],
            'timestamp': timestamp,
            'datetime': this.iso8601 (timestamp),
            'initialMargin': this.parseNumber (initialMarginString),
            'initialMarginPercentage': this.parseNumber (Precise.stringDiv (initialMarginString, notional)),
            'maintenanceMargin': maintenanceMarginString,
            'maintenanceMarginPercentage': undefined,
            'entryPrice': this.parseNumber (entryPrice),
            'notional': this.parseNumber (notional),
            'leverage': this.parseNumber (leverage),
            'unrealizedPnl': this.parseNumber (unrealisedPnl),
            'contracts': this.parseNumber (size), // in USD for inverse swaps
            'contractSize': this.safeNumber (market, 'contractSize'),
            'marginRatio': undefined,
            'liquidationPrice': this.parseNumber (liquidationPrice),
            'markPrice': this.safeNumber (position, 'markPrice'),
            'collateral': this.parseNumber (collateralString),
            'marginMode': marginMode,
            'side': side,
            'percentage': this.parseNumber (percentage),
        };
    }

    async setMarginMode (marginMode, symbol = undefined, params = {}) {
        /**
         * @method
         * @name bybit#setMarginMode
         * @description set margin mode to 'cross' or 'isolated'
         * @param {string} marginMode 'cross' or 'isolated'
         * @param {string} symbol unified market symbol
         * @param {object} params extra parameters specific to the bybit api endpoint
         * @returns {object} response from the exchange
         */
        if (symbol === undefined) {
            throw new ArgumentsRequired (this.id + ' setMarginMode() requires a symbol argument');
        }
        await this.loadMarkets ();
        const market = this.market (symbol);
        if (market['settle'] === 'USDC') {
            throw new NotSupported (this.id + ' setMarginMode() does not support market ' + symbol + '');
        }
        marginMode = marginMode.toUpperCase ();
        if ((marginMode !== 'ISOLATED') && (marginMode !== 'CROSS')) {
            throw new BadRequest (this.id + ' setMarginMode() marginMode must be either isolated or cross');
        }
        const leverage = this.safeNumber (params, 'leverage');
        let sellLeverage = undefined;
        let buyLeverage = undefined;
        if (leverage === undefined) {
            sellLeverage = this.safeNumber2 (params, 'sell_leverage', 'sellLeverage');
            buyLeverage = this.safeNumber2 (params, 'buy_leverage', 'buyLeverage');
            if (sellLeverage === undefined || buyLeverage === undefined) {
                throw new ArgumentsRequired (this.id + ' setMarginMode() requires a leverage parameter or sell_leverage and buy_leverage parameters');
            }
            params = this.omit (params, [ 'buy_leverage', 'sell_leverage', 'sellLeverage', 'buyLeverage' ]);
        } else {
            params = this.omit (params, 'leverage');
            sellLeverage = leverage;
            buyLeverage = leverage;
        }
        const isIsolated = (marginMode === 'ISOLATED');
        const request = {
            'symbol': market['id'],
            'is_isolated': isIsolated,
            'buy_leverage': leverage,
            'sell_leverage': leverage,
        };
        let method = undefined;
        if (market['future']) {
            method = 'privatePostFuturesPrivatePositionSwitchIsolated';
        } else if (market['inverse']) {
            method = 'privatePostV2PrivatePositionSwitchIsolated';
        } else {
            // linear
            method = 'privatePostPrivateLinearPositionSwitchIsolated';
        }
        const response = await this[method] (this.extend (request, params));
        //
        //     {
        //         "ret_code": 0,
        //         "ret_msg": "OK",
        //         "ext_code": "",
        //         "ext_info": "",
        //         "result": null,
        //         "time_now": "1585881597.006026",
        //         "rate_limit_status": 74,
        //         "rate_limit_reset_ms": 1585881597004,
        //         "rate_limit": 75
        //     }
        //
        return response;
    }

    async setUnifiedMarginLeverage (leverage, symbol = undefined, params = {}) {
        if (symbol === undefined) {
            throw new ArgumentsRequired (this.id + ' setUnifiedMarginLeverage() requires a symbol argument');
        }
        if ((leverage < 1) || (leverage > 100)) {
            throw new BadRequest (this.id + ' setUnifiedMarginLeverage() leverage should be between 1 and 100');
        }
        await this.loadMarkets ();
        const market = this.market (symbol);
        const request = {
            'symbol': market['id'],
        };
        if (market['option']) {
            request['category'] = 'option';
        } else if (market['linear']) {
            request['category'] = 'linear';
        } else {
            throw new NotSupported (this.id + ' setUnifiedMarginLeverage() leverage didn\'t support inverse market in unified margin');
        }
        leverage = leverage.toString ();
        const buyLeverage = this.safeNumber2 (params, 'buy_leverage', 'buyLeverage');
        const sellLeverage = this.safeNumber2 (params, 'sell_leverage', 'sellLeverage');
        if (buyLeverage === undefined || sellLeverage === undefined) {
            request['buyLeverage'] = leverage;
            request['sellLeverage'] = leverage;
        }
        return await this.privatePostUnifiedV3PrivatePositionSetLeverage (this.extend (request, params));
    }

    async setUSDCLeverage (leverage, symbol = undefined, params = {}) {
        if (symbol === undefined) {
            throw new ArgumentsRequired (this.id + ' setUSDCLeverage() requires a symbol argument');
        }
        if ((leverage < 1) || (leverage > 100)) {
            throw new BadRequest (this.id + ' setUSDCLeverage() leverage should be between 1 and 100');
        }
        await this.loadMarkets ();
        const market = this.market (symbol);
        const request = {
            'symbol': market['id'],
        };
        leverage = leverage.toString ();
        request['leverage'] = leverage;
        return await this.privatePostPerpetualUsdcOpenapiPrivateV1PositionLeverageSave (this.extend (request, params));
    }

    async setDerivativesLeverage (leverage, symbol = undefined, params = {}) {
        if (symbol === undefined) {
            throw new ArgumentsRequired (this.id + ' setDerivativesLeverage() requires a symbol argument');
        }
        if ((leverage < 1) || (leverage > 100)) {
            throw new BadRequest (this.id + ' setDerivativesLeverage() leverage should be between 1 and 100');
        }
        await this.loadMarkets ();
        const market = this.market (symbol);
        let method = undefined;
        const request = {
            'symbol': market['id'],
        };
        if (market['future']) {
            method = 'privatePostFuturesPrivatePositionLeverageSave';
        } else if (market['linear']) {
            method = 'privatePostPrivateLinearPositionSetLeverage';
        } else {
            // inverse swaps
            method = 'privatePostV2PrivatePositionLeverageSave';
        }
        leverage = parseInt (leverage);
        const buyLeverage = this.safeNumber2 (params, 'buy_leverage', 'buyLeverage');
        const sellLeverage = this.safeNumber2 (params, 'sell_leverage', 'sellLeverage');
        if (buyLeverage !== undefined && sellLeverage !== undefined) {
            if ((buyLeverage < 1) || (buyLeverage > 100) || (sellLeverage < 1) || (sellLeverage > 100)) {
                throw new BadRequest (this.id + ' setDerivativesLeverage() leverage should be between 1 and 100');
            }
        } else {
            request['buy_leverage'] = leverage;
            request['sell_leverage'] = leverage;
        }
        return await this[method] (this.extend (request, params));
    }

    async setLeverage (leverage, symbol = undefined, params = {}) {
        /**
         * @method
         * @name bybit#setLeverage
         * @description set the level of leverage for a market
         * @param {float} leverage the rate of leverage
         * @param {string} symbol unified market symbol
         * @param {object} params extra parameters specific to the bybit api endpoint
         * @returns {object} response from the exchange
         */
        if (symbol === undefined) {
            throw new ArgumentsRequired (this.id + ' setLeverage() requires a symbol argument');
        }
        await this.loadMarkets ();
        const market = this.market (symbol);
        // WARNING: THIS WILL INCREASE LIQUIDATION PRICE FOR OPEN ISOLATED LONG POSITIONS
        // AND DECREASE LIQUIDATION PRICE FOR OPEN ISOLATED SHORT POSITIONS
        const isUsdcSettled = market['settle'] === 'USDC';
        const enableUnifiedMargin = this.safeValue (this.options, 'enableUnifiedMargin');
        if (enableUnifiedMargin) {
            return await this.setUnifiedMarginLeverage (leverage, symbol, params);
        }
        if (isUsdcSettled) {
            return await this.setUSDCLeverage (leverage, symbol, params);
        }
        return await this.setDerivativesLeverage (leverage, symbol, params);
    }

    async setPositionMode (hedged, symbol = undefined, params = {}) {
        if (symbol === undefined) {
            throw new ArgumentsRequired (this.id + ' setPositionMode() requires a symbol argument');
        }
        await this.loadMarkets ();
        const market = this.market (symbol);
        if (market['settle'] === 'USDC') {
            throw new NotSupported (this.id + ' setPositionMode() does not support market ' + symbol);
        }
        if (market['inverse'] && !market['future']) {
            throw new BadRequest (this.id + ' setPositionMode() must be either a linear swap or an inverse future');
        }
        let method = undefined;
        let mode = undefined;
        if (market['future']) {
            method = 'privatePostFuturesPrivatePositionSwitchMode';
            if (hedged) {
                mode = '3';
            } else {
                mode = '0';
            }
        } else {
            // linear
            method = 'privatePostPrivateLinearPositionSwitchMode';
            if (hedged) {
                mode = 'BothSide';
            } else {
                mode = 'MergedSingle';
            }
        }
        const request = {
            'symbol': market['id'],
            'mode': mode,
        };
        const response = await this[method] (this.extend (request, params));
        //
        //     {
        //         "ret_code": 0,
        //         "ret_msg": "ok",
        //         "ext_code": "",
        //         "result": null,
        //         "ext_info": null,
        //         "time_now": "1577477968.175013",
        //         "rate_limit_status": 74,
        //         "rate_limit_reset_ms": 1577477968183,
        //         "rate_limit": 75
        //     }
        //
        return response;
    }

<<<<<<< HEAD
    async fetchUnifiedMarginOpenInterestHistory (symbol, timeframe = '1h', since = undefined, limit = undefined, params = {}) {
        await this.loadMarkets ();
        const market = this.market (symbol);
        const request = {
            'symbol': market['id'],
        };
        if (limit !== undefined) {
            request['limit'] = limit;
        }
        request['interval'] = timeframe;
        if (market['inverse']) {
            request['category'] = 'inverse';
        } else if (market['linear']) {
            request['category'] = 'linear';
=======
    async fetchOpenInterestHistory (symbol, timeframe = '1h', since = undefined, limit = undefined, params = {}) {
        /**
         * @method
         * @name bybit#fetchOpenInterestHistory
         * @description Gets the total amount of unsettled contracts. The total number of contracts held in open positions
         * @see https://bybit-exchange.github.io/docs/derivativesV3/contract/#t-dv_marketopeninterest
         * @param {string} symbol Unified market symbol
         * @param {string} timeframe "5m", 15m, 30m, 1h, 4h, 1d
         * @param {int|undefined} since Start timestamp in milliseconds
         * @param {int|undefined} limit The number of open interest structures to return. Max 200, default 50
         * @param {object} params Exchange specific parameters
         * @param {string|undefined} params.category "linear" or "inverse"
         * @returns An array of open interest structures
         */
        if (timeframe === '1m') {
            throw new BadRequest (this.id + ' fetchOpenInterestHistory() cannot use the 1m timeframe');
>>>>>>> f3c2bfed
        }
        const response = await this.publicGetDerivativesV3PublicOpenInterest (this.extend (request, params));
        //
        //     {
        //         "retCode": 0,
        //         "retMsg": "OK",
        //         "result": {
        //             "symbol": "BTCUSDT",
        //             "category": "linear",
        //             "list": [
        //                 {
        //                     "openInterest": "15350.60700000",
        //                     "timestamp": "1657641600000"
        //                 },
        //                 {
        //                     "openInterest": "15605.74100000",
        //                     "timestamp": "1657638000000"
        //                 }
        //             ]
        //         },
        //         "time": 1657797822839
        //     }
        //
        const result = this.safeValue (response, 'result');
        const openInterests = this.safeValue (result, 'list');
        return this.parseOpenInterests (openInterests, market, since, limit);
    }

    async fetchDerivativesOpenInterestHistory (symbol, timeframe = '1h', since = undefined, limit = undefined, params = {}) {
        await this.loadMarkets ();
        let market = this.market (symbol);
        const subType = market['linear'] ? 'linear' : 'inverse';
        const category = this.safeString (params, 'category', subType);
        const request = {
            'symbol': market['id'],
            'interval': timeframe,
            'category': category,
        };
        if (since !== undefined) {
            request['since'] = since;
        }
        if (limit !== undefined) {
            request['limit'] = limit;
        }
        const response = await this.publicGetDerivativesV3PublicOpenInterest (this.extend (request, params));
        //
        //     {
        //         "retCode": 0,
        //         "retMsg": "OK",
        //         "result": {
        //             "symbol": "BTCUSDT",
        //             "category": "linear",
        //             "list": [
        //                 {
        //                     "openInterest": "64757.62400000",
        //                     "timestamp": "1665784800000"
        //                 },
        //                 ...
        //             ]
        //         },
        //         "retExtInfo": null,
        //         "time": 1665784849646
        //     }
        //
        const result = this.safeValue (response, 'result', {});
        const id = this.safeString (result, 'symbol');
        market = this.safeMarket (id, market);
        const data = this.safeValue (result, 'list', []);
        return this.parseOpenInterests (data, market, since, limit);
    }

    async fetchOpenInterest (symbol, params = {}) {
        /**
         * @method
         * @name bybit#fetchOpenInterest
         * @description Retrieves the open interest of a derivative trading pair
         * @see https://bybit-exchange.github.io/docs/derivativesV3/contract/#t-dv_marketopeninterest
         * @param {string} symbol Unified CCXT market symbol
         * @param {object} params exchange specific parameters
         * @param {string|undefined} params.interval 5m, 15m, 30m, 1h, 4h, 1d
         * @param {string|undefined} params.category "linear" or "inverse"
         * @returns {object} an open interest structure{@link https://docs.ccxt.com/en/latest/manual.html#interest-history-structure}
         */
        await this.loadMarkets ();
        let market = this.market (symbol);
        if (!market['contract']) {
            throw new BadRequest (this.id + ' fetchOpenInterest() supports contract markets only');
        }
        const timeframe = this.safeString (params, 'interval', '1h');
        if (timeframe === '1m') {
            throw new BadRequest (this.id + ' fetchOpenInterest() cannot use the 1m timeframe');
        }
        const subType = market['linear'] ? 'linear' : 'inverse';
        const category = this.safeString (params, 'category', subType);
        const request = {
            'symbol': market['id'],
            'interval': timeframe,
            'category': category,
        };
        const response = await this.publicGetDerivativesV3PublicOpenInterest (this.extend (request, params));
        //
        //     {
        //         "retCode": 0,
        //         "retMsg": "OK",
        //         "result": {
        //             "symbol": "BTCUSDT",
        //             "category": "linear",
        //             "list": [
        //                 {
        //                     "openInterest": "64757.62400000",
        //                     "timestamp": "1665784800000"
        //                 },
        //                 ...
        //             ]
        //         },
        //         "retExtInfo": null,
        //         "time": 1665784849646
        //     }
        //
        const result = this.safeValue (response, 'result', {});
        const id = this.safeString (result, 'symbol');
        market = this.safeMarket (id, market);
        const data = this.safeValue (result, 'list', []);
        return this.parseOpenInterest (data[0], market);
    }

    async fetchOpenInterestHistory (symbol, timeframe = '1h', since = undefined, limit = undefined, params = {}) {
        /**
         * @method
         * @name bybit#fetchOpenInterestHistory
         * @description Gets the total amount of unsettled contracts. In other words, the total number of contracts held in open positions
         * @param {string} symbol Unified market symbol
         * @param {string} timeframe "5m", 15m, 30m, 1h, 4h, 1d
         * @param {int} since Not used by Bybit
         * @param {int} limit The number of open interest structures to return. Max 200, default 50
         * @param {object} params Exchange specific parameters
         * @returns An array of open interest structures
         */
        if (timeframe === '1m') {
            throw new BadRequest (this.id + 'fetchOpenInterestHistory cannot use the 1m timeframe');
        }
        await this.loadMarkets ();
        const market = this.market (symbol);
        if (market['spot'] || market['option']) {
            throw new BadRequest (this.id + ' fetchOpenInterestHistory() symbol does not support market ' + symbol);
        }
        const request = {
            'symbol': market['id'],
        };
        if (limit !== undefined) {
            request['limit'] = limit;
        }
        const enableUnifiedMargin = this.safeValue (this.options, 'enableUnifiedMargin');
        if (enableUnifiedMargin) {
            return await this.fetchUnifiedMarginOpenInterestHistory (symbol, timeframe, since, limit, params);
        }
        return await this.fetchDerivativesOpenInterestHistory (symbol, timeframe, since, limit, params);
    }

    parseOpenInterest (interest, market = undefined) {
        //
        //    {
        //        "openInterest": 64757.62400000,
        //        "timestamp": 1665784800000,
        //    }
        //
<<<<<<< HEAD
        const id = this.safeString (market, 'symbol');
        const timestamp = this.safeTimestamp (interest, 'timestamp');
        const numContracts = this.safeString2 (interest, 'open_interest', 'openInterest');
        const contractSize = this.safeString (market, 'contractSize');
=======
        const timestamp = this.safeInteger (interest, 'timestamp');
        const value = this.safeNumber (interest, 'openInterest');
>>>>>>> f3c2bfed
        return {
            'symbol': this.safeSymbol (market['id']),
            'baseVolume': value,  // deprecated
            'quoteVolume': undefined,  // deprecated
            'openInterestAmount': undefined,
            'openInterestValue': value,
            'timestamp': timestamp,
            'datetime': this.iso8601 (timestamp),
            'info': interest,
        };
    }

    async fetchBorrowRate (code, params = {}) {
        /**
         * @method
         * @name bybit#fetchBorrowRate
         * @description fetch the rate of interest to borrow a currency for margin trading
         * @see https://bybit-exchange.github.io/docs/spot/#t-queryinterestquota
         * @param {string} code unified currency code
         * @param {object} params extra parameters specific to the bybit api endpoint
         * @returns {object} a [borrow rate structure]{@link https://docs.ccxt.com/en/latest/manual.html#borrow-rate-structure}
         */
        await this.loadMarkets ();
        const currency = this.currency (code);
        const request = {
            'currency': currency['id'],
        };
        const response = await this.privateGetSpotV1CrossMarginLoanInfo (this.extend (request, params));
        //
        //     {
        //         "ret_code": 0,
        //         "ret_msg": "",
        //         "ext_code": null,
        //         "ext_info": null,
        //         "result": {
        //             "currency": "USDT",
        //             "interestRate": "0.0001161",
        //             "maxLoanAmount": "29999.999",
        //             "loanAbleAmount": "21.236485336363333333"
        //         }
        //     }
        //
        const data = this.safeValue (response, 'result', {});
        return this.parseBorrowRate (data, currency);
    }

    parseBorrowRate (info, currency = undefined) {
        //
        //     {
        //         "currency": "USDT",
        //         "interestRate": "0.0001161",
        //         "maxLoanAmount": "29999.999",
        //         "loanAbleAmount": "21.236485336363333333"
        //     }
        //
        const timestamp = this.milliseconds ();
        const currencyId = this.safeString (info, 'currency');
        return {
            'currency': this.safeCurrencyCode (currencyId, currency),
            'rate': this.safeNumber (info, 'interestRate'),
            'period': 86400000, // Daily
            'timestamp': timestamp,
            'datetime': this.iso8601 (timestamp),
            'info': info,
        };
    }

    async fetchBorrowInterest (code = undefined, symbol = undefined, since = undefined, limit = undefined, params = {}) {
        /**
         * @method
         * @name bybit#fetchBorrowInterest
         * @description fetch the interest owed by the user for borrowing currency for margin trading
         * @param {string|undefined} code unified currency code
         * @param {string|undefined} symbol unified market symbol when fetch interest in isolated markets
         * @param {number|undefined} since the earliest time in ms to fetch borrrow interest for
         * @param {number|undefined} limit the maximum number of structures to retrieve
         * @param {object} params extra parameters specific to the bybit api endpoint
         * @returns {[object]} a list of [borrow interest structures]{@link https://docs.ccxt.com/en/latest/manual.html#borrow-interest-structure}
         */
        await this.loadMarkets ();
        const request = {};
        const response = await this.privateGetSpotV1CrossMarginAccountsBalance (this.extend (request, params));
        //
        //     {
        //         "ret_code": 0,
        //         "ret_msg": "",
        //         "ext_code": null,
        //         "ext_info": null,
        //         "result": {
        //             "status": "1",
        //             "riskRate": "0",
        //             "acctBalanceSum": "0.000486213817680857",
        //             "debtBalanceSum": "0",
        //             "loanAccountList": [
        //                 {
        //                     "tokenId": "BTC",
        //                     "total": "0.00048621",
        //                     "locked": "0",
        //                     "loan": "0",
        //                     "interest": "0",
        //                     "free": "0.00048621"
        //                 },
        //                 ...
        //             ]
        //         }
        //     }
        //
        const data = this.safeValue (response, 'result', {});
        const rows = this.safeValue (data, 'loanAccountList', []);
        const interest = this.parseBorrowInterests (rows, undefined);
        return this.filterByCurrencySinceLimit (interest, code, since, limit);
    }

    parseBorrowInterest (info, market) {
        //
        //     {
        //         "tokenId": "BTC",
        //         "total": "0.00048621",
        //         "locked": "0",
        //         "loan": "0",
        //         "interest": "0",
        //         "free": "0.00048621"
        //     },
        //
        return {
            'symbol': undefined,
            'marginMode': 'cross',
            'currency': this.safeCurrencyCode (this.safeString (info, 'tokenId')),
            'interest': this.safeNumber (info, 'interest'),
            'interestRate': undefined,
            'amountBorrowed': this.safeNumber (info, 'loan'),
            'timestamp': undefined,
            'datetime': undefined,
            'info': info,
        };
    }

    async transfer (code, amount, fromAccount, toAccount, params = {}) {
        /**
         * @method
         * @name bybit#transfer
         * @description transfer currency internally between wallets on the same account
         * @see https://bybit-exchange.github.io/docs/account_asset/#t-createinternaltransfer
         * @param {string} code unified currency code
         * @param {float} amount amount to transfer
         * @param {string} fromAccount account to transfer from
         * @param {string} toAccount account to transfer to
         * @param {object} params extra parameters specific to the bybit api endpoint
         * @param {string} params.transfer_id UUID, which is unique across the platform
         * @returns {object} a [transfer structure]{@link https://docs.ccxt.com/en/latest/manual.html#transfer-structure}
         */
        await this.loadMarkets ();
        const transferId = this.safeString (params, 'transfer_id', this.uuid ());
        const accountTypes = this.safeValue (this.options, 'accountsByType', {});
        const fromId = this.safeString (accountTypes, fromAccount, fromAccount);
        const toId = this.safeString (accountTypes, toAccount, toAccount);
        const currency = this.currency (code);
        const amountToPrecision = this.currencyToPrecision (code, amount);
        const request = {
            'transfer_id': transferId,
            'from_account_type': fromId,
            'to_account_type': toId,
            'coin': currency['id'],
            'amount': amountToPrecision,
        };
        const response = await this.privatePostAssetV1PrivateTransfer (this.extend (request, params));
        //
        //     {
        //         "ret_code": 0,
        //         "ret_msg": "OK",
        //         "ext_code": "",
        //         "result": {
        //             "transfer_id": "22c2bc11-ed5b-49a4-8647-c4e0f5f6f2b2"
        //         },
        //         "ext_info": null,
        //         "time_now": 1658433382570,
        //         "rate_limit_status": 19,
        //         "rate_limit_reset_ms": 1658433382570,
        //         "rate_limit": 1
        //     }
        //
        const timestamp = this.safeInteger (response, 'time_now');
        const transfer = this.safeValue (response, 'result', {});
        return this.extend (this.parseTransfer (transfer, currency), {
            'timestamp': timestamp,
            'datetime': this.iso8601 (timestamp),
            'amount': this.parseNumber (amountToPrecision),
            'fromAccount': fromAccount,
            'toAccount': toAccount,
            'status': this.parseTransferStatus (this.safeString2 (response, 'ret_code', 'ret_msg')),
        });
    }

    async fetchTransfers (code = undefined, since = undefined, limit = undefined, params = {}) {
        /**
         * @method
         * @name bybit#fetchTransfers
         * @description fetch a history of internal transfers made on an account
         * @see https://bybit-exchange.github.io/docs/account_asset/#t-querytransferlist
         * @param {string|undefined} code unified currency code of the currency transferred
         * @param {int|undefined} since the earliest time in ms to fetch transfers for
         * @param {int|undefined} limit the maximum number of  transfers structures to retrieve
         * @param {object} params extra parameters specific to the bybit api endpoint
         * @returns {[object]} a list of [transfer structures]{@link https://docs.ccxt.com/en/latest/manual.html#transfer-structure}
         */
        await this.loadMarkets ();
        let currency = undefined;
        const request = {};
        if (code !== undefined) {
            currency = this.safeCurrencyCode (code);
            request['coin'] = currency['id'];
        }
        if (since !== undefined) {
            request['start_time'] = since;
        }
        if (limit !== undefined) {
            request['limit'] = limit;
        }
        const response = await this.privateGetAssetV1PrivateTransferList (this.extend (request, params));
        //
        //     {
        //         "ret_code": 0,
        //         "ret_msg": "OK",
        //         "ext_code": "",
        //         "result": {
        //             "list": [
        //                 {
        //                     "transfer_id": "3976014d-f3d2-4843-b3bb-1cd006babcde",
        //                     "coin": "USDT",
        //                     "amount": "15",
        //                     "from_account_type": "SPOT",
        //                     "to_account_type": "CONTRACT",
        //                     "timestamp": "1658433935",
        //                     "status": "SUCCESS"
        //                 },
        //             ],
        //             "cursor": "eyJtaW5JRCI6MjMwNDM0MjIsIm1heElEIjozMTI5Njg4OX0="
        //         },
        //         "ext_info": null,
        //         "time_now": 1658436371045,
        //         "rate_limit_status": 59,
        //         "rate_limit_reset_ms": 1658436371045,
        //         "rate_limit": 1
        //     }
        //
        const data = this.safeValue (response, 'result', {});
        const transfers = this.safeValue (data, 'list', []);
        return this.parseTransfers (transfers, currency, since, limit);
    }

    async borrowMargin (code, amount, symbol = undefined, params = {}) {
        /**
         * @method
         * @name bybit#borrowMargin
         * @description create a loan to borrow margin
         * @see https://bybit-exchange.github.io/docs/spot/#t-borrowmarginloan
         * @param {string} code unified currency code of the currency to borrow
         * @param {float} amount the amount to borrow
         * @param {string|undefined} symbol not used by bybit.borrowMargin ()
         * @param {object} params extra parameters specific to the bybit api endpoint
         * @returns {object} a [margin loan structure]{@link https://docs.ccxt.com/en/latest/manual.html#margin-loan-structure}
         */
        await this.loadMarkets ();
        const currency = this.currency (code);
        const [ marginMode, query ] = this.handleMarginModeAndParams ('borrowMargin', params);
        if (marginMode === 'isolated') {
            throw new NotSupported (this.id + ' borrowMargin () cannot use isolated margin');
        }
        const request = {
            'currency': currency['id'],
            'qty': this.currencyToPrecision (code, amount),
        };
        const response = await this.privatePostSpotV1CrossMarginLoan (this.extend (request, query));
        //
        //    {
        //        "ret_code": 0,
        //        "ret_msg": "",
        //        "ext_code": null,
        //        "ext_info": null,
        //        "result": 438
        //    }
        //
        const transaction = this.parseMarginLoan (response, currency);
        return this.extend (transaction, {
            'symbol': symbol,
            'amount': amount,
        });
    }

    async repayMargin (code, amount, symbol = undefined, params = {}) {
        /**
         * @method
         * @name bybit#repayMargin
         * @description repay borrowed margin and interest
         * @see https://bybit-exchange.github.io/docs/spot/#t-repaymarginloan
         * @param {string} code unified currency code of the currency to repay
         * @param {float} amount the amount to repay
         * @param {string|undefined} symbol not used by bybit.repayMargin ()
         * @param {object} params extra parameters specific to the bybit api endpoint
         * @returns {object} a [margin loan structure]{@link https://docs.ccxt.com/en/latest/manual.html#margin-loan-structure}
         */
        await this.loadMarkets ();
        const currency = this.currency (code);
        const [ marginMode, query ] = this.handleMarginModeAndParams ('repayMargin', params);
        if (marginMode === 'isolated') {
            throw new NotSupported (this.id + ' repayMargin () cannot use isolated margin');
        }
        const request = {
            'currency': currency['id'],
            'qty': this.currencyToPrecision (code, amount),
        };
        const response = await this.privatePostSpotV1CrossMarginRepay (this.extend (request, query));
        //
        //    {
        //        "ret_code": 0,
        //        "ret_msg": "",
        //        "ext_code": null,
        //        "ext_info": null,
        //        "result": 307
        //    }
        //
        const transaction = this.parseMarginLoan (response, currency);
        return this.extend (transaction, {
            'symbol': symbol,
            'amount': amount,
        });
    }

    parseMarginLoan (info, currency = undefined) {
        //
        //    {
        //        "ret_code": 0,
        //        "ret_msg": "",
        //        "ext_code": null,
        //        "ext_info": null,
        //        "result": 307
        //    }
        //
        return {
            'id': undefined,
            'currency': this.safeString (currency, 'code'),
            'amount': undefined,
            'symbol': undefined,
            'timestamp': undefined,
            'datetime': undefined,
            'info': info,
        };
    }

    parseTransferStatus (status) {
        const statuses = {
            '0': 'ok',
            'OK': 'ok',
            'SUCCESS': 'ok',
        };
        return this.safeString (statuses, status, status);
    }

    parseTransfer (transfer, currency = undefined) {
        //
        // transfer
        //
        //     {
        //         "transfer_id": "22c2bc11-ed5b-49a4-8647-c4e0f5f6f2b2"
        //     },
        //
        // fetchTransfers
        //
        //     {
        //         "transfer_id": "3976014d-f3d2-4843-b3bb-1cd006babcde",
        //         "coin": "USDT",
        //         "amount": "15",
        //         "from_account_type": "SPOT",
        //         "to_account_type": "CONTRACT",
        //         "timestamp": "1658433935",
        //         "status": "SUCCESS"
        //     },
        //
        const currencyId = this.safeString (transfer, 'coin');
        const timestamp = this.safeTimestamp (transfer, 'timestamp');
        const fromAccountId = this.safeString (transfer, 'from_account_type');
        const toAccountId = this.safeString (transfer, 'to_account_type');
        const accountIds = this.safeValue (this.options, 'accountsById', {});
        const fromAccount = this.safeString (accountIds, fromAccountId, fromAccountId);
        const toAccount = this.safeString (accountIds, toAccountId, toAccountId);
        return {
            'info': transfer,
            'id': this.safeString (transfer, 'transfer_id'),
            'timestamp': timestamp,
            'datetime': this.iso8601 (timestamp),
            'currency': this.safeCurrencyCode (currencyId, currency),
            'amount': this.safeNumber (transfer, 'amount'),
            'fromAccount': fromAccount,
            'toAccount': toAccount,
            'status': this.parseTransferStatus (this.safeString (transfer, 'status')),
        };
    }

    sign (path, api = 'public', method = 'GET', params = {}, headers = undefined, body = undefined) {
        let url = this.implodeHostname (this.urls['api'][api]) + '/' + path;
        if (api === 'public') {
            if (Object.keys (params).length) {
                url += '?' + this.rawencode (params);
            }
        } else if (api === 'private') {
            this.checkRequiredCredentials ();
            const isOpenapi = url.indexOf ('openapi') >= 0;
            const isV3UnifiedMargin = url.indexOf ('unified/v3') >= 0;
            const timestamp = this.nonce ().toString ();
            if (isOpenapi) {
                if (Object.keys (params).length) {
                    body = this.json (params);
                } else {
                    // this fix for PHP is required otherwise it generates
                    // '[]' on empty arrays even when forced to use objects
                    body = '{}';
                }
                const payload = timestamp + this.apiKey + body;
                const signature = this.hmac (this.encode (payload), this.encode (this.secret), 'sha256', 'hex');
                headers = {
                    'Content-Type': 'application/json',
                    'X-BAPI-API-KEY': this.apiKey,
                    'X-BAPI-TIMESTAMP': timestamp,
                    'X-BAPI-SIGN': signature,
                };
            } else if (isV3UnifiedMargin) {
                headers = {
                    'Content-Type': 'application/json',
                    'X-BAPI-API-KEY': this.apiKey,
                    'X-BAPI-SIGN-TYPE': '2',
                    'X-BAPI-TIMESTAMP': timestamp,
                    'X-BAPI-RECV-WINDOW': this.options['recvWindow'].toString (),
                };
                const query = params;
                const queryEncoded = this.rawencode (query);
                const auth_base = timestamp.toString () + this.apiKey + this.options['recvWindow'].toString ();
                let authFull = undefined;
                if (method === 'POST') {
                    body = this.json (query);
                    authFull = auth_base + body;
                    const brokerId = this.safeString (this.options, 'brokerId');
                    if (brokerId !== undefined) {
                        headers['Referer'] = brokerId;
                    }
                } else {
                    authFull = auth_base + queryEncoded;
                    if (path === 'unified/v3/private/order/list') {
                        url += '?' + this.rawencode (query);
                    } else {
                        url += '?' + this.urlencode (query);
                    }
                }
                const signature = this.hmac (this.encode (authFull), this.encode (this.secret));
                headers['X-BAPI-SIGN'] = signature;
            } else {
                const query = this.extend (params, {
                    'api_key': this.apiKey,
                    'recv_window': this.options['recvWindow'],
                    'timestamp': timestamp,
                });
                const sortedQuery = this.keysort (query);
                const auth = this.rawencode (sortedQuery);
                const signature = this.hmac (this.encode (auth), this.encode (this.secret));
                if (method === 'POST') {
                    const isSpot = url.indexOf ('spot') >= 0;
                    const extendedQuery = this.extend (query, {
                        'sign': signature,
                    });
                    if (isSpot) {
                        body = this.urlencode (extendedQuery);
                        headers = {
                            'Content-Type': 'application/x-www-form-urlencoded',
                        };
                    } else {
                        body = this.json (extendedQuery);
                        headers = {
                            'Content-Type': 'application/json',
                        };
                        const brokerId = this.safeString (this.options, 'brokerId');
                        if (brokerId !== undefined) {
                            headers['Referer'] = brokerId;
                        }
                    }
                } else {
                    url += '?' + this.urlencode (sortedQuery) + '&sign=' + signature;
                }
            }
        }
        return { 'url': url, 'method': method, 'body': body, 'headers': headers };
    }

    handleErrors (httpCode, reason, url, method, headers, body, response, requestHeaders, requestBody) {
        if (!response) {
            return; // fallback to default error handler
        }
        //
        //     {
        //         ret_code: 10001,
        //         ret_msg: 'ReadMapCB: expect { or n, but found \u0000, error ' +
        //         'found in #0 byte of ...||..., bigger context ' +
        //         '...||...',
        //         ext_code: '',
        //         ext_info: '',
        //         result: null,
        //         time_now: '1583934106.590436'
        //     }
        //
        //     {
        //         "retCode":10001,
        //         "retMsg":"symbol params err",
        //         "result":{"symbol":"","bid":"","bidIv":"","bidSize":"","ask":"","askIv":"","askSize":"","lastPrice":"","openInterest":"","indexPrice":"","markPrice":"","markPriceIv":"","change24h":"","high24h":"","low24h":"","volume24h":"","turnover24h":"","totalVolume":"","totalTurnover":"","fundingRate":"","predictedFundingRate":"","nextFundingTime":"","countdownHour":"0","predictedDeliveryPrice":"","underlyingPrice":"","delta":"","gamma":"","vega":"","theta":""}
        //     }
        //
        const errorCode = this.safeString2 (response, 'ret_code', 'retCode');
        if (errorCode !== '0') {
            if (errorCode === '30084') {
                // not an error
                // https://github.com/ccxt/ccxt/issues/11268
                // https://github.com/ccxt/ccxt/pull/11624
                // POST https://api.bybit.com/v2/private/position/switch-isolated 200 OK
                // {"ret_code":30084,"ret_msg":"Isolated not modified","ext_code":"","ext_info":"","result":null,"time_now":"1642005219.937988","rate_limit_status":73,"rate_limit_reset_ms":1642005219894,"rate_limit":75}
                return undefined;
            }
            const feedback = this.id + ' ' + body;
            this.throwBroadlyMatchedException (this.exceptions['broad'], body, feedback);
            this.throwExactlyMatchedException (this.exceptions['exact'], errorCode, feedback);
            throw new ExchangeError (feedback); // unknown message
        }
    }

    async fetchUnifiedMarginMarketLeverageTiers (symbol, params = {}) {
        await this.loadMarkets ();
        const market = this.market (symbol);
        const request = {
            'symbol': market['id'],
        };
        if (market['inverse']) {
            request['category'] = 'inverse';
        } else if (market['linear']) {
            request['category'] = 'linear';
        }
        const response = await this.publicGetDerivativesV3PublicRiskLimitList (this.extend (request, params));
        //
        //     {
        //         "retCode": 0,
        //         "retMsg": "OK",
        //         "result": {
        //             "category": "linear",
        //             "list": [
        //                 {
        //                     "id": 1,
        //                     "symbol": "BTCUSDT",
        //                     "limit": "2000000",
        //                     "maintainMargin": "0.005",
        //                     "initialMargin": "0.01",
        //                     "section": [
        //                         "1",
        //                         "3",
        //                         "5",
        //                         "10",
        //                         "25",
        //                         "50",
        //                         "80"
        //                     ],
        //                     "isLowestRisk": 1,
        //                     "maxLeverage": "100.00"
        //                 }
        //             ]
        //         },
        //         "time": 1657797260220
        //     }
        //
        const result = this.safeValue (response, 'result');
        const tiers = this.safeValue (result, 'list');
        return this.parseMarketLeverageTiers (tiers, market);
    }

    async fetchUSDCMarketLeverageTiers (symbol, params = {}) {
        await this.loadMarkets ();
        const market = this.market (symbol);
        const request = {
            'symbol': market['id'],
        };
        const response = await this.publicGetPerpetualUsdcOpenapiPublicV1RiskLimitList (this.extend (request, params));
        //
        //     {
        //         "retCode": 0,
        //         "retMsg": "",
        //         "result": [
        //             {
        //                 "riskId": "10001",
        //                 "symbol": "BTCPERP",
        //                 "limit": "1000000",
        //                 "startingMargin": "0.0100",
        //                 "maintainMargin": "0.0050",
        //                 "isLowestRisk": true,
        //                 "section": [
        //                     "1",
        //                     "2",
        //                     "3",
        //                     "5",
        //                     "10",
        //                     "25",
        //                     "50",
        //                     "100"
        //                 ],
        //                 "maxLeverage": "100.00"
        //             }
        //         ]
        //     }
        //
        const result = this.safeValue (response, 'result');
        return this.parseMarketLeverageTiers (result, market);
    }

    async fetchDerivativesMarketLeverageTiers (symbol, params = {}) {
        await this.loadMarkets ();
        const market = this.market (symbol);
        const request = {
            'symbol': market['id'],
        };
        let method = undefined;
        if (market['linear']) {
            method = 'publicGetPublicLinearRiskLimit';
        } else {
            method = 'publicGetV2PublicRiskLimitList';
        }
        const response = await this[method] (this.extend (request, params));
        //
        //  publicLinearGetRiskLimit
        //    {
        //        ret_code: '0',
        //        ret_msg: 'OK',
        //        ext_code: '',
        //        ext_info: '',
        //        result: [
        //            {
        //                id: '11',
        //                symbol: 'ETHUSDT',
        //                limit: '800000',
        //                maintain_margin: '0.01',
        //                starting_margin: '0.02',
        //                section: [
        //                    '1',  '2',  '3',
        //                    '5',  '10', '15',
        //                    '25'
        //                ],
        //                is_lowest_risk: '1',
        //                created_at: '2022-02-04 23:30:33.555252',
        //                updated_at: '2022-02-04 23:30:33.555254',
        //                max_leverage: '50'
        //            },
        //            ...
        //        ]
        //    }
        //
        //  v2PublicGetRiskLimitList
        //    {
        //        ret_code: '0',
        //        ret_msg: 'OK',
        //        ext_code: '',
        //        ext_info: '',
        //        result: [
        //            {
        //                id: '180',
        //                is_lowest_risk: '0',
        //                section: [
        //                  '1', '2', '3',
        //                  '4', '5', '7',
        //                  '8', '9'
        //                ],
        //                symbol: 'ETHUSDH22',
        //                limit: '30000',
        //                max_leverage: '9',
        //                starting_margin: '11',
        //                maintain_margin: '5.5',
        //                coin: 'ETH',
        //                created_at: '2021-04-22T15:00:00Z',
        //                updated_at: '2021-04-22T15:00:00Z'
        //            },
        //        ],
        //        time_now: '1644017569.683191'
        //    }
        //
        const result = this.safeValue (response, 'result');
        return this.parseMarketLeverageTiers (result, market);
    }

    async fetchMarketLeverageTiers (symbol, params = {}) {
        /**
         * @method
         * @name bybit#fetchMarketLeverageTiers
         * @description retrieve information on the maximum leverage, and maintenance margin for trades of varying trade sizes for a single market
         * @param {string} symbol unified market symbol
         * @param {object} params extra parameters specific to the bybit api endpoint
         * @returns {object} a [leverage tiers structure]{@link https://docs.ccxt.com/en/latest/manual.html#leverage-tiers-structure}
         */
        await this.loadMarkets ();
        const request = {};
        let market = undefined;
        market = this.market (symbol);
        if (market['spot'] || market['option']) {
            throw new BadRequest (this.id + ' fetchMarketLeverageTiers() symbol does not support market ' + symbol);
        }
        request['symbol'] = market['id'];
        const isUsdcSettled = market['settle'] === 'USDC';
        const enableUnifiedMargin = this.safeValue (this.options, 'enableUnifiedMargin');
        if (enableUnifiedMargin) {
            return await this.fetchUnifiedMarginMarketLeverageTiers (symbol, params);
        }
        if (isUsdcSettled) {
            return await this.fetchUSDCMarketLeverageTiers (symbol, params);
        }
        return await this.fetchDerivativesMarketLeverageTiers (symbol, params);
    }

    parseMarketLeverageTiers (info, market) {
        //
        //    Linear
        //    [
        //        {
        //            id: '11',
        //            symbol: 'ETHUSDT',
        //            limit: '800000',
        //            maintain_margin: '0.01',
        //            starting_margin: '0.02',
        //            section: [
        //                '1',  '2',  '3',
        //                '5',  '10', '15',
        //                '25'
        //            ],
        //            is_lowest_risk: '1',
        //            created_at: '2022-02-04 23:30:33.555252',
        //            updated_at: '2022-02-04 23:30:33.555254',
        //            max_leverage: '50'
        //        },
        //        ...
        //    ]
        //
        //    Inverse
        //    [
        //        {
        //            id: '180',
        //            is_lowest_risk: '0',
        //            section: [
        //                '1', '2', '3',
        //                '4', '5', '7',
        //                '8', '9'
        //            ],
        //            symbol: 'ETHUSDH22',
        //            limit: '30000',
        //            max_leverage: '9',
        //            starting_margin: '11',
        //            maintain_margin: '5.5',
        //            coin: 'ETH',
        //            created_at: '2021-04-22T15:00:00Z',
        //            updated_at: '2021-04-22T15:00:00Z'
        //        }
        //        ...
        //    ]
        //
        // usdc swap
        //
        //    {
        //        "riskId":"10001",
        //        "symbol":"BTCPERP",
        //        "limit":"1000000",
        //        "startingMargin":"0.0100",
        //        "maintainMargin":"0.0050",
        //        "isLowestRisk":true,
        //        "section":[
        //           "1",
        //           "2",
        //           "3",
        //           "5",
        //           "10",
        //           "25",
        //           "50",
        //           "100"
        //        ],
        //        "maxLeverage":"100.00"
        //    }
        //
        // Unified Margin
        //
        //     [
        //         {
        //             "id": 1,
        //             "symbol": "BTCUSDT",
        //             "limit": "2000000",
        //             "maintainMargin": "0.005",
        //             "initialMargin": "0.01",
        //             "section": [
        //                 "1",
        //                 "3",
        //                 "5",
        //                 "10",
        //                 "25",
        //                 "50",
        //                 "80"
        //             ],
        //             "isLowestRisk": 1,
        //             "maxLeverage": "100.00"
        //         }
        //     ]
        //
        let minNotional = 0;
        const tiers = [];
        for (let i = 0; i < info.length; i++) {
            const item = info[i];
            const maxNotional = this.safeNumber (item, 'limit');
            tiers.push ({
                'tier': this.sum (i, 1),
                'currency': market['base'],
                'minNotional': minNotional,
                'maxNotional': maxNotional,
                'maintenanceMarginRate': this.safeNumber2 (item, 'maintain_margin', 'maintainMargin'),
                'maxLeverage': this.safeNumber2 (item, 'max_leverage', 'maxLeverage'),
                'info': item,
            });
            minNotional = maxNotional;
        }
        return tiers;
    }
};<|MERGE_RESOLUTION|>--- conflicted
+++ resolved
@@ -6582,7 +6582,6 @@
         return response;
     }
 
-<<<<<<< HEAD
     async fetchUnifiedMarginOpenInterestHistory (symbol, timeframe = '1h', since = undefined, limit = undefined, params = {}) {
         await this.loadMarkets ();
         const market = this.market (symbol);
@@ -6597,24 +6596,6 @@
             request['category'] = 'inverse';
         } else if (market['linear']) {
             request['category'] = 'linear';
-=======
-    async fetchOpenInterestHistory (symbol, timeframe = '1h', since = undefined, limit = undefined, params = {}) {
-        /**
-         * @method
-         * @name bybit#fetchOpenInterestHistory
-         * @description Gets the total amount of unsettled contracts. The total number of contracts held in open positions
-         * @see https://bybit-exchange.github.io/docs/derivativesV3/contract/#t-dv_marketopeninterest
-         * @param {string} symbol Unified market symbol
-         * @param {string} timeframe "5m", 15m, 30m, 1h, 4h, 1d
-         * @param {int|undefined} since Start timestamp in milliseconds
-         * @param {int|undefined} limit The number of open interest structures to return. Max 200, default 50
-         * @param {object} params Exchange specific parameters
-         * @param {string|undefined} params.category "linear" or "inverse"
-         * @returns An array of open interest structures
-         */
-        if (timeframe === '1m') {
-            throw new BadRequest (this.id + ' fetchOpenInterestHistory() cannot use the 1m timeframe');
->>>>>>> f3c2bfed
         }
         const response = await this.publicGetDerivativesV3PublicOpenInterest (this.extend (request, params));
         //
@@ -6781,15 +6762,8 @@
         //        "timestamp": 1665784800000,
         //    }
         //
-<<<<<<< HEAD
-        const id = this.safeString (market, 'symbol');
-        const timestamp = this.safeTimestamp (interest, 'timestamp');
-        const numContracts = this.safeString2 (interest, 'open_interest', 'openInterest');
-        const contractSize = this.safeString (market, 'contractSize');
-=======
         const timestamp = this.safeInteger (interest, 'timestamp');
-        const value = this.safeNumber (interest, 'openInterest');
->>>>>>> f3c2bfed
+        const value = this.safeNumber2 (interest, 'open_interest', 'openInterest');
         return {
             'symbol': this.safeSymbol (market['id']),
             'baseVolume': value,  // deprecated
