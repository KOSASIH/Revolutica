'use strict';

//  ---------------------------------------------------------------------------

const Exchange = require ('./base/Exchange');
const { TICK_SIZE } = require ('./base/functions/number');
const { AuthenticationError, ExchangeError, ArgumentsRequired, PermissionDenied, InvalidOrder, OrderNotFound, InsufficientFunds, BadRequest, RateLimitExceeded, InvalidNonce, NotSupported } = require ('./base/errors');
const Precise = require ('./base/Precise');

//  ---------------------------------------------------------------------------

module.exports = class bybit extends Exchange {
    describe () {
        return this.deepExtend (super.describe (), {
            'id': 'bybit',
            'name': 'Bybit',
            'countries': [ 'VG' ], // British Virgin Islands
            'version': 'v2',
            'userAgent': undefined,
            // 50 requests per second for GET requests, 1000ms / 50 = 20ms between requests
            // 20 requests per second for POST requests, cost = 50 / 20 = 2.5
            'rateLimit': 20,
            'hostname': 'bybit.com', // bybit.com, bytick.com
            'has': {
                'CORS': true,
                'spot': true,
                'margin': false,
                'swap': true,
                'future': true,
                'option': undefined,
                'cancelAllOrders': true,
                'cancelOrder': true,
                'createOrder': true,
                'createStopLimitOrder': true,
                'createStopMarketOrder': true,
                'createStopOrder': true,
                'editOrder': true,
                'fetchBalance': true,
                'fetchBorrowRate': false,
                'fetchBorrowRates': false,
                'fetchClosedOrders': true,
                'fetchDeposits': true,
                'fetchFundingRate': true,
                'fetchFundingRateHistory': false,
                'fetchIndexOHLCV': true,
                'fetchLedger': true,
                'fetchMarketLeverageTiers': true,
                'fetchMarkets': true,
                'fetchMarkOHLCV': true,
                'fetchMyTrades': true,
                'fetchOHLCV': true,
                'fetchOpenOrders': true,
                'fetchOrder': true,
                'fetchOrderBook': true,
                'fetchOrders': true,
                'fetchOrderTrades': true,
                'fetchPositions': true,
                'fetchPremiumIndexOHLCV': true,
                'fetchTicker': true,
                'fetchTickers': true,
                'fetchTime': true,
                'fetchTrades': true,
                'fetchTradingFee': false,
                'fetchTradingFees': false,
                'fetchTransactions': undefined,
                'fetchWithdrawals': true,
                'setLeverage': true,
                'setMarginMode': true,
            },
            'timeframes': {
                '1m': '1',
                '3m': '3',
                '5m': '5',
                '15m': '15',
                '30m': '30',
                '1h': '60',
                '2h': '120',
                '4h': '240',
                '6h': '360',
                '12h': '720',
                '1d': 'D',
                '1w': 'W',
                '1M': 'M',
                '1y': 'Y',
            },
            'urls': {
                'test': {
                    'spot': 'https://api-testnet.{hostname}',
                    'futures': 'https://api-testnet.{hostname}',
                    'v2': 'https://api-testnet.{hostname}',
                    'public': 'https://api-testnet.{hostname}',
                    'private': 'https://api-testnet.{hostname}',
                },
                'logo': 'https://user-images.githubusercontent.com/51840849/76547799-daff5b80-649e-11ea-87fb-3be9bac08954.jpg',
                'api': {
                    'spot': 'https://api.{hostname}',
                    'futures': 'https://api.{hostname}',
                    'v2': 'https://api.{hostname}',
                    'public': 'https://api.{hostname}',
                    'private': 'https://api.{hostname}',
                },
                'www': 'https://www.bybit.com',
                'doc': [
                    'https://bybit-exchange.github.io/docs/inverse/',
                    'https://bybit-exchange.github.io/docs/linear/',
                    'https://github.com/bybit-exchange',
                ],
                'fees': 'https://help.bybit.com/hc/en-us/articles/360039261154',
                'referral': 'https://www.bybit.com/app/register?ref=X7Prm',
            },
            'api': {
                // outdated endpoints -----------------------------------------
                'spot': {
                    'public': {
                        'get': [
                            'symbols',
                        ],
                    },
                    'quote': {
                        'get': [
                            'depth',
                            'depth/merged',
                            'trades',
                            'kline',
                            'ticker/24hr',
                            'ticker/price',
                            'ticker/book_ticker',
                        ],
                    },
                    'private': {
                        'get': [
                            'order',
                            'open-orders',
                            'history-orders',
                            'myTrades',
                            'account',
                            'time',
                        ],
                        'post': [
                            'order',
                        ],
                        'delete': [
                            'order',
                            'order/fast',
                        ],
                    },
                    'order': {
                        'delete': [
                            'batch-cancel',
                            'batch-fast-cancel',
                            'batch-cancel-by-ids',
                        ],
                    },
                },
                'futures': {
                    'private': {
                        'get': [
                            'order/list',
                            'order',
                            'stop-order/list',
                            'stop-order',
                            'position/list',
                            'execution/list',
                            'trade/closed-pnl/list',
                        ],
                        'post': [
                            'order/create',
                            'order/cancel',
                            'order/cancelAll',
                            'order/replace',
                            'stop-order/create',
                            'stop-order/cancel',
                            'stop-order/cancelAll',
                            'stop-order/replace',
                            'position/change-position-margin',
                            'position/trading-stop',
                            'position/leverage/save',
                            'position/switch-mode',
                            'position/switch-isolated',
                            'position/risk-limit',
                        ],
                    },
                },
                'v2': {
                    'public': {
                        'get': [
                            'orderBook/L2',
                            'kline/list',
                            'tickers',
                            'trading-records',
                            'symbols',
                            'liq-records',
                            'mark-price-kline',
                            'index-price-kline',
                            'premium-index-kline',
                            'open-interest',
                            'big-deal',
                            'account-ratio',
                            'time',
                            'announcement',
                            'funding/prev-funding-rate',
                            'risk-limit/list',
                        ],
                    },
                    'private': {
                        'get': [
                            'order/list',
                            'order',
                            'stop-order/list',
                            'stop-order',
                            'position/list',
                            'position/fee-rate',
                            'execution/list',
                            'trade/closed-pnl/list',
                            'funding/prev-funding-rate',
                            'funding/prev-funding',
                            'funding/predicted-funding',
                            'account/api-key',
                            'account/lcp',
                            'wallet/balance',
                            'wallet/fund/records',
                            'wallet/withdraw/list',
                            'exchange-order/list',
                        ],
                        'post': [
                            'order/create',
                            'order/cancel',
                            'order/cancelAll',
                            'order/replace',
                            'stop-order/create',
                            'stop-order/cancel',
                            'stop-order/cancelAll',
                            'stop-order/replace',
                            'position/change-position-margin',
                            'position/trading-stop',
                            'position/leverage/save',
                            'position/switch-mode',
                            'position/switch-isolated',
                            'position/risk-limit',
                        ],
                    },
                },
                // new endpoints ------------------------------------------
                'public': {
                    'get': {
                        // inverse swap
                        'v2/public/orderBook/L2': 1,
                        'v2/public/kline/list': 3,
                        'v2/public/tickers': 1,
                        'v2/public/trading-records': 1,
                        'v2/public/symbols': 1,
                        'v2/public/mark-price-kline': 3,
                        'v2/public/index-price-kline': 3,
                        'v2/public/premium-index-kline': 2,
                        'v2/public/open-interest': 1,
                        'v2/public/big-deal': 1,
                        'v2/public/account-ratio': 1,
                        'v2/public/funding-rate': 1,
                        'v2/public/elite-ratio': 1,
<<<<<<< HEAD
                        'v2/public/funding/prev-funding-rate': 1,
=======
                        'v2/public/risk-limit/list': 1,
>>>>>>> 16ac066a
                        // linear swap USDT
                        'public/linear/kline': 3,
                        'public/linear/recent-trading-records': 1,
                        'public/linear/funding/prev-funding-rate': 1,
                        'public/linear/mark-price-kline': 1,
                        'public/linear/index-price-kline': 1,
                        'public/linear/premium-index-kline': 1,
                        // spot
                        'spot/v1/time': 1,
                        'spot/v1/symbols': 1,
                        'spot/quote/v1/depth': 1,
                        'spot/quote/v1/depth/merged': 1,
                        'spot/quote/v1/trades': 1,
                        'spot/quote/v1/kline': 1,
                        'spot/quote/v1/ticker/24hr': 1,
                        'spot/quote/v1/ticker/price': 1,
                        'spot/quote/v1/ticker/book_ticker': 1,
                        // data
                        'v2/public/time': 1,
                        'v2/public/announcement': 1,
                        // USDC endpoints are testnet only as of 2022 Jan 11 ----------
                        // option USDC (testnet only)
                        'option/usdc/openapi/public/v1/order-book': 1,
                        'option/usdc/openapi/public/v1/symbols': 1,
                        'option/usdc/openapi/public/v1/tick': 1,
                        'option/usdc/openapi/public/v1/delivery-price': 1,
                        'option/usdc/openapi/public/v1/query-trade-latest': 1,
                        // perpetual swap USDC (testnet only)
                        'perpetual/usdc/openapi/public/v1/order-book': 1,
                        'perpetual/usdc/openapi/public/v1/symbols': 1,
                        'perpetual/usdc/openapi/public/v1/tick': 1,
                        'perpetual/usdc/openapi/public/v1/kline/list': 1,
                        'perpetual/usdc/openapi/public/v1/mark-price-kline': 1,
                        'perpetual/usdc/openapi/public/v1/index-price-kline': 1,
                        'perpetual/usdc/openapi/public/v1/premium-index-kline': 1,
                        'perpetual/usdc/openapi/public/v1/open-interest': 1,
                        'perpetual/usdc/openapi/public/v1/big-deal': 1,
                        'perpetual/usdc/openapi/public/v1/account-ratio': 1,
<<<<<<< HEAD
                        'perpetual/usdc/openapi/public/v1/prev-funding-rate': 1,
=======
                        'perpetual/usdc/openapi/public/v1/risk-limit/list': 1,
>>>>>>> 16ac066a
                    },
                    // outdated endpoints--------------------------------------
                    'linear': {
                        'get': [
                            'kline',
                            'recent-trading-records',
                            'funding/prev-funding-rate',
                            'mark-price-kline',
                            'index-price-kline',
                            'premium-index-kline',
                            'risk-limit',
                        ],
                    },
                },
                // new endpoints ------------------------------------------
                'private': {
                    'get': {
                        // inverse swap
                        'v2/private/order/list': 5,
                        'v2/private/order': 5,
                        'v2/private/stop-order/list': 5,
                        'v2/private/stop-order': 1,
                        'v2/private/position/list': 25,
                        'v2/private/position/fee-rate': 40,
                        'v2/private/execution/list': 25,
                        'v2/private/trade/closed-pnl/list': 1,
                        'v2/public/risk-limit/list': 1, // TODO check
                        'v2/public/funding/prev-funding-rate': 25, // TODO check
                        'v2/private/funding/prev-funding': 25,
                        'v2/private/funding/predicted-funding': 25,
                        'v2/private/account/api-key': 5,
                        'v2/private/account/lcp': 1,
                        'v2/private/wallet/balance': 25, // 120 per minute = 2 per second => cost = 50 / 2 = 25
                        'v2/private/wallet/fund/records': 25,
                        'v2/private/wallet/withdraw/list': 25,
                        'v2/private/exchange-order/list': 1,
                        // linear swap USDT
                        'private/linear/order/list': 5, // 600 per minute = 10 per second => cost = 50 / 10 =  5
                        'private/linear/order/search': 5,
                        'private/linear/stop-order/list': 5,
                        'private/linear/stop-order/search': 5,
                        'private/linear/position/list': 25,
                        'private/linear/trade/execution/list': 25,
                        'private/linear/trade/closed-pnl/list': 25,
                        'public/linear/risk-limit': 1,
                        'private/linear/funding/predicted-funding': 25,
                        'private/linear/funding/prev-funding': 25,
                        // inverse futures
                        'futures/private/order/list': 5,
                        'futures/private/order': 5,
                        'futures/private/stop-order/list': 5,
                        'futures/private/stop-order': 5,
                        'futures/private/position/list': 25,
                        'futures/private/execution/list': 25,
                        'futures/private/trade/closed-pnl/list': 1,
                        // spot
                        'spot/v1/account': 2.5,
                        'spot/v1/order': 2.5,
                        'spot/v1/open-orders': 2.5,
                        'spot/v1/history-orders': 2.5,
                        'spot/v1/myTrades': 2.5,
                        // account
                        'asset/v1/private/transfer/list': 50, // 60 per minute = 1 per second => cost = 50 / 1 = 50
                        'asset/v1/private/sub-member/transfer/list': 50,
                        'asset/v1/private/sub-member/member-ids': 50,
                    },
                    'post': {
                        // inverse swap
                        'v2/private/order/create': 30,
                        'v2/private/order/cancel': 30,
                        'v2/private/order/cancelAll': 300, // 100 per minute + 'consumes 10 requests'
                        'v2/private/order/replace': 30,
                        'v2/private/stop-order/create': 30,
                        'v2/private/stop-order/cancel': 30,
                        'v2/private/stop-order/cancelAll': 300,
                        'v2/private/stop-order/replace': 30,
                        'v2/private/position/change-position-margin': 40,
                        'v2/private/position/trading-stop': 40,
                        'v2/private/position/leverage/save': 40,
                        'v2/private/tpsl/switch-mode': 40,
                        'v2/private/position/switch-isolated': 2.5,
                        'v2/private/position/risk-limit': 2.5,
                        'v2/private/position/switch-mode': 2.5,
                        // linear swap USDT
                        'private/linear/order/create': 30, // 100 per minute = 1.666 per second => cost = 50 / 1.6666 = 30
                        'private/linear/order/cancel': 30,
                        'private/linear/order/cancel-all': 300, // 100 per minute + 'consumes 10 requests'
                        'private/linear/order/replace': 30,
                        'private/linear/stop-order/create': 30,
                        'private/linear/stop-order/cancel': 30,
                        'private/linear/stop-order/cancel-all': 300,
                        'private/linear/stop-order/replace': 30,
                        'private/linear/position/set-auto-add-margin': 40,
                        'private/linear/position/switch-isolated': 40,
                        'private/linear/position/switch-mode': 40,
                        'private/linear/tpsl/switch-mode': 2.5,
                        'private/linear/position/add-margin': 40,
                        'private/linear/position/set-leverage': 40, // 75 per minute = 1.25 per second => cost = 50 / 1.25 = 40
                        'private/linear/position/trading-stop': 40,
                        'private/linear/position/set-risk': 2.5,
                        // inverse futures
                        'futures/private/order/create': 30,
                        'futures/private/order/cancel': 30,
                        'futures/private/order/cancelAll': 30,
                        'futures/private/order/replace': 30,
                        'futures/private/stop-order/create': 30,
                        'futures/private/stop-order/cancel': 30,
                        'futures/private/stop-order/cancelAll': 30,
                        'futures/private/stop-order/replace': 30,
                        'futures/private/position/change-position-margin': 40,
                        'futures/private/position/trading-stop': 40,
                        'futures/private/position/leverage/save': 40,
                        'futures/private/position/switch-mode': 40,
                        'futures/private/tpsl/switch-mode': 40,
                        'futures/private/position/switch-isolated': 40,
                        'futures/private/position/risk-limit': 2.5,
                        // spot
                        'spot/v1/order': 2.5,
                        // account
                        'asset/v1/private/transfer': 150, // 20 per minute = 0.333 per second => cost = 50 / 0.3333 = 150
                        'asset/v1/private/sub-member/transfer': 150,
                        // USDC endpoints are testnet only as of 2022 Jan 11 ----------
                        // option USDC (testnet only)
                        'option/usdc/openapi/private/v1/place-order': 2.5,
                        'option/usdc/openapi/private/v1/batch-place-order': 2.5,
                        'option/usdc/openapi/private/v1/replace-order': 2.5,
                        'option/usdc/openapi/private/v1/batch-replace-orders': 2.5,
                        'option/usdc/openapi/private/v1/cancel-order': 2.5,
                        'option/usdc/openapi/private/v1/batch-cancel-orders': 2.5,
                        'option/usdc/openapi/private/v1/cancel-all': 2.5,
                        'option/usdc/openapi/private/v1/query-active-orders': 2.5,
                        'option/usdc/openapi/private/v1/query-order-history': 2.5,
                        'option/usdc/openapi/private/v1/execution-list': 2.5,
                        'option/usdc/openapi/private/v1/query-transaction-log': 2.5,
                        'option/usdc/openapi/private/v1/query-wallet-balance': 2.5,
                        'option/usdc/openapi/private/v1/query-asset-info': 2.5,
                        'option/usdc/openapi/private/v1/query-margin-info': 2.5,
                        'option/usdc/openapi/private/v1/query-position': 2.5,
                        'option/usdc/openapi/private/v1/query-delivery-list': 2.5,
                        'option/usdc/openapi/private/v1/query-position-exp-date': 2.5,
                        'option/usdc/openapi/private/v1/mmp-modify': 2.5,
                        'option/usdc/openapi/private/v1/mmp-reset': 2.5,
                        // perpetual swap USDC (testnet only)
                        'perpetual/usdc/openapi/private/v1/place-order': 2.5,
                        'perpetual/usdc/openapi/private/v1/replace-order': 2.5,
                        'perpetual/usdc/openapi/private/v1/cancel-order': 2.5,
                        'perpetual/usdc/openapi/private/v1/cancel-all': 2.5,
                        'perpetual/usdc/openapi/private/v1/position/leverage/save': 2.5,
                        'option/usdc/openapi/private/v1/session-settlement': 2.5,
                        'perpetual/usdc/openapi/public/v1/risk-limit/list': 2.5,
                        'perpetual/usdc/openapi/private/v1/position/set-risk-limit': 2.5,
                    },
                    'delete': {
                        // spot
                        'spot/v1/order': 2.5,
                        'spot/v1/order/fast': 2.5,
                        'spot/order/batch-cancel': 2.5,
                        'spot/order/batch-fast-cancel': 2.5,
                        'spot/order/batch-cancel-by-ids': 2.5,
                    },
                    // outdated endpoints -------------------------------------
                    'linear': {
                        'get': [
                            'order/list',
                            'order/search',
                            'stop-order/list',
                            'stop-order/search',
                            'position/list',
                            'trade/execution/list',
                            'trade/closed-pnl/list',
                            'funding/predicted-funding',
                            'funding/prev-funding',
                        ],
                        'post': [
                            'order/create',
                            'order/cancel',
                            'order/cancel-all',
                            'order/replace',
                            'stop-order/create',
                            'stop-order/cancel',
                            'stop-order/cancel-all',
                            'stop-order/replace',
                            'position/set-auto-add-margin',
                            'position/switch-isolated',
                            'position/switch-mode',
                            'tpsl/switch-mode',
                            'position/add-margin',
                            'position/set-leverage',
                            'position/trading-stop',
                            'position/set-risk',
                        ],
                    },
                },
            },
            'httpExceptions': {
                '403': RateLimitExceeded, // Forbidden -- You request too many times
            },
            'exceptions': {
                'exact': {
                    '-2015': AuthenticationError, // Invalid API-key, IP, or permissions for action.
                    '-10009': BadRequest, // {"ret_code":-10009,"ret_msg":"Invalid period!","result":null,"token":null}
                    '10001': BadRequest, // parameter error
                    '10002': InvalidNonce, // request expired, check your timestamp and recv_window
                    '10003': AuthenticationError, // Invalid apikey
                    '10004': AuthenticationError, // invalid sign
                    '10005': PermissionDenied, // permission denied for current apikey
                    '10006': RateLimitExceeded, // too many requests
                    '10007': AuthenticationError, // api_key not found in your request parameters
                    '10010': PermissionDenied, // request ip mismatch
                    '10017': BadRequest, // request path not found or request method is invalid
                    '10018': RateLimitExceeded, // exceed ip rate limit
                    '20001': OrderNotFound, // Order not exists
                    '20003': InvalidOrder, // missing parameter side
                    '20004': InvalidOrder, // invalid parameter side
                    '20005': InvalidOrder, // missing parameter symbol
                    '20006': InvalidOrder, // invalid parameter symbol
                    '20007': InvalidOrder, // missing parameter order_type
                    '20008': InvalidOrder, // invalid parameter order_type
                    '20009': InvalidOrder, // missing parameter qty
                    '20010': InvalidOrder, // qty must be greater than 0
                    '20011': InvalidOrder, // qty must be an integer
                    '20012': InvalidOrder, // qty must be greater than zero and less than 1 million
                    '20013': InvalidOrder, // missing parameter price
                    '20014': InvalidOrder, // price must be greater than 0
                    '20015': InvalidOrder, // missing parameter time_in_force
                    '20016': InvalidOrder, // invalid value for parameter time_in_force
                    '20017': InvalidOrder, // missing parameter order_id
                    '20018': InvalidOrder, // invalid date format
                    '20019': InvalidOrder, // missing parameter stop_px
                    '20020': InvalidOrder, // missing parameter base_price
                    '20021': InvalidOrder, // missing parameter stop_order_id
                    '20022': BadRequest, // missing parameter leverage
                    '20023': BadRequest, // leverage must be a number
                    '20031': BadRequest, // leverage must be greater than zero
                    '20070': BadRequest, // missing parameter margin
                    '20071': BadRequest, // margin must be greater than zero
                    '20084': BadRequest, // order_id or order_link_id is required
                    '30001': BadRequest, // order_link_id is repeated
                    '30003': InvalidOrder, // qty must be more than the minimum allowed
                    '30004': InvalidOrder, // qty must be less than the maximum allowed
                    '30005': InvalidOrder, // price exceeds maximum allowed
                    '30007': InvalidOrder, // price exceeds minimum allowed
                    '30008': InvalidOrder, // invalid order_type
                    '30009': ExchangeError, // no position found
                    '30010': InsufficientFunds, // insufficient wallet balance
                    '30011': PermissionDenied, // operation not allowed as position is undergoing liquidation
                    '30012': PermissionDenied, // operation not allowed as position is undergoing ADL
                    '30013': PermissionDenied, // position is in liq or adl status
                    '30014': InvalidOrder, // invalid closing order, qty should not greater than size
                    '30015': InvalidOrder, // invalid closing order, side should be opposite
                    '30016': ExchangeError, // TS and SL must be cancelled first while closing position
                    '30017': InvalidOrder, // estimated fill price cannot be lower than current Buy liq_price
                    '30018': InvalidOrder, // estimated fill price cannot be higher than current Sell liq_price
                    '30019': InvalidOrder, // cannot attach TP/SL params for non-zero position when placing non-opening position order
                    '30020': InvalidOrder, // position already has TP/SL params
                    '30021': InvalidOrder, // cannot afford estimated position_margin
                    '30022': InvalidOrder, // estimated buy liq_price cannot be higher than current mark_price
                    '30023': InvalidOrder, // estimated sell liq_price cannot be lower than current mark_price
                    '30024': InvalidOrder, // cannot set TP/SL/TS for zero-position
                    '30025': InvalidOrder, // trigger price should bigger than 10% of last price
                    '30026': InvalidOrder, // price too high
                    '30027': InvalidOrder, // price set for Take profit should be higher than Last Traded Price
                    '30028': InvalidOrder, // price set for Stop loss should be between Liquidation price and Last Traded Price
                    '30029': InvalidOrder, // price set for Stop loss should be between Last Traded Price and Liquidation price
                    '30030': InvalidOrder, // price set for Take profit should be lower than Last Traded Price
                    '30031': InsufficientFunds, // insufficient available balance for order cost
                    '30032': InvalidOrder, // order has been filled or cancelled
                    '30033': RateLimitExceeded, // The number of stop orders exceeds maximum limit allowed
                    '30034': OrderNotFound, // no order found
                    '30035': RateLimitExceeded, // too fast to cancel
                    '30036': ExchangeError, // the expected position value after order execution exceeds the current risk limit
                    '30037': InvalidOrder, // order already cancelled
                    '30041': ExchangeError, // no position found
                    '30042': InsufficientFunds, // insufficient wallet balance
                    '30043': InvalidOrder, // operation not allowed as position is undergoing liquidation
                    '30044': InvalidOrder, // operation not allowed as position is undergoing AD
                    '30045': InvalidOrder, // operation not allowed as position is not normal status
                    '30049': InsufficientFunds, // insufficient available balance
                    '30050': ExchangeError, // any adjustments made will trigger immediate liquidation
                    '30051': ExchangeError, // due to risk limit, cannot adjust leverage
                    '30052': ExchangeError, // leverage can not less than 1
                    '30054': ExchangeError, // position margin is invalid
                    '30057': ExchangeError, // requested quantity of contracts exceeds risk limit
                    '30063': ExchangeError, // reduce-only rule not satisfied
                    '30067': InsufficientFunds, // insufficient available balance
                    '30068': ExchangeError, // exit value must be positive
                    '30074': InvalidOrder, // can't create the stop order, because you expect the order will be triggered when the LastPrice(or IndexPrice、 MarkPrice, determined by trigger_by) is raising to stop_px, but the LastPrice(or IndexPrice、 MarkPrice) is already equal to or greater than stop_px, please adjust base_price or stop_px
                    '30075': InvalidOrder, // can't create the stop order, because you expect the order will be triggered when the LastPrice(or IndexPrice、 MarkPrice, determined by trigger_by) is falling to stop_px, but the LastPrice(or IndexPrice、 MarkPrice) is already equal to or less than stop_px, please adjust base_price or stop_px
                    '30078': ExchangeError, // {"ret_code":30078,"ret_msg":"","ext_code":"","ext_info":"","result":null,"time_now":"1644853040.916000","rate_limit_status":73,"rate_limit_reset_ms":1644853040912,"rate_limit":75}
                    // '30084': BadRequest, // Isolated not modified, see handleErrors below
                    '33004': AuthenticationError, // apikey already expired
                    '34026': ExchangeError, // the limit is no change
                    '130021': InsufficientFunds, // {"ret_code":130021,"ret_msg":"orderfix price failed for CannotAffordOrderCost.","ext_code":"","ext_info":"","result":null,"time_now":"1644588250.204878","rate_limit_status":98,"rate_limit_reset_ms":1644588250200,"rate_limit":100}
                },
                'broad': {
                    'unknown orderInfo': OrderNotFound, // {"ret_code":-1,"ret_msg":"unknown orderInfo","ext_code":"","ext_info":"","result":null,"time_now":"1584030414.005545","rate_limit_status":99,"rate_limit_reset_ms":1584030414003,"rate_limit":100}
                    'invalid api_key': AuthenticationError, // {"ret_code":10003,"ret_msg":"invalid api_key","ext_code":"","ext_info":"","result":null,"time_now":"1599547085.415797"}
                },
            },
            'precisionMode': TICK_SIZE,
            'options': {
                'marketTypes': {
                    'BTC/USDT': 'linear',
                    'ETH/USDT': 'linear',
                    'BNB/USDT': 'linear',
                    'ADA/USDT': 'linear',
                    'DOGE/USDT': 'linear',
                    'XRP/USDT': 'linear',
                    'DOT/USDT': 'linear',
                    'UNI/USDT': 'linear',
                    'BCH/USDT': 'linear',
                    'LTC/USDT': 'linear',
                    'SOL/USDT': 'linear',
                    'LINK/USDT': 'linear',
                    'MATIC/USDT': 'linear',
                    'ETC/USDT': 'linear',
                    'FIL/USDT': 'linear',
                    'EOS/USDT': 'linear',
                    'AAVE/USDT': 'linear',
                    'XTZ/USDT': 'linear',
                    'SUSHI/USDT': 'linear',
                    'XEM/USDT': 'linear',
                    'BTC/USD': 'inverse',
                    'ETH/USD': 'inverse',
                    'EOS/USD': 'inverse',
                    'XRP/USD': 'inverse',
                },
                'defaultType': 'linear',  // linear, inverse, futures
                //
                // ^
                // |
                // | this will be replaced with the following soon |
                //                                                 |
                //                                                 v
                //
                // 'defaultType': 'swap', // swap, spot, future, option
                'code': 'BTC',
                'cancelAllOrders': {
                    // 'method': 'v2PrivatePostOrderCancelAll', // v2PrivatePostStopOrderCancelAll
                },
                'recvWindow': 5 * 1000, // 5 sec default
                'timeDifference': 0, // the difference between system clock and exchange server clock
                'adjustForTimeDifference': false, // controls the adjustment logic upon instantiation
                'defaultSettle': 'USDT', // USDC for USDC settled markets
            },
            'fees': {
                'trading': {
                    'tierBased': false,
                    'percentage': true,
                    'taker': 0.00075,
                    'maker': -0.00025,
                },
                'funding': {
                    'tierBased': false,
                    'percentage': false,
                    'withdraw': {},
                    'deposit': {},
                },
            },
        });
    }

    nonce () {
        return this.milliseconds () - this.options['timeDifference'];
    }

    async fetchTime (params = {}) {
        const response = await this.publicGetV2PublicTime (params);
        //
        //     {
        //         ret_code: 0,
        //         ret_msg: 'OK',
        //         ext_code: '',
        //         ext_info: '',
        //         result: {},
        //         time_now: '1583933682.448826'
        //     }
        //
        return this.safeTimestamp (response, 'time_now');
    }

    async fetchMarkets (params = {}) {
        if (this.options['adjustForTimeDifference']) {
            await this.loadTimeDifference ();
        }
        let type = undefined;
        [ type, params ] = this.handleMarketTypeAndParams ('fetchMarkets', undefined, params);
        if (type === 'spot') {
            // spot and swap ids are equal
            // so they can't be loaded together
            const spotMarkets = await this.fetchSpotMarkets (params);
            return spotMarkets;
        }
        const contractMarkets = await this.fetchSwapAndFutureMarkets (params);
        const usdcMarkets = await this.fetchUSDCMarkets (params);
        let markets = contractMarkets;
        markets = this.arrayConcat (markets, usdcMarkets);
        return markets;
    }

    async fetchSpotMarkets (params) {
        const response = await this.publicGetSpotV1Symbols (params);
        //
        //     {
        //         "ret_code":0,
        //         "ret_msg":"",
        //         "ext_code":null,
        //         "ext_info":null,
        //         "result":[
        //             {
        //                 "name":"BTCUSDT",
        //                 "alias":"BTCUSDT",
        //                 "baseCurrency":"BTC",
        //                 "quoteCurrency":"USDT",
        //                 "basePrecision":"0.000001",
        //                 "quotePrecision":"0.00000001",
        //                 "minTradeQuantity":"0.000158",
        //                 "minTradeAmount":"10",
        //                 "maxTradeQuantity":"4",
        //                 "maxTradeAmount":"100000",
        //                 "minPricePrecision":"0.01",
        //                 "category":1,
        //                 "showStatus":true
        //             },
        //         ]
        //     }
        const markets = this.safeValue (response, 'result', []);
        const result = [];
        for (let i = 0; i < markets.length; i++) {
            const market = markets[i];
            const id = this.safeString (market, 'name');
            const baseId = this.safeString (market, 'baseCurrency');
            const quoteId = this.safeString (market, 'quoteCurrency');
            const base = this.safeCurrencyCode (baseId);
            const quote = this.safeCurrencyCode (quoteId);
            const symbol = base + '/' + quote;
            const active = this.safeValue (market, 'showStatus');
            result.push ({
                'id': id,
                'symbol': symbol,
                'base': base,
                'quote': quote,
                'settle': undefined,
                'baseId': baseId,
                'quoteId': quoteId,
                'settleId': undefined,
                'type': 'spot',
                'spot': true,
                'margin': undefined,
                'swap': false,
                'future': false,
                'option': false,
                'active': active,
                'contract': false,
                'linear': undefined,
                'inverse': undefined,
                'taker': undefined,
                'maker': undefined,
                'contractSize': undefined,
                'expiry': undefined,
                'expiryDatetime': undefined,
                'strike': undefined,
                'optionType': undefined,
                'precision': {
                    'amount': this.safeNumber (market, 'basePrecision'),
                    'price': this.safeNumber (market, 'quotePrecision'),
                },
                'limits': {
                    'leverage': {
                        'min': this.parseNumber ('1'),
                        'max': undefined,
                    },
                    'amount': {
                        'min': this.safeNumber (market, 'minTradeQuantity'),
                        'max': this.safeNumber (market, 'maxTradeQuantity'),
                    },
                    'price': {
                        'min': undefined,
                        'max': undefined,
                    },
                    'cost': {
                        'min': this.safeNumber (market, 'minTradeAmount'),
                        'max': this.safeNumber (market, 'maxTradeAmount'),
                    },
                },
                'info': market,
            });
        }
        return result;
    }

    async fetchSwapAndFutureMarkets (params) {
        const response = await this.publicGetV2PublicSymbols (params);
        //     {
        //         "ret_code":0,
        //         "ret_msg":"OK",
        //         "ext_code":"",
        //         "ext_info":"",
        //         "result":[
        //             // inverse swap
        //             {
        //                 "name":"BTCUSD",
        //                 "alias":"BTCUSD",
        //                 "status":"Trading",
        //                 "base_currency":"BTC",
        //                 "quote_currency":"USD",
        //                 "price_scale":2,
        //                 "taker_fee":"0.00075",
        //                 "maker_fee":"-0.00025",
        //                 "leverage_filter":{"min_leverage":1,"max_leverage":100,"leverage_step":"0.01"},
        //                 "price_filter":{"min_price":"0.5","max_price":"999999","tick_size":"0.5"},
        //                 "lot_size_filter":{"max_trading_qty":1000000,"min_trading_qty":1,"qty_step":1}
        //             },
        //             // linear swap
        //             {
        //                 "name":"BTCUSDT",
        //                 "alias":"BTCUSDT",
        //                 "status":"Trading",
        //                 "base_currency":"BTC",
        //                 "quote_currency":"USDT",
        //                 "price_scale":2,
        //                 "taker_fee":"0.00075",
        //                 "maker_fee":"-0.00025",
        //                 "leverage_filter":{"min_leverage":1,"max_leverage":100,"leverage_step":"0.01"},
        //                 "price_filter":{"min_price":"0.5","max_price":"999999","tick_size":"0.5"},
        //                 "lot_size_filter":{"max_trading_qty":100,"min_trading_qty":0.001, "qty_step":0.001}
        //             },
        //  inverse futures
        //            {
        //                "name": "BTCUSDU22",
        //                "alias": "BTCUSD0930",
        //                "status": "Trading",
        //                "base_currency": "BTC",
        //                "quote_currency": "USD",
        //                "price_scale": "2",
        //                "taker_fee": "0.0006",
        //                "maker_fee": "0.0001",
        //                "funding_interval": "480",
        //                "leverage_filter": {
        //                    "min_leverage": "1",
        //                    "max_leverage": "100",
        //                    "leverage_step": "0.01"
        //                },
        //                "price_filter": {
        //                    "min_price": "0.5",
        //                    "max_price": "999999",
        //                    "tick_size": "0.5"
        //                },
        //                "lot_size_filter": {
        //                    "max_trading_qty": "1000000",
        //                    "min_trading_qty": "1",
        //                    "qty_step": "1",
        //                    "post_only_max_trading_qty": "5000000"
        //                }
        //            }
        //         ],
        //         "time_now":"1642369942.072113"
        //     }
        //
        const markets = this.safeValue (response, 'result', []);
        const result = [];
        const options = this.safeValue (this.options, 'fetchMarkets', {});
        const linearQuoteCurrencies = this.safeValue (options, 'linear', { 'USDT': true });
        for (let i = 0; i < markets.length; i++) {
            const market = markets[i];
            const id = this.safeString (market, 'name');
            const baseId = this.safeString (market, 'base_currency');
            const quoteId = this.safeString (market, 'quote_currency');
            const base = this.safeCurrencyCode (baseId);
            const quote = this.safeCurrencyCode (quoteId);
            const linear = (quote in linearQuoteCurrencies);
            let symbol = base + '/' + quote;
            const baseQuote = base + quote;
            let type = 'swap';
            if (baseQuote !== id) {
                type = 'future';
            }
            const lotSizeFilter = this.safeValue (market, 'lot_size_filter', {});
            const priceFilter = this.safeValue (market, 'price_filter', {});
            const leverage = this.safeValue (market, 'leverage_filter', {});
            const status = this.safeString (market, 'status');
            let active = undefined;
            if (status !== undefined) {
                active = (status === 'Trading');
            }
            const swap = (type === 'swap');
            const future = (type === 'future');
            let expiry = undefined;
            let expiryDatetime = undefined;
            const settleId = linear ? quoteId : baseId;
            const settle = this.safeCurrencyCode (settleId);
            symbol = symbol + ':' + settle;
            if (future) {
                // we have to do some gymnastics here because bybit
                // only provides the day and month regarding the contract expiration
                const alias = this.safeString (market, 'alias'); // BTCUSD0930
                const aliasDate = alias.slice (-4); // 0930
                const aliasMonth = aliasDate.slice (0, 2); // 09
                const aliasDay = aliasDate.slice (2, 4); // 30
                const dateNow = this.yyyymmdd (this.milliseconds ());
                const dateParts = dateNow.split ('-');
                const year = this.safeValue (dateParts, 0);
                const artificial8601Date = year + '-' + aliasMonth + '-' + aliasDay + 'T00:00:00.000Z';
                expiryDatetime = artificial8601Date;
                expiry = this.parse8601 (expiryDatetime);
                symbol = symbol + '-' + this.yymmdd (expiry);
            }
            result.push ({
                'id': id,
                'symbol': symbol,
                'base': base,
                'quote': quote,
                'settle': settle,
                'baseId': baseId,
                'quoteId': quoteId,
                'settleId': settleId,
                'type': type,
                'spot': false,
                'margin': undefined,
                'swap': swap,
                'future': future,
                'option': false,
                'active': active,
                'contract': true,
                'linear': linear,
                'inverse': !linear,
                'taker': this.safeNumber (market, 'taker_fee'),
                'maker': this.safeNumber (market, 'maker_fee'),
                'contractSize': undefined, // todo
                'expiry': expiry,
                'expiryDatetime': expiryDatetime,
                'strike': undefined,
                'optionType': undefined,
                'precision': {
                    'amount': this.safeNumber (lotSizeFilter, 'qty_step'),
                    'price': this.safeNumber (priceFilter, 'tick_size'),
                },
                'limits': {
                    'leverage': {
                        'min': this.parseNumber ('1'),
                        'max': this.safeNumber (leverage, 'max_leverage', 1),
                    },
                    'amount': {
                        'min': this.safeNumber (lotSizeFilter, 'min_trading_qty'),
                        'max': this.safeNumber (lotSizeFilter, 'max_trading_qty'),
                    },
                    'price': {
                        'min': this.safeNumber (priceFilter, 'min_price'),
                        'max': this.safeNumber (priceFilter, 'max_price'),
                    },
                    'cost': {
                        'min': undefined,
                        'max': undefined,
                    },
                },
                'info': market,
            });
        }
        return result;
    }

    async fetchUSDCMarkets (params) {
        const linearOptionsResponse = await this.publicGetOptionUsdcOpenapiPublicV1Symbols (params);
        const usdcLinearPerpetualSwaps = await this.publicGetPerpetualUsdcOpenapiPublicV1Symbols (params);
        //
        // USDC linear options
        //     {
        //         "retCode":0,
        //         "retMsg":"success",
        //         "result":{
        //             "resultTotalSize":424,
        //             "cursor":"0%2C500",
        //             "dataList":[
        //                 {
        //                     "symbol":"BTC-24JUN22-300000-C",
        //                     "status":"ONLINE",
        //                     "baseCoin":"BTC",
        //                     "quoteCoin":"USD",
        //                     "settleCoin":"USDC",
        //                     "takerFee":"0.0003",
        //                     "makerFee":"0.0003",
        //                     "minLeverage":"",
        //                     "maxLeverage":"",
        //                     "leverageStep":"",
        //                     "minOrderPrice":"0.5",
        //                     "maxOrderPrice":"10000000",
        //                     "minOrderSize":"0.01",
        //                     "maxOrderSize":"200",
        //                     "tickSize":"0.5",
        //                     "minOrderSizeIncrement":"0.01",
        //                     "basicDeliveryFeeRate":"0.00015",
        //                     "deliveryTime":"1656057600000"
        //                 },
        //                 {
        //                     "symbol":"BTC-24JUN22-300000-P",
        //                     "status":"ONLINE",
        //                     "baseCoin":"BTC",
        //                     "quoteCoin":"USD",
        //                     "settleCoin":"USDC",
        //                     "takerFee":"0.0003",
        //                     "makerFee":"0.0003",
        //                     "minLeverage":"",
        //                     "maxLeverage":"",
        //                     "leverageStep":"",
        //                     "minOrderPrice":"0.5",
        //                     "maxOrderPrice":"10000000",
        //                     "minOrderSize":"0.01",
        //                     "maxOrderSize":"200",
        //                     "tickSize":"0.5",
        //                     "minOrderSizeIncrement":"0.01",
        //                     "basicDeliveryFeeRate":"0.00015",
        //                     "deliveryTime":"1656057600000"
        //                 },
        //             ]
        //         }
        //     }
        //
        // USDC linear perpetual swaps
        //
        //     {
        //         "retCode":0,
        //         "retMsg":"",
        //         "result":[
        //             {
        //                 "symbol":"BTCPERP",
        //                 "status":"ONLINE",
        //                 "baseCoin":"BTC",
        //                 "quoteCoin":"USD",
        //                 "takerFeeRate":"0.00075",
        //                 "makerFeeRate":"-0.00025",
        //                 "minLeverage":"1",
        //                 "maxLeverage":"100",
        //                 "leverageStep":"0.01",
        //                 "minPrice":"0.50",
        //                 "maxPrice":"999999.00",
        //                 "tickSize":"0.50",
        //                 "maxTradingQty":"5.000",
        //                 "minTradingQty":"0.001",
        //                 "qtyStep":"0.001",
        //                 "deliveryFeeRate":"",
        //                 "deliveryTime":"0"
        //             }
        //         ]
        //     }
        //
        const optionsResponse = this.safeValue (linearOptionsResponse, 'result', []);
        const options = this.safeValue (optionsResponse, 'dataList', []);
        const contractsResponse = this.safeValue (usdcLinearPerpetualSwaps, 'result', []);
        const markets = this.arrayConcat (options, contractsResponse);
        const result = [];
        // all markets fetched here are linear
        const linear = true;
        for (let i = 0; i < markets.length; i++) {
            const market = markets[i];
            const id = this.safeString (market, 'symbol');
            const baseId = this.safeString (market, 'baseCoin');
            const quoteId = this.safeString (market, 'quoteCoin');
            let settleId = this.safeString (market, 'settleCoin');
            const base = this.safeCurrencyCode (baseId);
            const quote = this.safeCurrencyCode (quoteId);
            let settle = this.safeCurrencyCode (settleId);
            let symbol = base + '/' + quote;
            let type = 'swap';
            if (settleId !== undefined) {
                type = 'option';
            }
            const swap = (type === 'swap');
            const option = (type === 'option');
            const leverage = this.safeValue (market, 'leverage_filter', {});
            const status = this.safeString (market, 'status');
            let active = undefined;
            if (status !== undefined) {
                active = (status === 'ONLINE');
            }
            let expiry = undefined;
            let expiryDatetime = undefined;
            let strike = undefined;
            let optionType = undefined;
            if (settle === undefined) {
                settleId = 'USDC';
                settle = 'USDC';
            }
            symbol = symbol + ':' + settle;
            if (option) {
                expiry = this.safeInteger (market, 'deliveryTime');
                expiryDatetime = this.iso8601 (expiry);
                const splitId = id.split ('-');
                strike = this.safeString (splitId, 2);
                const optionLetter = this.safeString (splitId, 3);
                symbol = symbol + '-' + this.yymmdd (expiry) + ':' + strike + ':' + optionLetter;
                if (optionLetter === 'P') {
                    optionType = 'put';
                } else if (optionLetter === 'C') {
                    optionType = 'call';
                }
            }
            result.push ({
                'id': id,
                'symbol': symbol,
                'base': base,
                'quote': quote,
                'settle': settle,
                'baseId': baseId,
                'quoteId': quoteId,
                'settleId': settleId,
                'type': type,
                'spot': false,
                'margin': undefined,
                'swap': swap,
                'future': false,
                'option': option,
                'active': active,
                'contract': true,
                'linear': linear,
                'inverse': !linear,
                'taker': this.safeNumber (market, 'taker_fee'),
                'maker': this.safeNumber (market, 'maker_fee'),
                'contractSize': undefined,
                'expiry': expiry,
                'expiryDatetime': expiryDatetime,
                'strike': strike,
                'optionType': optionType,
                'precision': {
                    'amount': this.safeNumber (market, 'minOrderSizeIncrement'),
                    'price': this.safeNumber (market, 'tickSize'),
                },
                'limits': {
                    'leverage': {
                        'min': this.safeNumber (leverage, 'minLeverage', 1),
                        'max': this.safeNumber (leverage, 'maxLeverage', 1),
                    },
                    'amount': {
                        'min': this.safeNumber (market, 'minOrderSize'),
                        'max': this.safeNumber (market, 'maxOrderSize'),
                    },
                    'price': {
                        'min': this.safeNumber (market, 'minOrderPrice'),
                        'max': this.safeNumber (market, 'maxOrderPrice'),
                    },
                    'cost': {
                        'min': undefined,
                        'max': undefined,
                    },
                },
                'info': market,
            });
        }
        return result;
    }

    parseTicker (ticker, market = undefined) {
        // spot
        //
        //    {
        //        "time": "1651743420061",
        //        "symbol": "BTCUSDT",
        //        "bestBidPrice": "39466.75",
        //        "bestAskPrice": "39466.83",
        //        "volume": "4396.082921",
        //        "quoteVolume": "172664909.03216557",
        //        "lastPrice": "39466.71",
        //        "highPrice": "40032.79",
        //        "lowPrice": "38602.39",
        //        "openPrice": "39031.53"
        //    }
        //
        // linear usdt/ inverse swap and future
        //     {
        //         "symbol": "BTCUSDT",
        //         "bid_price": "39458",
        //         "ask_price": "39458.5",
        //         "last_price": "39458.00",
        //         "last_tick_direction": "ZeroMinusTick",
        //         "prev_price_24h": "39059.50",
        //         "price_24h_pcnt": "0.010202",
        //         "high_price_24h": "40058.50",
        //         "low_price_24h": "38575.50",
        //         "prev_price_1h": "39534.00",
        //         "price_1h_pcnt": "-0.001922",
        //         "mark_price": "39472.49",
        //         "index_price": "39469.81",
        //         "open_interest": "28343.61",
        //         "open_value": "0.00",
        //         "total_turnover": "85303326477.54",
        //         "turnover_24h": "4221589085.06",
        //         "total_volume": "30628792.45",
        //         "volume_24h": "107569.75",
        //         "funding_rate": "0.0001",
        //         "predicted_funding_rate": "0.0001",
        //         "next_funding_time": "2022-05-05T16:00:00Z",
        //         "countdown_hour": "7",
        //         "delivery_fee_rate": "",
        //         "predicted_delivery_price": "",
        //         "delivery_time": ""
        //     }
        //
        // usdc option/ swap
        //     {
        //          "symbol": "BTC-30SEP22-400000-C",
        //          "bid": "0",
        //          "bidIv": "0",
        //          "bidSize": "0",
        //          "ask": "15",
        //          "askIv": "1.1234",
        //          "askSize": "0.01",
        //          "lastPrice": "5",
        //          "openInterest": "0.03",
        //          "indexPrice": "39458.6",
        //          "markPrice": "0.51901394",
        //          "markPriceIv": "0.9047",
        //          "change24h": "0",
        //          "high24h": "0",
        //          "low24h": "0",
        //          "volume24h": "0",
        //          "turnover24h": "0",
        //          "totalVolume": "1",
        //          "totalTurnover": "4",
        //          "predictedDeliveryPrice": "0",
        //          "underlyingPrice": "40129.73",
        //          "delta": "0.00010589",
        //          "gamma": "0.00000002",
        //          "vega": "0.10670892",
        //          "theta": "-0.03262827"
        //      }
        //
        const timestamp = this.safeInteger (ticker, 'time');
        const marketId = this.safeString (ticker, 'symbol');
        const symbol = this.safeSymbol (marketId, market);
        const last = this.safeString2 (ticker, 'last_price', 'lastPrice');
        const open = this.safeString2 (ticker, 'prev_price_24h', 'openPrice');
        let percentage = this.safeString2 (ticker, 'price_24h_pcnt', 'change24h');
        percentage = Precise.stringMul (percentage, '100');
        let baseVolume = this.safeString2 (ticker, 'turnover_24h', 'turnover24h');
        if (baseVolume === undefined) {
            baseVolume = this.safeString (ticker, 'volume');
        }
        let quoteVolume = this.safeString2 (ticker, 'volume_24h', 'volume24h');
        if (quoteVolume === undefined) {
            quoteVolume = this.safeString (ticker, 'quoteVolume');
        }
        let bid = this.safeString2 (ticker, 'bid_price', 'bid');
        if (bid === undefined) {
            bid = this.safeString (ticker, 'bestBidPrice');
        }
        let ask = this.safeString2 (ticker, 'ask_price', 'ask');
        if (ask === undefined) {
            ask = this.safeString (ticker, 'bestAskPrice');
        }
        let high = this.safeString2 (ticker, 'high_price_24h', 'high24h');
        if (high === undefined) {
            high = this.safeString (ticker, 'highPrice');
        }
        let low = this.safeString2 (ticker, 'low_price_24h', 'low24h');
        if (low === undefined) {
            low = this.safeString (ticker, 'lowPrice');
        }
        return this.safeTicker ({
            'symbol': symbol,
            'timestamp': timestamp,
            'datetime': this.iso8601 (timestamp),
            'high': high,
            'low': low,
            'bid': bid,
            'bidVolume': this.safeString (ticker, 'bidSize'),
            'ask': ask,
            'askVolume': this.safeString (ticker, 'askSize'),
            'vwap': undefined,
            'open': open,
            'close': last,
            'last': last,
            'previousClose': undefined,
            'change': undefined,
            'percentage': percentage,
            'average': undefined,
            'baseVolume': baseVolume,
            'quoteVolume': quoteVolume,
            'info': ticker,
        }, market, false);
    }

    async fetchTicker (symbol, params = {}) {
        await this.loadMarkets ();
        const market = this.market (symbol);
        let method = undefined;
        const isUsdcSettled = market['settle'] === 'USDC';
        if (market['spot']) {
            method = 'publicGetSpotQuoteV1Ticker24hr';
        } else if (!isUsdcSettled) {
            // inverse perpetual // usdt linear // inverse futures
            method = 'publicGetV2PublicTickers';
        } else if (market['option']) {
            // usdc option
            method = 'publicGetOptionUsdcOpenapiPublicV1Tick';
        } else {
            // usdc swap
            method = 'publicGetPerpetualUsdcOpenapiPublicV1Tick';
        }
        const request = {
            'symbol': market['id'],
        };
        const response = await this[method] (this.extend (request, params));
        //
        //     {
        //         ret_code: 0,
        //         ret_msg: 'OK',
        //         ext_code: '',
        //         ext_info: '',
        //         result: [
        //             {
        //                 symbol: 'BTCUSD',
        //                 bid_price: '7680',
        //                 ask_price: '7680.5',
        //                 last_price: '7680.00',
        //                 last_tick_direction: 'MinusTick',
        //                 prev_price_24h: '7870.50',
        //                 price_24h_pcnt: '-0.024204',
        //                 high_price_24h: '8035.00',
        //                 low_price_24h: '7671.00',
        //                 prev_price_1h: '7780.00',
        //                 price_1h_pcnt: '-0.012853',
        //                 mark_price: '7683.27',
        //                 index_price: '7682.74',
        //                 open_interest: 188829147,
        //                 open_value: '23670.06',
        //                 total_turnover: '25744224.90',
        //                 turnover_24h: '102997.83',
        //                 total_volume: 225448878806,
        //                 volume_24h: 809919408,
        //                 funding_rate: '0.0001',
        //                 predicted_funding_rate: '0.0001',
        //                 next_funding_time: '2020-03-12T00:00:00Z',
        //                 countdown_hour: 7
        //             }
        //         ],
        //         time_now: '1583948195.818255'
        //     }
        //  usdc ticker
        //     {
        //         "retCode": 0,
        //           "retMsg": "SUCCESS",
        //           "result": {
        //                  "symbol": "BTC-28JAN22-250000-C",
        //                    "bid": "0",
        //                    "bidIv": "0",
        //                    "bidSize": "0",
        //                    "ask": "0",
        //                    "askIv": "0",
        //                    "askSize": "0",
        //                    "lastPrice": "0",
        //                    "openInterest": "0",
        //                    "indexPrice": "56171.79000000",
        //                    "markPrice": "12.72021285",
        //                    "markPriceIv": "1.1701",
        //                    "change24h": "0",
        //                    "high24h": "0",
        //                    "low24h": "0",
        //                    "volume24h": "0",
        //                    "turnover24h": "0",
        //                    "totalVolume": "0",
        //                    "totalTurnover": "0",
        //                    "predictedDeliveryPrice": "0",
        //                    "underlyingPrice": "57039.61000000",
        //                    "delta": "0.00184380",
        //                    "gamma": "0.00000022",
        //                    "vega": "1.35132531",
        //                    "theta": "-1.33819821"
        //          }
        //     }
        //
        const result = this.safeValue (response, 'result', []);
        let rawTicker = undefined;
        if (Array.isArray (result)) {
            rawTicker = this.safeValue (result, 0);
        } else {
            rawTicker = result;
        }
        const ticker = this.parseTicker (rawTicker, market);
        return ticker;
    }

    async fetchTickers (symbols = undefined, params = {}) {
        await this.loadMarkets ();
        let type = undefined;
        let market = undefined;
        let isUsdcSettled = undefined;
        if (symbols !== undefined) {
            const symbol = this.safeValue (symbols, 0);
            market = this.market (symbol);
            type = market['type'];
            isUsdcSettled = market['settle'] === 'USDC';
        } else {
            [ type, params ] = this.handleMarketTypeAndParams ('fetchTickers', market, params);
            if (type !== 'spot') {
                let defaultSettle = this.safeString (this.options, 'defaultSettle', 'USDT');
                defaultSettle = this.safeString2 (params, 'settle', 'defaultSettle', isUsdcSettled);
                params = this.omit (params, [ 'settle', 'defaultSettle' ]);
                isUsdcSettled = defaultSettle === 'USDC';
            }
        }
        let method = undefined;
        if (type === 'spot') {
            method = 'publicGetSpotQuoteV1Ticker24hr';
        } else if (!isUsdcSettled) {
            // inverse perpetual // usdt linear // inverse futures
            method = 'publicGetV2PublicTickers';
        } else {
            throw new NotSupported (this.id + ' fetchTickers() is not supported for USDC markets');
        }
        const response = await this[method] (params);
        const result = this.safeValue (response, 'result', []);
        const tickers = {};
        for (let i = 0; i < result.length; i++) {
            const ticker = this.parseTicker (result[i]);
            const symbol = ticker['symbol'];
            tickers[symbol] = ticker;
        }
        return this.filterByArray (tickers, 'symbol', symbols);
    }

    parseOHLCV (ohlcv, market = undefined) {
        //
        // inverse perpetual BTC/USD
        //
        //     {
        //         symbol: 'BTCUSD',
        //         interval: '1',
        //         open_time: 1583952540,
        //         open: '7760.5',
        //         high: '7764',
        //         low: '7757',
        //         close: '7763.5',
        //         volume: '1259766',
        //         turnover: '162.32773718999994'
        //     }
        //
        // linear perpetual BTC/USDT
        //
        //     {
        //         "id":143536,
        //         "symbol":"BTCUSDT",
        //         "period":"15",
        //         "start_at":1587883500,
        //         "volume":1.035,
        //         "open":7540.5,
        //         "high":7541,
        //         "low":7540.5,
        //         "close":7541
        //     }
        //
        // usdc perpetual
        //     {
        //         "symbol":"BTCPERP",
        //         "volume":"0.01",
        //         "period":"1",
        //         "openTime":"1636358160",
        //         "open":"66001.50",
        //         "high":"66001.50",
        //         "low":"66001.50",
        //         "close":"66001.50",
        //         "turnover":"1188.02"
        //     }
        //
        // spot
        //     [
        //         1651837620000, // start tame
        //         "35831.5", // open
        //         "35831.5", // high
        //         "35801.93", // low
        //         "35817.11", // close
        //         "1.23453", // volume
        //         0, // end time
        //         "44213.97591627", // quote asset volume
        //         24, // number of trades
        //         "0", // taker base volume
        //         "0" // taker quote volume
        //     ]
        //
        if (Array.isArray (ohlcv)) {
            return [
                this.safeNumber (ohlcv, 0),
                this.safeNumber (ohlcv, 1),
                this.safeNumber (ohlcv, 2),
                this.safeNumber (ohlcv, 3),
                this.safeNumber (ohlcv, 4),
                this.safeNumber (ohlcv, 5),
            ];
        }
        let timestamp = this.safeTimestamp2 (ohlcv, 'open_time', 'openTime');
        if (timestamp === undefined) {
            timestamp = this.safeTimestamp (ohlcv, 'start_at');
        }
        return [
            timestamp,
            this.safeNumber (ohlcv, 'open'),
            this.safeNumber (ohlcv, 'high'),
            this.safeNumber (ohlcv, 'low'),
            this.safeNumber (ohlcv, 'close'),
            this.safeNumber2 (ohlcv, 'volume', 'turnover'),
        ];
    }

    async fetchOHLCV (symbol, timeframe = '1m', since = undefined, limit = undefined, params = {}) {
        await this.loadMarkets ();
        const market = this.market (symbol);
        const price = this.safeString (params, 'price');
        params = this.omit (params, 'price');
        const request = {
            'symbol': market['id'],
        };
        const duration = this.parseTimeframe (timeframe);
        const now = this.seconds ();
        let sinceTimestamp = undefined;
        if (since === undefined) {
            if (limit === undefined) {
                throw new ArgumentsRequired (this.id + ' fetchOHLCV() requires a since argument or a limit argument');
            } else {
                sinceTimestamp = now - limit * duration;
            }
        } else {
            sinceTimestamp = parseInt (since / 1000);
        }
        if (limit !== undefined) {
            request['limit'] = limit; // max 200, default 200
        }
        let method = undefined;
        let intervalKey = 'interval';
        let sinceKey = 'from';
        const isUsdcSettled = market['settle'] === 'USDC';
        if (market['spot']) {
            method = 'publicGetSpotQuoteV1Kline';
        } else if (market['contract'] && !isUsdcSettled) {
            if (market['linear']) {
                // linear swaps/futures
                const methods = {
                    'mark': 'publicGetPublicLinearMarkPriceKline',
                    'index': 'publicGetPublicLinearIndexPriceKline',
                    'premium': 'publicGetPublicLinearPremiumIndexKline',
                };
                method = this.safeValue (methods, price, 'publicGetPublicLinearKline');
            } else {
                // inverse swaps/ futures
                const methods = {
                    'mark': 'publicGetV2PublicMarkPriceKline',
                    'index': 'publicGetV2PublicIndexPriceKline',
                    'premium': 'publicGetV2PublicPremiumPriceKline',
                };
                method = this.safeValue (methods, price, 'publicGetV2PublicKlineList');
            }
        } else {
            // usdc markets
            if (market['option']) {
                throw new NotSupported (this.id + ' fetchOHLCV() is not supported for USDC options markets');
            }
            intervalKey = 'period';
            sinceKey = 'startTime';
            const methods = {
                'mark': 'publicGetPerpetualUsdcOpenapiPublicV1MarkPriceKline',
                'index': 'publicGetPerpetualUsdcOpenapiPublicV1IndexPriceKline',
                'premium': 'publicGetPerpetualUsdcOpenapiPublicV1PremiumPriceKline',
            };
            method = this.safeValue (methods, price, 'publicGetPerpetualUsdcOpenapiPublicV1KlineList');
        }
        // spot markets use the same interval format as ccxt
        // so we don't need  to convert it
        request[intervalKey] = market['spot'] ? timeframe : this.timeframes[timeframe];
        request[sinceKey] = sinceTimestamp;
        const response = await this[method] (this.extend (request, params));
        //
        // inverse perpetual BTC/USD
        //
        //     {
        //         ret_code: 0,
        //         ret_msg: 'OK',
        //         ext_code: '',
        //         ext_info: '',
        //         result: [
        //             {
        //                 symbol: 'BTCUSD',
        //                 interval: '1',
        //                 open_time: 1583952540,
        //                 open: '7760.5',
        //                 high: '7764',
        //                 low: '7757',
        //                 close: '7763.5',
        //                 volume: '1259766',
        //                 turnover: '162.32773718999994'
        //             },
        //         ],
        //         time_now: '1583953082.397330'
        //     }
        //
        // linear perpetual BTC/USDT
        //
        //     {
        //         "ret_code":0,
        //         "ret_msg":"OK",
        //         "ext_code":"",
        //         "ext_info":"",
        //         "result":[
        //             {
        //                 "id":143536,
        //                 "symbol":"BTCUSDT",
        //                 "period":"15",
        //                 "start_at":1587883500,
        //                 "volume":1.035,
        //                 "open":7540.5,
        //                 "high":7541,
        //                 "low":7540.5,
        //                 "close":7541
        //             }
        //         ],
        //         "time_now":"1587884120.168077"
        //     }
        // spot
        //     {
        //    "ret_code": "0",
        //    "ret_msg": null,
        //     "result": [
        //         [
        //             1651837620000,
        //             "35831.5",
        //             "35831.5",
        //             "35801.93",
        //             "35817.11",
        //             "1.23453",
        //             0,
        //             "44213.97591627",
        //             24,
        //             "0",
        //             "0"
        //         ]
        //     ],
        //     "ext_code": null,
        //     "ext_info": null
        // }
        //
        const result = this.safeValue (response, 'result', {});
        return this.parseOHLCVs (result, market, timeframe, since, limit);
    }

    async fetchFundingRate (symbol, params = {}) {
        await this.loadMarkets ();
        const market = this.market (symbol);
        const request = {
            'symbol': market['id'],
        };
        const isUsdcSettled = market['settle'] === 'USDC';
        let method = undefined;
        if (isUsdcSettled) {
            method = 'publicGetPerpetualUsdcOpenapiPublicV1PrevFundingRate';
        } else {
            method = market['linear'] ? 'publicLinearGetFundingPrevFundingRate' : 'publicGetV2PublicFundingPrevFundingRate';
        }
        const response = await this[method] (this.extend (request, params));
        //
        //     {
        //         "ret_code":0,
        //         "ret_msg":"OK",
        //         "ext_code":"",
        //         "ext_info":"",
        //         "result":{
        //             "symbol":"BTCUSDT",
        //             "funding_rate":0.00006418,
        //             "funding_rate_timestamp":"2022-03-11T16:00:00.000Z"
        //         },
        //         "time_now":"1647040818.724895"
        //     }
        //
        //     {
        //         "ret_code":0,
        //         "ret_msg":"OK",
        //         "ext_code":"",
        //         "ext_info":"",
        //         "result":{
        //             "symbol":"BTCUSD",
        //             "funding_rate":"0.00009536",
        //             "funding_rate_timestamp":1647014400
        //         },
        //         "time_now":"1647040852.515724"
        //     }
        // usdc
        //     {
        //         "retCode":0,
        //         "retMsg":"",
        //         "result":{
        //            "symbol":"BTCPERP",
        //            "fundingRate":"0.00010000",
        //            "fundingRateTimestamp":"1652112000000"
        //         }
        //     }
        //
        const result = this.safeValue (response, 'result');
        const fundingRate = this.safeNumber2 (result, 'funding_rate', 'fundingRate');
        let fundingTimestamp = this.parse8601 (this.safeString (result, 'funding_rate_timestamp'));
        if (fundingTimestamp === undefined) {
            fundingTimestamp = this.safeTimestamp2 (result, 'funding_rate_timestamp', fundingTimestamp);
            if (fundingTimestamp === undefined) {
                fundingTimestamp = this.safeInteger (result, 'fundingRateTimestamp');
            }
        }
        const currentTime = this.milliseconds ();
        return {
            'info': result,
            'symbol': symbol,
            'markPrice': undefined,
            'indexPrice': undefined,
            'interestRate': undefined,
            'estimatedSettlePrice': undefined,
            'timestamp': currentTime,
            'datetime': this.iso8601 (currentTime),
            'fundingRate': fundingRate,
            'fundingTimestamp': fundingTimestamp,
            'fundingDatetime': this.iso8601 (fundingTimestamp),
            'nextFundingRate': undefined,
            'nextFundingTimestamp': undefined,
            'nextFundingDatetime': undefined,
            'previousFundingRate': undefined,
            'previousFundingTimestamp': undefined,
            'previousFundingDatetime': undefined,
        };
    }

    async fetchIndexOHLCV (symbol, timeframe = '1m', since = undefined, limit = undefined, params = {}) {
        if (since === undefined && limit === undefined) {
            throw new ArgumentsRequired (this.id + ' fetchIndexOHLCV() requires a since argument or a limit argument');
        }
        const request = {
            'price': 'index',
        };
        return await this.fetchOHLCV (symbol, timeframe, since, limit, this.extend (request, params));
    }

    async fetchMarkOHLCV (symbol, timeframe = '1m', since = undefined, limit = undefined, params = {}) {
        if (since === undefined && limit === undefined) {
            throw new ArgumentsRequired (this.id + ' fetchMarkOHLCV() requires a since argument or a limit argument');
        }
        const request = {
            'price': 'mark',
        };
        return await this.fetchOHLCV (symbol, timeframe, since, limit, this.extend (request, params));
    }

    async fetchPremiumIndexOHLCV (symbol, timeframe = '1m', since = undefined, limit = undefined, params = {}) {
        if (since === undefined && limit === undefined) {
            throw new ArgumentsRequired (this.id + ' fetchPremiumIndexOHLCV() requires a since argument or a limit argument');
        }
        const request = {
            'price': 'premiumIndex',
        };
        return await this.fetchOHLCV (symbol, timeframe, since, limit, this.extend (request, params));
    }

    parseTrade (trade, market = undefined) {
        //
        //  public spot
        //
        //    {
        //        "price": "39548.68",
        //        "time": "1651748717850",
        //        "qty": "0.166872",
        //        "isBuyerMaker": true
        //    }
        //
        // public linear/inverse swap/future
        //
        //     {
        //         "id": "112348766532",
        //         "symbol": "BTCUSDT",
        //         "price": "39536",
        //         "qty": "0.011",
        //         "side": "Buy",
        //         "time": "2022-05-05T11:16:02.000Z",
        //         "trade_time_ms": "1651749362196"
        //     }
        //
        // public usdc market
        //
        //     {
        //         "symbol": "BTC-30SEP22-400000-C",
        //         "orderQty": "0.010",
        //         "orderPrice": "5.00",
        //         "time": "1651104300208"
        //     }
        //
        // private futures/swap
        //
        //      {
        //          "order_id": "b020b4bc-6fe2-45b5-adbc-dd07794f9746",
        //          "order_link_id": "",
        //          "side": "Buy",
        //          "symbol": "AAVEUSDT",
        //          "exec_id": "09abe8f0-aea6-514e-942b-7da8cb935120",
        //          "price": "269.3",
        //          "order_price": "269.3",
        //          "order_qty": "0.1",
        //          "order_type": "Market",
        //          "fee_rate": "0.00075",
        //          "exec_price": "256.35",
        //          "exec_type": "Trade",
        //          "exec_qty": "0.1",
        //          "exec_fee": "0.01922625",
        //          "exec_value": "25.635",
        //          "leaves_qty": "0",
        //          "closed_size": "0",
        //          "last_liquidity_ind": "RemovedLiquidity",
        //          "trade_time": "1638276374",
        //          "trade_time_ms": "1638276374312"
        //      }
        //
        // spot
        //    {
        //         "id": "1149467000412631552",
        //         "symbol": "LTCUSDT",
        //         "symbolName": "LTCUSDT",
        //         "orderId": "1149467000244912384",
        //         "ticketId": "2200000000002601358",
        //         "matchOrderId": "1149465793552007078",
        //         "price": "100.19",
        //         "qty": "0.09973",
        //         "commission": "0.0099919487",
        //         "commissionAsset": "USDT",
        //         "time": "1651763144465",
        //         "isBuyer": false,
        //         "isMaker": false,
        //         "fee": {
        //             "feeTokenId": "USDT",
        //             "feeTokenName": "USDT",
        //             "fee": "0.0099919487"
        //         },
        //         "feeTokenId": "USDT",
        //         "feeAmount": "0.0099919487",
        //         "makerRebate": "0"
        //     }
        //
        const id = this.safeString2 (trade, 'id', 'exec_id');
        const marketId = this.safeString (trade, 'symbol');
        market = this.safeMarket (marketId, market);
        const symbol = market['symbol'];
        let amountString = this.safeString2 (trade, 'qty', 'exec_qty');
        if (amountString === undefined) {
            amountString = this.safeString (trade, 'orderQty');
        }
        let priceString = this.safeString2 (trade, 'exec_price', 'price');
        if (priceString === undefined) {
            priceString = this.safeString (trade, 'orderPrice');
        }
        const costString = this.safeString (trade, 'exec_value');
        let timestamp = this.parse8601 (this.safeString (trade, 'time'));
        if (timestamp === undefined) {
            timestamp = this.safeNumber2 (trade, 'trade_time_ms', 'time');
        }
        let side = this.safeStringLower (trade, 'side');
        if (side === undefined) {
            const isBuyer = this.safeValue (trade, 'isBuyer');
            if (isBuyer !== undefined) {
                side = isBuyer ? 'buy' : 'sell';
            }
        }
        const isMaker = this.safeValue (trade, 'isMaker');
        let takerOrMaker = undefined;
        if (isMaker !== undefined) {
            takerOrMaker = isMaker ? 'maker' : 'taker';
        } else {
            const lastLiquidityInd = this.safeString (trade, 'last_liquidity_ind');
            takerOrMaker = (lastLiquidityInd === 'AddedLiquidity') ? 'maker' : 'taker';
        }
        const feeCostString = this.safeString (trade, 'exec_fee');
        let fee = undefined;
        if (feeCostString !== undefined) {
            const feeCurrencyCode = market['inverse'] ? market['base'] : market['quote'];
            fee = {
                'cost': feeCostString,
                'currency': feeCurrencyCode,
                'rate': this.safeString (trade, 'fee_rate'),
            };
        }
        return this.safeTrade ({
            'id': id,
            'info': trade,
            'timestamp': timestamp,
            'datetime': this.iso8601 (timestamp),
            'symbol': symbol,
            'order': this.safeString2 (trade, 'order_id', 'orderId'),
            'type': this.safeStringLower (trade, 'order_type'),
            'side': side,
            'takerOrMaker': takerOrMaker,
            'price': priceString,
            'amount': amountString,
            'cost': costString,
            'fee': fee,
        }, market);
    }

    async fetchTrades (symbol, since = undefined, limit = undefined, params = {}) {
        await this.loadMarkets ();
        const market = this.market (symbol);
        let method = undefined;
        const request = {
            'symbol': market['id'],
        };
        const isUsdcSettled = market['settle'] === 'USDC';
        if (market['type'] === 'spot') {
            method = 'publicGetSpotQuoteV1Trades';
        } else if (!isUsdcSettled) {
            // inverse perpetual // usdt linear // inverse futures
            method = market['linear'] ? 'publicGetPublicLinearRecentTradingRecords' : 'publicGetV2PublicTradingRecords';
        } else {
            // usdc option/ swap
            method = 'publicGetOptionUsdcOpenapiPublicV1QueryTradeLatest';
            request['category'] = market['option'] ? 'OPTION' : 'PERPETUAL';
        }
        if (limit !== undefined) {
            request['limit'] = limit; // default 500, max 1000
        }
        const response = await this[method] (this.extend (request, params));
        //
        //     {
        //         ret_code: 0,
        //         ret_msg: 'OK',
        //         ext_code: '',
        //         ext_info: '',
        //         result: [
        //             {
        //                 id: 43785688,
        //                 symbol: 'BTCUSD',
        //                 price: 7786,
        //                 qty: 67,
        //                 side: 'Sell',
        //                 time: '2020-03-11T19:18:30.123Z'
        //             },
        //         ],
        //         time_now: '1583954313.393362'
        //     }
        //
        // usdc trades
        //     {
        //         "retCode": 0,
        //           "retMsg": "Success.",
        //           "result": {
        //           "resultTotalSize": 2,
        //             "cursor": "",
        //             "dataList": [
        //                  {
        //                    "id": "3caaa0ca",
        //                    "symbol": "BTCPERP",
        //                    "orderPrice": "58445.00",
        //                    "orderQty": "0.010",
        //                    "side": "Buy",
        //                    "time": "1638275679673"
        //                  }
        //              ]
        //         }
        //     }
        //
        let trades = this.safeValue (response, 'result', {});
        if (!Array.isArray (trades)) {
            trades = this.safeValue (trades, 'dataList', []);
        }
        return this.parseTrades (trades, market, since, limit);
    }

    parseOrderBook (orderbook, symbol, timestamp = undefined, bidsKey = 'Buy', asksKey = 'Sell', priceKey = 'price', amountKey = 'size') {
        const bids = [];
        const asks = [];
        for (let i = 0; i < orderbook.length; i++) {
            const bidask = orderbook[i];
            const side = this.safeString (bidask, 'side');
            if (side === 'Buy') {
                bids.push (this.parseBidAsk (bidask, priceKey, amountKey));
            } else if (side === 'Sell') {
                asks.push (this.parseBidAsk (bidask, priceKey, amountKey));
            } else {
                throw new ExchangeError (this.id + ' parseOrderBook() encountered an unrecognized bidask format: ' + this.json (bidask));
            }
        }
        return {
            'symbol': symbol,
            'bids': this.sortBy (bids, 0, true),
            'asks': this.sortBy (asks, 0),
            'timestamp': timestamp,
            'datetime': this.iso8601 (timestamp),
            'nonce': undefined,
        };
    }

    async fetchOrderBook (symbol, limit = undefined, params = {}) {
        await this.loadMarkets ();
        const market = this.market (symbol);
        const request = {
            'symbol': market['id'],
        };
        const response = await this.publicGetV2PublicOrderBookL2 (this.extend (request, params));
        //
        //     {
        //         ret_code: 0,
        //         ret_msg: 'OK',
        //         ext_code: '',
        //         ext_info: '',
        //         result: [
        //             { symbol: 'BTCUSD', price: '7767.5', size: 677956, side: 'Buy' },
        //             { symbol: 'BTCUSD', price: '7767', size: 580690, side: 'Buy' },
        //             { symbol: 'BTCUSD', price: '7766.5', size: 475252, side: 'Buy' },
        //             { symbol: 'BTCUSD', price: '7768', size: 330847, side: 'Sell' },
        //             { symbol: 'BTCUSD', price: '7768.5', size: 97159, side: 'Sell' },
        //             { symbol: 'BTCUSD', price: '7769', size: 6508, side: 'Sell' },
        //         ],
        //         time_now: '1583954829.874823'
        //     }
        //
        const result = this.safeValue (response, 'result', []);
        const timestamp = this.safeTimestamp (response, 'time_now');
        return this.parseOrderBook (result, symbol, timestamp, 'Buy', 'Sell', 'price', 'size');
    }

    parseBalance (response) {
        const result = {
            'info': response,
        };
        const balances = this.safeValue (response, 'result', {});
        const currencyIds = Object.keys (balances);
        for (let i = 0; i < currencyIds.length; i++) {
            const currencyId = currencyIds[i];
            const balance = balances[currencyId];
            const code = this.safeCurrencyCode (currencyId);
            const account = this.account ();
            account['free'] = this.safeString (balance, 'available_balance');
            account['used'] = this.safeString (balance, 'used_margin');
            account['total'] = this.safeString (balance, 'equity');
            result[code] = account;
        }
        return this.safeBalance (result);
    }

    async fetchBalance (params = {}) {
        // note: any funds in the 'spot' account will not be returned or visible from this endpoint
        await this.loadMarkets ();
        const request = {};
        const coin = this.safeString (params, 'coin');
        const code = this.safeString (params, 'code');
        if (coin !== undefined) {
            request['coin'] = coin;
        } else if (code !== undefined) {
            const currency = this.currency (code);
            request['coin'] = currency['id'];
        }
        const response = await this.v2PrivateGetWalletBalance (this.extend (request, params));
        //
        //     {
        //         ret_code: 0,
        //         ret_msg: 'OK',
        //         ext_code: '',
        //         ext_info: '',
        //         result: {
        //             BTC: {
        //                 equity: 0,
        //                 available_balance: 0,
        //                 used_margin: 0,
        //                 order_margin: 0,
        //                 position_margin: 0,
        //                 occ_closing_fee: 0,
        //                 occ_funding_fee: 0,
        //                 wallet_balance: 0,
        //                 realised_pnl: 0,
        //                 unrealised_pnl: 0,
        //                 cum_realised_pnl: 0,
        //                 given_cash: 0,
        //                 service_cash: 0
        //             }
        //         },
        //         time_now: '1583937810.370020',
        //         rate_limit_status: 119,
        //         rate_limit_reset_ms: 1583937810367,
        //         rate_limit: 120
        //     }
        //
        return this.parseBalance (response);
    }

    parseOrderStatus (status) {
        const statuses = {
            // basic orders
            'Created': 'open',
            'Rejected': 'rejected', // order is triggered but failed upon being placed
            'New': 'open',
            'PartiallyFilled': 'open',
            'Filled': 'closed',
            'Cancelled': 'canceled',
            'PendingCancel': 'canceling', // the engine has received the cancellation but there is no guarantee that it will be successful
            // conditional orders
            'Active': 'open', // order is triggered and placed successfully
            'Untriggered': 'open', // order waits to be triggered
            'Triggered': 'closed', // order is triggered
            // 'Cancelled': 'canceled', // order is cancelled
            // 'Rejected': 'rejected', // order is triggered but fail to be placed
            'Deactivated': 'canceled', // conditional order was cancelled before triggering
        };
        return this.safeString (statuses, status, status);
    }

    parseTimeInForce (timeInForce) {
        const timeInForces = {
            'GoodTillCancel': 'GTC',
            'ImmediateOrCancel': 'IOC',
            'FillOrKill': 'FOK',
            'PostOnly': 'PO',
        };
        return this.safeString (timeInForces, timeInForce, timeInForce);
    }

    parseOrder (order, market = undefined) {
        //
        // createOrder
        //
        //     {
        //         "user_id": 1,
        //         "order_id": "335fd977-e5a5-4781-b6d0-c772d5bfb95b",
        //         "symbol": "BTCUSD",
        //         "side": "Buy",
        //         "order_type": "Limit",
        //         "price": 8800,
        //         "qty": 1,
        //         "time_in_force": "GoodTillCancel",
        //         "order_status": "Created",
        //         "last_exec_time": 0,
        //         "last_exec_price": 0,
        //         "leaves_qty": 1,
        //         "cum_exec_qty": 0, // in contracts, where 1 contract = 1 quote currency unit (USD for inverse contracts)
        //         "cum_exec_value": 0, // in contract's underlying currency (BTC for inverse contracts)
        //         "cum_exec_fee": 0,
        //         "reject_reason": "",
        //         "order_link_id": "",
        //         "created_at": "2019-11-30T11:03:43.452Z",
        //         "updated_at": "2019-11-30T11:03:43.455Z"
        //     }
        //
        // fetchOrder
        //
        //     {
        //         "user_id" : 599946,
        //         "symbol" : "BTCUSD",
        //         "side" : "Buy",
        //         "order_type" : "Limit",
        //         "price" : "7948",
        //         "qty" : 10,
        //         "time_in_force" : "GoodTillCancel",
        //         "order_status" : "Filled",
        //         "ext_fields" : {
        //             "o_req_num" : -1600687220498,
        //             "xreq_type" : "x_create"
        //         },
        //         "last_exec_time" : "1588150113.968422",
        //         "last_exec_price" : "7948",
        //         "leaves_qty" : 0,
        //         "leaves_value" : "0",
        //         "cum_exec_qty" : 10,
        //         "cum_exec_value" : "0.00125817",
        //         "cum_exec_fee" : "-0.00000031",
        //         "reject_reason" : "",
        //         "cancel_type" : "",
        //         "order_link_id" : "",
        //         "created_at" : "2020-04-29T08:45:24.399146Z",
        //         "updated_at" : "2020-04-29T08:48:33.968422Z",
        //         "order_id" : "dd2504b9-0157-406a-99e1-efa522373944"
        //     }
        //
        // fetchOrders linear swaps
        //
        //     {
        //         "order_id":"7917bd70-e7c3-4af5-8147-3285cd99c509",
        //         "user_id":22919890,
        //         "symbol":"GMTUSDT",
        //         "side":"Buy",
        //         "order_type":"Limit",
        //         "price":2.9262,
        //         "qty":50,
        //         "time_in_force":"GoodTillCancel",
        //         "order_status":"Filled",
        //         "last_exec_price":2.9219,
        //         "cum_exec_qty":50,
        //         "cum_exec_value":146.095,
        //         "cum_exec_fee":0.087657,
        //         "reduce_only":false,
        //         "close_on_trigger":false,
        //         "order_link_id":"",
        //         "created_time":"2022-04-18T17:09:54Z",
        //         "updated_time":"2022-04-18T17:09:54Z",
        //         "take_profit":0,
        //         "stop_loss":0,
        //         "tp_trigger_by":"UNKNOWN",
        //         "sl_trigger_by":"UNKNOWN"
        //     }
        //
        // conditional order
        //
        //     {
        //         "user_id":##,
        //         "symbol":"BTCUSD",
        //         "side":"Buy",
        //         "order_type":"Market",
        //         "price":0,
        //         "qty":10,
        //         "time_in_force":"GoodTillCancel",
        //         "stop_order_type":"Stop",
        //         "trigger_by":"LastPrice",
        //         "base_price":11833,
        //         "order_status":"Untriggered",
        //         "ext_fields":{
        //             "stop_order_type":"Stop",
        //             "trigger_by":"LastPrice",
        //             "base_price":11833,
        //             "expected_direction":"Rising",
        //             "trigger_price":12400,
        //             "close_on_trigger":true,
        //             "op_from":"api",
        //             "remark":"x.x.x.x",
        //             "o_req_num":0
        //         },
        //         "leaves_qty":10,
        //         "leaves_value":0.00080645,
        //         "reject_reason":null,
        //         "cross_seq":-1,
        //         "created_at":"2020-08-21T09:18:48.000Z",
        //         "updated_at":"2020-08-21T09:18:48.000Z",
        //         "trigger_price":12400,
        //         "stop_order_id":"3f3b54b1-3379-42c7-8510-44f4d9915be0"
        //     }
        //
        const marketId = this.safeString (order, 'symbol');
        market = this.safeMarket (marketId, market);
        const symbol = market['symbol'];
        let feeCurrency = undefined;
        const timestamp = this.parse8601 (this.safeString2 (order, 'created_at', 'created_time'));
        const id = this.safeString2 (order, 'order_id', 'stop_order_id');
        const type = this.safeStringLower (order, 'order_type');
        let price = undefined;
        if (type !== 'market') {
            price = this.safeString (order, 'price');
        }
        const average = this.safeString (order, 'average_price');
        const amount = this.safeString (order, 'qty');
        const cost = this.safeString (order, 'cum_exec_value');
        const filled = this.safeString (order, 'cum_exec_qty');
        const remaining = this.safeString (order, 'leaves_qty');
        const marketTypes = this.safeValue (this.options, 'marketTypes', {});
        const marketType = this.safeString (marketTypes, symbol);
        if (marketType === 'linear') {
            feeCurrency = market['quote'];
        } else {
            feeCurrency = market['base'];
        }
        let lastTradeTimestamp = this.safeTimestamp (order, 'last_exec_time');
        if (lastTradeTimestamp === 0) {
            lastTradeTimestamp = undefined;
        }
        const status = this.parseOrderStatus (this.safeString2 (order, 'order_status', 'stop_order_status'));
        const side = this.safeStringLower (order, 'side');
        const feeCostString = this.safeString (order, 'cum_exec_fee');
        let fee = undefined;
        if (feeCostString !== undefined) {
            fee = {
                'cost': feeCostString,
                'currency': feeCurrency,
            };
        }
        let clientOrderId = this.safeString (order, 'order_link_id');
        if ((clientOrderId !== undefined) && (clientOrderId.length < 1)) {
            clientOrderId = undefined;
        }
        const timeInForce = this.parseTimeInForce (this.safeString (order, 'time_in_force'));
        const stopPrice = this.safeNumber2 (order, 'trigger_price', 'stop_px');
        const postOnly = (timeInForce === 'PO');
        return this.safeOrder ({
            'info': order,
            'id': id,
            'clientOrderId': clientOrderId,
            'timestamp': timestamp,
            'datetime': this.iso8601 (timestamp),
            'lastTradeTimestamp': lastTradeTimestamp,
            'symbol': symbol,
            'type': type,
            'timeInForce': timeInForce,
            'postOnly': postOnly,
            'side': side,
            'price': price,
            'stopPrice': stopPrice,
            'amount': amount,
            'cost': cost,
            'average': average,
            'filled': filled,
            'remaining': remaining,
            'status': status,
            'fee': fee,
            'trades': undefined,
        }, market);
    }

    async fetchOrder (id, symbol = undefined, params = {}) { // TODO
        if (symbol === undefined) {
            throw new ArgumentsRequired (this.id + ' fetchOrder() requires a symbol argument');
        }
        await this.loadMarkets ();
        const market = this.market (symbol);
        const request = {
            'symbol': market['id'],
            // 'order_link_id': 'string', // one of order_id, stop_order_id or order_link_id is required
            // regular orders ---------------------------------------------
            // 'order_id': id, // one of order_id or order_link_id is required for regular orders
            // conditional orders ---------------------------------------------
            // 'stop_order_id': id, // one of stop_order_id or order_link_id is required for conditional orders
        };
        let method = undefined;
        if (market['swap']) {
            if (market['linear']) {
                method = 'privateLinearGetOrderSearch';
            } else if (market['inverse']) {
                method = 'v2PrivateGetOrder';
            }
        } else if (market['future']) {
            method = 'futuresPrivateGetOrder';
        }
        const stopOrderId = this.safeString (params, 'stop_order_id');
        if (stopOrderId === undefined) {
            const orderLinkId = this.safeString (params, 'order_link_id');
            if (orderLinkId === undefined) {
                request['order_id'] = id;
            }
        } else {
            if (market['swap']) {
                if (market['linear']) {
                    method = 'privateLinearGetStopOrderSearch';
                } else if (market['inverse']) {
                    method = 'v2PrivateGetStopOrder';
                }
            } else if (market['future']) {
                method = 'futuresPrivateGetStopOrder';
            }
        }
        const response = await this[method] (this.extend (request, params));
        //
        //     {
        //         "ret_code": 0,
        //         "ret_msg": "OK",
        //         "ext_code": "",
        //         "ext_info": "",
        //         "result": {
        //             "user_id": 1,
        //             "symbol": "BTCUSD",
        //             "side": "Sell",
        //             "order_type": "Limit",
        //             "price": "8083",
        //             "qty": 10,
        //             "time_in_force": "GoodTillCancel",
        //             "order_status": "New",
        //             "ext_fields": { "o_req_num": -308787, "xreq_type": "x_create", "xreq_offset": 4154640 },
        //             "leaves_qty": 10,
        //             "leaves_value": "0.00123716",
        //             "cum_exec_qty": 0,
        //             "reject_reason": "",
        //             "order_link_id": "",
        //             "created_at": "2019-10-21T07:28:19.396246Z",
        //             "updated_at": "2019-10-21T07:28:19.396246Z",
        //             "order_id": "efa44157-c355-4a98-b6d6-1d846a936b93"
        //         },
        //         "time_now": "1571651135.291930",
        //         "rate_limit_status": 99, // The remaining number of accesses in one minute
        //         "rate_limit_reset_ms": 1580885703683,
        //         "rate_limit": 100
        //     }
        //
        // conditional orders
        //
        //     {
        //         "ret_code": 0,
        //         "ret_msg": "OK",
        //         "ext_code": "",
        //         "ext_info": "",
        //         "result": {
        //             "user_id": 1,
        //             "symbol": "BTCUSD",
        //             "side": "Buy",
        //             "order_type": "Limit",
        //             "price": "8000",
        //             "qty": 1,
        //             "time_in_force": "GoodTillCancel",
        //             "order_status": "Untriggered",
        //             "ext_fields": {},
        //             "leaves_qty": 1,
        //             "leaves_value": "0.00013333",
        //             "cum_exec_qty": 0,
        //             "cum_exec_value": null,
        //             "cum_exec_fee": null,
        //             "reject_reason": "",
        //             "order_link_id": "",
        //             "created_at": "2019-12-27T19:56:24.052194Z",
        //             "updated_at": "2019-12-27T19:56:24.052194Z",
        //             "order_id": "378a1bbc-a93a-4e75-87f4-502ea754ba36"
        //         },
        //         "time_now": "1577476584.386958",
        //         "rate_limit_status": 99,
        //         "rate_limit_reset_ms": 1580885703683,
        //         "rate_limit": 100
        //     }
        //
        const result = this.safeValue (response, 'result');
        return this.parseOrder (result, market);
    }

    async createOrder (symbol, type, side, amount, price = undefined, params = {}) {
        await this.loadMarkets ();
        const market = this.market (symbol);
        let qty = this.amountToPrecision (symbol, amount);
        if (market['inverse']) {
            qty = parseInt (qty);
        } else {
            qty = parseFloat (qty);
        }
        const request = {
            // orders ---------------------------------------------------------
            'side': this.capitalize (side),
            'symbol': market['id'],
            'order_type': this.capitalize (type),
            'qty': qty, // order quantity in USD, integer only
            // 'price': parseFloat (this.priceToPrecision (symbol, price)), // required for limit orders
            'time_in_force': 'GoodTillCancel', // ImmediateOrCancel, FillOrKill, PostOnly
            // 'take_profit': 123.45, // take profit price, only take effect upon opening the position
            // 'stop_loss': 123.45, // stop loss price, only take effect upon opening the position
            // 'reduce_only': false, // reduce only, required for linear orders
            // when creating a closing order, bybit recommends a True value for
            // close_on_trigger to avoid failing due to insufficient available margin
            // 'close_on_trigger': false, required for linear orders
            // 'order_link_id': 'string', // unique client order id, max 36 characters
            // conditional orders ---------------------------------------------
            // base_price is used to compare with the value of stop_px, to decide
            // whether your conditional order will be triggered by crossing trigger
            // price from upper side or lower side, mainly used to identify the
            // expected direction of the current conditional order
            // 'base_price': 123.45, // required for conditional orders
            // 'stop_px': 123.45, // trigger price, required for conditional orders
            // 'trigger_by': 'LastPrice', // IndexPrice, MarkPrice
        };
        let priceIsRequired = false;
        if (type === 'limit') {
            priceIsRequired = true;
        }
        if (priceIsRequired) {
            if (price !== undefined) {
                request['price'] = parseFloat (this.priceToPrecision (symbol, price));
            } else {
                throw new ArgumentsRequired (this.id + ' createOrder() requires a price argument for a ' + type + ' order');
            }
        }
        const clientOrderId = this.safeString2 (params, 'order_link_id', 'clientOrderId');
        if (clientOrderId !== undefined) {
            request['order_link_id'] = clientOrderId;
            params = this.omit (params, [ 'order_link_id', 'clientOrderId' ]);
        }
        const stopPx = this.safeValue2 (params, 'stop_px', 'stopPrice');
        const basePrice = this.safeValue (params, 'base_price');
        let method = undefined;
        if (market['swap']) {
            if (market['linear']) {
                method = 'privateLinearPostOrderCreate';
                request['reduce_only'] = false;
                request['close_on_trigger'] = false;
            } else if (market['inverse']) {
                method = 'v2PrivatePostOrderCreate';
            }
        } else if (market['future']) {
            method = 'futuresPrivatePostOrderCreate';
        }
        if (stopPx !== undefined) {
            if (basePrice === undefined) {
                throw new ArgumentsRequired (this.id + ' createOrder() requires both the stop_px and base_price params for a conditional ' + type + ' order');
            } else {
                if (market['swap']) {
                    if (market['linear']) {
                        method = 'privateLinearPostStopOrderCreate';
                    } else if (market['inverse']) {
                        method = 'v2PrivatePostStopOrderCreate';
                    }
                } else if (market['future']) {
                    method = 'futuresPrivatePostStopOrderCreate';
                }
                request['stop_px'] = parseFloat (this.priceToPrecision (symbol, stopPx));
                request['base_price'] = parseFloat (this.priceToPrecision (symbol, basePrice));
                request['trigger_by'] = 'LastPrice';
                params = this.omit (params, [ 'stop_px', 'stopPrice', 'base_price', 'trigger_by' ]);
            }
        } else if (basePrice !== undefined) {
            throw new ArgumentsRequired (this.id + ' createOrder() requires both the stop_px and base_price params for a conditional ' + type + ' order');
        }
        const response = await this[method] (this.extend (request, params));
        //
        //     {
        //         "ret_code": 0,
        //         "ret_msg": "OK",
        //         "ext_code": "",
        //         "ext_info": "",
        //         "result": {
        //             "user_id": 1,
        //             "order_id": "335fd977-e5a5-4781-b6d0-c772d5bfb95b",
        //             "symbol": "BTCUSD",
        //             "side": "Buy",
        //             "order_type": "Limit",
        //             "price": 8800,
        //             "qty": 1,
        //             "time_in_force": "GoodTillCancel",
        //             "order_status": "Created",
        //             "last_exec_time": 0,
        //             "last_exec_price": 0,
        //             "leaves_qty": 1,
        //             "cum_exec_qty": 0,
        //             "cum_exec_value": 0,
        //             "cum_exec_fee": 0,
        //             "reject_reason": "",
        //             "order_link_id": "",
        //             "created_at": "2019-11-30T11:03:43.452Z",
        //             "updated_at": "2019-11-30T11:03:43.455Z"
        //         },
        //         "time_now": "1575111823.458705",
        //         "rate_limit_status": 98,
        //         "rate_limit_reset_ms": 1580885703683,
        //         "rate_limit": 100
        //     }
        //
        // conditional orders
        //
        //     {
        //         "ret_code": 0,
        //         "ret_msg": "ok",
        //         "ext_code": "",
        //         "result": {
        //             "user_id": 1,
        //             "symbol": "BTCUSD",
        //             "side": "Buy",
        //             "order_type": "Limit",
        //             "price": 8000,
        //             "qty": 1,
        //             "time_in_force": "GoodTillCancel",
        //             "stop_order_type": "Stop",
        //             "trigger_by": "LastPrice",
        //             "base_price": 7000,
        //             "order_status": "Untriggered",
        //             "ext_fields": {
        //                 "stop_order_type": "Stop",
        //                 "trigger_by": "LastPrice",
        //                 "base_price": 7000,
        //                 "expected_direction": "Rising",
        //                 "trigger_price": 7500,
        //                 "op_from": "api",
        //                 "remark": "127.0.01",
        //                 "o_req_num": 0
        //             },
        //             "leaves_qty": 1,
        //             "leaves_value": 0.00013333,
        //             "reject_reason": null,
        //             "cross_seq": -1,
        //             "created_at": "2019-12-27T12:48:24.000Z",
        //             "updated_at": "2019-12-27T12:48:24.000Z",
        //             "stop_px": 7500,
        //             "stop_order_id": "a85cd1c0-a9a4-49d3-a1bd-bab5ebe946d5"
        //         },
        //         "ext_info": null,
        //         "time_now": "1577450904.327654",
        //         "rate_limit_status": 99,
        //         "rate_limit_reset_ms": 1577450904335,
        //         "rate_limit": "100"
        //     }
        //
        const result = this.safeValue (response, 'result');
        return this.parseOrder (result, market);
    }

    async editOrder (id, symbol, type, side, amount = undefined, price = undefined, params = {}) {
        if (symbol === undefined) {
            throw new ArgumentsRequired (this.id + ' editOrder() requires an symbol argument');
        }
        await this.loadMarkets ();
        const market = this.market (symbol);
        const request = {
            // 'order_id': id, // only for non-conditional orders
            'symbol': market['id'],
            // 'p_r_qty': this.amountToPrecision (symbol, amount), // new order quantity, optional
            // 'p_r_price' this.priceToprecision (symbol, price), // new order price, optional
            // ----------------------------------------------------------------
            // conditional orders
            // 'stop_order_id': id, // only for conditional orders
            // 'p_r_trigger_price': 123.45, // new trigger price also known as stop_px
        };
        let method = undefined;
        if (market['swap']) {
            if (market['linear']) {
                method = 'privateLinearPostOrderReplace';
            } else if (market['inverse']) {
                method = 'v2PrivatePostOrderReplace';
            }
        } else if (market['future']) {
            method = 'futuresPrivatePostOrderReplace';
        }
        const stopOrderId = this.safeString (params, 'stop_order_id');
        if (stopOrderId !== undefined) {
            if (market['swap']) {
                if (market['linear']) {
                    method = 'privateLinearPostStopOrderReplace';
                } else if (market['inverse']) {
                    method = 'v2PrivatePostStopOrderReplace';
                }
            } else if (market['future']) {
                method = 'futuresPrivatePostStopOrderReplace';
            }
            request['stop_order_id'] = stopOrderId;
            params = this.omit (params, [ 'stop_order_id' ]);
        } else {
            request['order_id'] = id;
        }
        if (amount !== undefined) {
            let qty = this.amountToPrecision (symbol, amount);
            if (market['inverse']) {
                qty = parseInt (qty);
            } else {
                qty = parseFloat (qty);
            }
            request['p_r_qty'] = qty;
        }
        if (price !== undefined) {
            request['p_r_price'] = parseFloat (this.priceToPrecision (symbol, price));
        }
        const response = await this[method] (this.extend (request, params));
        //
        //     {
        //         "ret_code": 0,
        //         "ret_msg": "ok",
        //         "ext_code": "",
        //         "result": { "order_id": "efa44157-c355-4a98-b6d6-1d846a936b93" },
        //         "time_now": "1539778407.210858",
        //         "rate_limit_status": 99, // remaining number of accesses in one minute
        //         "rate_limit_reset_ms": 1580885703683,
        //         "rate_limit": 100
        //     }
        //
        // conditional orders
        //
        //     {
        //         "ret_code": 0,
        //         "ret_msg": "ok",
        //         "ext_code": "",
        //         "result": { "stop_order_id": "378a1bbc-a93a-4e75-87f4-502ea754ba36" },
        //         "ext_info": null,
        //         "time_now": "1577475760.604942",
        //         "rate_limit_status": 96,
        //         "rate_limit_reset_ms": 1577475760612,
        //         "rate_limit": "100"
        //     }
        //
        const result = this.safeValue (response, 'result', {});
        return {
            'info': response,
            'id': this.safeString2 (result, 'order_id', 'stop_order_id'),
            'order_id': this.safeString (result, 'order_id'),
            'stop_order_id': this.safeString (result, 'stop_order_id'),
        };
    }

    async cancelOrder (id, symbol = undefined, params = {}) {
        if (symbol === undefined) {
            throw new ArgumentsRequired (this.id + ' cancelOrder() requires a symbol argument');
        }
        await this.loadMarkets ();
        const market = this.market (symbol);
        const request = {
            'symbol': market['id'],
            // 'order_link_id': 'string', // one of order_id, stop_order_id or order_link_id is required
            // regular orders ---------------------------------------------
            // 'order_id': id, // one of order_id or order_link_id is required for regular orders
            // conditional orders ---------------------------------------------
            // 'stop_order_id': id, // one of stop_order_id or order_link_id is required for conditional orders
        };
        let method = undefined;
        if (market['swap']) {
            if (market['linear']) {
                method = 'privateLinearPostOrderCancel';
            } else if (market['inverse']) {
                method = 'v2PrivatePostOrderCancel';
            }
        } else if (market['future']) {
            method = 'futuresPrivatePostOrderCancel';
        }
        const stopOrderId = this.safeString (params, 'stop_order_id');
        if (stopOrderId === undefined) {
            const orderLinkId = this.safeString (params, 'order_link_id');
            if (orderLinkId === undefined) {
                request['order_id'] = id;
            }
        } else {
            if (market['swap']) {
                if (market['linear']) {
                    method = 'privateLinearPostStopOrderCancel';
                } else if (market['inverse']) {
                    method = 'v2PrivatePostStopOrderCancel';
                }
            } else if (market['future']) {
                method = 'futuresPrivatePostStopOrderCancel';
            }
        }
        const response = await this[method] (this.extend (request, params));
        const result = this.safeValue (response, 'result', {});
        return this.parseOrder (result, market);
    }

    async cancelAllOrders (symbol = undefined, params = {}) {
        if (symbol === undefined) {
            throw new ArgumentsRequired (this.id + ' cancelAllOrders() requires a symbol argument');
        }
        await this.loadMarkets ();
        const market = this.market (symbol);
        const request = {
            'symbol': market['id'],
        };
        const options = this.safeValue (this.options, 'cancelAllOrders', {});
        let defaultMethod = undefined;
        if (market['swap']) {
            if (market['linear']) {
                defaultMethod = 'privateLinearPostOrderCancelAll';
            } else if (market['inverse']) {
                defaultMethod = 'v2PrivatePostOrderCancelAll';
            }
        } else if (market['future']) {
            defaultMethod = 'futuresPrivatePostOrderCancelAll';
        }
        const stop = this.safeValue (params, 'stop');
        if (stop) {
            if (market['swap']) {
                if (market['linear']) {
                    defaultMethod = 'privateLinearPostStopOrderCancelAll';
                } else if (market['inverse']) {
                    defaultMethod = 'v2PrivatePostStopOrderCancelAll';
                }
            } else if (market['future']) {
                defaultMethod = 'futuresPrivatePostStopOrderCancelAll';
            }
        }
        const method = this.safeString (options, 'method', defaultMethod);
        params = this.omit (params, 'stop');
        const response = await this[method] (this.extend (request, params));
        const result = this.safeValue (response, 'result', []);
        return this.parseOrders (result, market);
    }

    async fetchOrders (symbol = undefined, since = undefined, limit = undefined, params = {}) {
        await this.loadMarkets ();
        const request = {
            // 'order_id': 'string'
            // 'order_link_id': 'string', // unique client order id, max 36 characters
            // 'symbol': market['id'], // default BTCUSD
            // 'order': 'desc', // asc
            // 'page': 1,
            // 'limit': 20, // max 50
            // 'order_status': 'Created,New'
            // conditional orders ---------------------------------------------
            // 'stop_order_id': 'string',
            // 'stop_order_status': 'Untriggered',
        };
        let market = undefined;
        if (symbol !== undefined) {
            market = this.market (symbol);
            request['symbol'] = market['id'];
        }
        if (limit !== undefined) {
            request['limit'] = limit;
        }
        const options = this.safeValue (this.options, 'fetchOrders', {});
        const defaultType = this.safeString (this.options, 'defaultType', 'linear');
        const marketTypes = this.safeValue (this.options, 'marketTypes', {});
        const marketType = this.safeString (marketTypes, symbol, defaultType);
        let defaultMethod = undefined;
        const marketDefined = (market !== undefined);
        const linear = (marketDefined && market['linear']) || (marketType === 'linear');
        const inverse = (marketDefined && market['swap'] && market['inverse']) || (marketType === 'inverse');
        const future = (marketDefined && market['future']) || ((marketType === 'future') || (marketType === 'futures')); // * (marketType === 'futures') deprecated, use (marketType === 'future')
        if (linear) {
            defaultMethod = 'privateLinearGetOrderList';
        } else if (inverse) {
            defaultMethod = 'v2PrivateGetOrderList';
        } else if (future) {
            defaultMethod = 'futuresPrivateGetOrderList';
        }
        let query = params;
        if (('stop_order_id' in params) || ('stop_order_status' in params)) {
            let stopOrderStatus = this.safeValue (params, 'stop_order_status');
            if (stopOrderStatus !== undefined) {
                if (Array.isArray (stopOrderStatus)) {
                    stopOrderStatus = stopOrderStatus.join (',');
                }
                request['stop_order_status'] = stopOrderStatus;
                query = this.omit (params, 'stop_order_status');
            }
            if (linear) {
                defaultMethod = 'privateLinearGetStopOrderList';
            } else if (inverse) {
                defaultMethod = 'v2PrivateGetStopOrderList';
            } else if (future) {
                defaultMethod = 'futuresPrivateGetStopOrderList';
            }
        }
        const method = this.safeString (options, 'method', defaultMethod);
        const response = await this[method] (this.extend (request, query));
        //
        //     {
        //         "ret_code": 0,
        //         "ret_msg": "ok",
        //         "ext_code": "",
        //         "result": {
        //             "current_page": 1,
        //             "last_page": 6,
        //             "data": [
        //                 {
        //                     "user_id": 1,
        //                     "symbol": "BTCUSD",
        //                     "side": "Sell",
        //                     "order_type": "Market",
        //                     "price": 7074,
        //                     "qty": 2,
        //                     "time_in_force": "ImmediateOrCancel",
        //                     "order_status": "Filled",
        //                     "ext_fields": {
        //                         "close_on_trigger": true,
        //                         "orig_order_type": "BLimit",
        //                         "prior_x_req_price": 5898.5,
        //                         "op_from": "pc",
        //                         "remark": "127.0.0.1",
        //                         "o_req_num": -34799032763,
        //                         "xreq_type": "x_create"
        //                     },
        //                     "last_exec_time": "1577448481.696421",
        //                     "last_exec_price": 7070.5,
        //                     "leaves_qty": 0,
        //                     "leaves_value": 0,
        //                     "cum_exec_qty": 2,
        //                     "cum_exec_value": 0.00028283,
        //                     "cum_exec_fee": 0.00002,
        //                     "reject_reason": "NoError",
        //                     "order_link_id": "",
        //                     "created_at": "2019-12-27T12:08:01.000Z",
        //                     "updated_at": "2019-12-27T12:08:01.000Z",
        //                     "order_id": "f185806b-b801-40ff-adec-52289370ed62"
        //                 }
        //             ]
        //         },
        //         "ext_info": null,
        //         "time_now": "1577448922.437871",
        //         "rate_limit_status": 98,
        //         "rate_limit_reset_ms": 1580885703683,
        //         "rate_limit": 100
        //     }
        //
        // linear swaps
        //
        //     {
        //         "ret_code":0,
        //         "ret_msg":"OK",
        //         "ext_code":"",
        //         "ext_info":"",
        //         "result":{
        //             "current_page":1,
        //             "data":[
        //                 {
        //                     "order_id":"7917bd70-e7c3-4af5-8147-3285cd99c509",
        //                     "user_id":22919890,
        //                     "symbol":"GMTUSDT",
        //                     "side":"Buy",
        //                     "order_type":"Limit",
        //                     "price":2.9262,
        //                     "qty":50,
        //                     "time_in_force":"GoodTillCancel",
        //                     "order_status":"Filled",
        //                     "last_exec_price":2.9219,
        //                     "cum_exec_qty":50,
        //                     "cum_exec_value":146.095,
        //                     "cum_exec_fee":0.087657,
        //                     "reduce_only":false,
        //                     "close_on_trigger":false,
        //                     "order_link_id":"",
        //                     "created_time":"2022-04-18T17:09:54Z",
        //                     "updated_time":"2022-04-18T17:09:54Z",
        //                     "take_profit":0,
        //                     "stop_loss":0,
        //                     "tp_trigger_by":"UNKNOWN",
        //                     "sl_trigger_by":"UNKNOWN"
        //                 }
        //             ]
        //         },
        //         "time_now":"1650970113.283952",
        //         "rate_limit_status":599,
        //         "rate_limit_reset_ms":1650970113275,
        //         "rate_limit":600
        //     }
        //
        // conditional orders
        //
        //     {
        //         "ret_code": 0,
        //         "ret_msg": "ok",
        //         "ext_code": "",
        //         "result": {
        //             "current_page": 1,
        //             "last_page": 1,
        //             "data": [
        //                 {
        //                     "user_id": 1,
        //                     "stop_order_status": "Untriggered",
        //                     "symbol": "BTCUSD",
        //                     "side": "Buy",
        //                     "order_type": "Limit",
        //                     "price": 8000,
        //                     "qty": 1,
        //                     "time_in_force": "GoodTillCancel",
        //                     "stop_order_type": "Stop",
        //                     "trigger_by": "LastPrice",
        //                     "base_price": 7000,
        //                     "order_link_id": "",
        //                     "created_at": "2019-12-27T12:48:24.000Z",
        //                     "updated_at": "2019-12-27T12:48:24.000Z",
        //                     "stop_px": 7500,
        //                     "stop_order_id": "a85cd1c0-a9a4-49d3-a1bd-bab5ebe946d5"
        //                 },
        //             ]
        //         },
        //         "ext_info": null,
        //         "time_now": "1577451658.755468",
        //         "rate_limit_status": 599,
        //         "rate_limit_reset_ms": 1577451658762,
        //         "rate_limit": 600
        //     }
        //
        const result = this.safeValue (response, 'result', {});
        const data = this.safeValue (result, 'data', []);
        return this.parseOrders (data, market, since, limit);
    }

    async fetchClosedOrders (symbol = undefined, since = undefined, limit = undefined, params = {}) {
        const defaultStatuses = [
            'Rejected',
            'Filled',
            'Cancelled',
            // conditional orders
            // 'Active',
            // 'Triggered',
            // 'Cancelled',
            // 'Rejected',
            // 'Deactivated',
        ];
        const options = this.safeValue (this.options, 'fetchClosedOrders', {});
        let status = this.safeValue (options, 'order_status', defaultStatuses);
        if (Array.isArray (status)) {
            status = status.join (',');
        }
        const request = {};
        const stopOrderStatus = this.safeValue (params, 'stop_order_status');
        if (stopOrderStatus === undefined) {
            request['order_status'] = status;
        } else {
            request['stop_order_status'] = stopOrderStatus;
        }
        return await this.fetchOrders (symbol, since, limit, this.extend (request, params));
    }

    async fetchOpenOrders (symbol = undefined, since = undefined, limit = undefined, params = {}) {
        const defaultStatuses = [
            'Created',
            'New',
            'PartiallyFilled',
            'PendingCancel',
            // conditional orders
            // 'Untriggered',
        ];
        const options = this.safeValue (this.options, 'fetchOpenOrders', {});
        let status = this.safeValue (options, 'order_status', defaultStatuses);
        if (Array.isArray (status)) {
            status = status.join (',');
        }
        const request = {};
        const stopOrderStatus = this.safeValue (params, 'stop_order_status');
        if (stopOrderStatus === undefined) {
            request['order_status'] = status;
        } else {
            request['stop_order_status'] = stopOrderStatus;
        }
        return await this.fetchOrders (symbol, since, limit, this.extend (request, params));
    }

    async fetchOrderTrades (id, symbol = undefined, since = undefined, limit = undefined, params = {}) {
        const request = {
            'order_id': id,
        };
        return await this.fetchMyTrades (symbol, since, limit, this.extend (request, params));
    }

    async fetchMyTrades (symbol = undefined, since = undefined, limit = undefined, params = {}) {
        if (symbol === undefined) {
            throw new ArgumentsRequired (this.id + ' fetchMyTrades() requires a symbol argument');
        }
        await this.loadMarkets ();
        const request = {
            // 'order_id': 'f185806b-b801-40ff-adec-52289370ed62', // if not provided will return user's trading records
            // 'symbol': market['id'],
            // 'start_time': parseInt (since / 1000),
            // 'page': 1,
            // 'limit' 20, // max 50
        };
        let market = undefined;
        const orderId = this.safeString (params, 'order_id');
        if (orderId !== undefined) {
            request['order_id'] = orderId;
            params = this.omit (params, 'order_id');
        }
        market = this.market (symbol);
        const isUsdcSettled = market['settle'] === 'USDC';
        if (isUsdcSettled) {
            throw new NotSupported (this.id + ' fetchMyTrades() is not supported for market ' + symbol);
        }
        request['symbol'] = market['id'];
        if (since !== undefined) {
            request['start_time'] = since;
        }
        if (limit !== undefined) {
            request['limit'] = limit; // default 20, max 50
        }
        let method = undefined;
        if (market['spot']) {
            method = 'privateGetSpotV1MyTrades';
        } else if (market['future']) {
            method = 'privateGetFuturesPrivateExecutionList';
        } else {
            // linear and inverse swaps
            method = market['linear'] ? 'privateGetPrivateLinearTradeExecutionList' : 'privateGetV2PrivateExecutionList';
        }
        const response = await this[method] (this.extend (request, params));
        //
        // spot
        //     {
        //         "ret_code": 0,
        //         "ret_msg": "",
        //         "ext_code": null,
        //         "ext_info": null,
        //         "result": [
        //            {
        //                 "id": "931975237315196160",
        //                 "symbol": "BTCUSDT",
        //                 "symbolName": "BTCUSDT",
        //                 "orderId": "931975236946097408",
        //                 "ticketId": "1057753175328833537",
        //                 "matchOrderId": "931975113180558592",
        //                 "price": "20000.00001",
        //                 "qty": "0.01",
        //                 "commission": "0.02000000001",
        //                 "commissionAsset": "USDT",
        //                 "time": "1625836105890",
        //                 "isBuyer": false,
        //                 "isMaker": false,
        //                 "fee": {
        //                     "feeTokenId": "USDT",
        //                     "feeTokenName": "USDT",
        //                     "fee": "0.02000000001"
        //                 },
        //                 "feeTokenId": "USDT",
        //                 "feeAmount": "0.02000000001",
        //                 "makerRebate": "0"
        //            }
        //         ]
        //     }
        //
        // inverse
        //
        //     {
        //         "ret_code": 0,
        //         "ret_msg": "OK",
        //         "ext_code": "",
        //         "ext_info": "",
        //         "result": {
        //             "order_id": "Abandoned!!", // Abandoned!!
        //             "trade_list": [
        //                 {
        //                     "closed_size": 0,
        //                     "cross_seq": 277136382,
        //                     "exec_fee": "0.0000001",
        //                     "exec_id": "256e5ef8-abfe-5772-971b-f944e15e0d68",
        //                     "exec_price": "8178.5",
        //                     "exec_qty": 1,
        //                     "exec_time": "1571676941.70682",
        //                     "exec_type": "Trade", //Exec Type Enum
        //                     "exec_value": "0.00012227",
        //                     "fee_rate": "0.00075",
        //                     "last_liquidity_ind": "RemovedLiquidity", //Liquidity Enum
        //                     "leaves_qty": 0,
        //                     "nth_fill": 2,
        //                     "order_id": "7ad50cb1-9ad0-4f74-804b-d82a516e1029",
        //                     "order_link_id": "",
        //                     "order_price": "8178",
        //                     "order_qty": 1,
        //                     "order_type": "Market", //Order Type Enum
        //                     "side": "Buy", //Side Enum
        //                     "symbol": "BTCUSD", //Symbol Enum
        //                     "user_id": 1
        //                 }
        //             ]
        //         },
        //         "time_now": "1577483699.281488",
        //         "rate_limit_status": 118,
        //         "rate_limit_reset_ms": 1577483699244737,
        //         "rate_limit": 120
        //     }
        //
        // linear
        //
        //     {
        //         "ret_code":0,
        //         "ret_msg":"OK",
        //         "ext_code":"",
        //         "ext_info":"",
        //         "result":{
        //             "current_page":1,
        //             "data":[
        //                 {
        //                     "order_id":"b59418ec-14d4-4ef9-b9f4-721d5d576974",
        //                     "order_link_id":"",
        //                     "side":"Sell",
        //                     "symbol":"BTCUSDT",
        //                     "exec_id":"0327284d-faec-5191-bd89-acc5b4fafda9",
        //                     "price":0.5,
        //                     "order_price":0.5,
        //                     "order_qty":0.01,
        //                     "order_type":"Market",
        //                     "fee_rate":0.00075,
        //                     "exec_price":9709.5,
        //                     "exec_type":"Trade",
        //                     "exec_qty":0.01,
        //                     "exec_fee":0.07282125,
        //                     "exec_value":97.095,
        //                     "leaves_qty":0,
        //                     "closed_size":0.01,
        //                     "last_liquidity_ind":"RemovedLiquidity",
        //                     "trade_time":1591648052,
        //                     "trade_time_ms":1591648052861
        //                 }
        //             ]
        //         },
        //         "time_now":"1591736501.979264",
        //         "rate_limit_status":119,
        //         "rate_limit_reset_ms":1591736501974,
        //         "rate_limit":120
        //     }
        //
        let result = this.safeValue (response, 'result', {});
        if (!Array.isArray (result)) {
            result = this.safeValue2 (result, 'trade_list', 'data', []);
        }
        return this.parseTrades (result, market, since, limit);
    }

    async fetchDeposits (code = undefined, since = undefined, limit = undefined, params = {}) {
        await this.loadMarkets ();
        const request = {
            // 'coin': currency['id'],
            // 'currency': currency['id'], // alias
            // 'start_date': this.iso8601 (since),
            // 'end_date': this.iso8601 (till),
            'wallet_fund_type': 'Deposit', // Deposit, Withdraw, RealisedPNL, Commission, Refund, Prize, ExchangeOrderWithdraw, ExchangeOrderDeposit
            // 'page': 1,
            // 'limit': 20, // max 50
        };
        let currency = undefined;
        if (code !== undefined) {
            currency = this.currency (code);
            request['coin'] = currency['id'];
        }
        if (since !== undefined) {
            request['start_date'] = this.yyyymmdd (since);
        }
        if (limit !== undefined) {
            request['limit'] = limit;
        }
        const response = await this.v2PrivateGetWalletFundRecords (this.extend (request, params));
        //
        //     {
        //         "ret_code": 0,
        //         "ret_msg": "ok",
        //         "ext_code": "",
        //         "result": {
        //             "data": [
        //                 {
        //                     "id": 234467,
        //                     "user_id": 1,
        //                     "coin": "BTC",
        //                     "wallet_id": 27913,
        //                     "type": "Realized P&L",
        //                     "amount": "-0.00000006",
        //                     "tx_id": "",
        //                     "address": "BTCUSD",
        //                     "wallet_balance": "0.03000330",
        //                     "exec_time": "2019-12-09T00:00:25.000Z",
        //                     "cross_seq": 0
        //                 }
        //             ]
        //         },
        //         "ext_info": null,
        //         "time_now": "1577481867.115552",
        //         "rate_limit_status": 119,
        //         "rate_limit_reset_ms": 1577481867122,
        //         "rate_limit": 120
        //     }
        //
        const result = this.safeValue (response, 'result', {});
        const data = this.safeValue (result, 'data', []);
        return this.parseTransactions (data, currency, since, limit, { 'type': 'deposit' });
    }

    async fetchWithdrawals (code = undefined, since = undefined, limit = undefined, params = {}) {
        await this.loadMarkets ();
        const request = {
            // 'coin': currency['id'],
            // 'start_date': this.iso8601 (since),
            // 'end_date': this.iso8601 (till),
            // 'status': 'Pending', // ToBeConfirmed, UnderReview, Pending, Success, CancelByUser, Reject, Expire
            // 'page': 1,
            // 'limit': 20, // max 50
        };
        let currency = undefined;
        if (code !== undefined) {
            currency = this.currency (code);
            request['coin'] = currency['id'];
        }
        if (since !== undefined) {
            request['start_date'] = this.yyyymmdd (since);
        }
        if (limit !== undefined) {
            request['limit'] = limit;
        }
        const response = await this.v2PrivateGetWalletWithdrawList (this.extend (request, params));
        //
        //     {
        //         "ret_code": 0,
        //         "ret_msg": "ok",
        //         "ext_code": "",
        //         "result": {
        //             "data": [
        //                 {
        //                     "id": 137,
        //                     "user_id": 1,
        //                     "coin": "XRP", // Coin Enum
        //                     "status": "Pending", // Withdraw Status Enum
        //                     "amount": "20.00000000",
        //                     "fee": "0.25000000",
        //                     "address": "rH7H595XYEVTEHU2FySYsWnmfACBnZS9zM",
        //                     "tx_id": "",
        //                     "submited_at": "2019-06-11T02:20:24.000Z",
        //                     "updated_at": "2019-06-11T02:20:24.000Z"
        //                 },
        //             ],
        //             "current_page": 1,
        //             "last_page": 1
        //         },
        //         "ext_info": null,
        //         "time_now": "1577482295.125488",
        //         "rate_limit_status": 119,
        //         "rate_limit_reset_ms": 1577482295132,
        //         "rate_limit": 120
        //     }
        //
        const result = this.safeValue (response, 'result', {});
        const data = this.safeValue (result, 'data', []);
        return this.parseTransactions (data, currency, since, limit, { 'type': 'withdrawal' });
    }

    parseTransactionStatus (status) {
        const statuses = {
            'ToBeConfirmed': 'pending',
            'UnderReview': 'pending',
            'Pending': 'pending',
            'Success': 'ok',
            'CancelByUser': 'canceled',
            'Reject': 'rejected',
            'Expire': 'expired',
        };
        return this.safeString (statuses, status, status);
    }

    parseTransaction (transaction, currency = undefined) {
        //
        // fetchWithdrawals
        //
        //     {
        //         "id": 137,
        //         "user_id": 1,
        //         "coin": "XRP", // Coin Enum
        //         "status": "Pending", // Withdraw Status Enum
        //         "amount": "20.00000000",
        //         "fee": "0.25000000",
        //         "address": "rH7H595XYEVTEHU2FySYsWnmfACBnZS9zM",
        //         "tx_id": "",
        //         "submited_at": "2019-06-11T02:20:24.000Z",
        //         "updated_at": "2019-06-11T02:20:24.000Z"
        //     }
        //
        // fetchDeposits ledger entries
        //
        //     {
        //         "id": 234467,
        //         "user_id": 1,
        //         "coin": "BTC",
        //         "wallet_id": 27913,
        //         "type": "Realized P&L",
        //         "amount": "-0.00000006",
        //         "tx_id": "",
        //         "address": "BTCUSD",
        //         "wallet_balance": "0.03000330",
        //         "exec_time": "2019-12-09T00:00:25.000Z",
        //         "cross_seq": 0
        //     }
        //
        const currencyId = this.safeString (transaction, 'coin');
        const code = this.safeCurrencyCode (currencyId, currency);
        const timestamp = this.parse8601 (this.safeString2 (transaction, 'submited_at', 'exec_time'));
        const updated = this.parse8601 (this.safeString (transaction, 'updated_at'));
        const status = this.parseTransactionStatus (this.safeString (transaction, 'status'));
        const address = this.safeString (transaction, 'address');
        const feeCost = this.safeNumber (transaction, 'fee');
        const type = this.safeStringLower (transaction, 'type');
        let fee = undefined;
        if (feeCost !== undefined) {
            fee = {
                'cost': feeCost,
                'currency': code,
            };
        }
        return {
            'info': transaction,
            'id': this.safeString (transaction, 'id'),
            'txid': this.safeString (transaction, 'tx_id'),
            'timestamp': timestamp,
            'datetime': this.iso8601 (timestamp),
            'network': undefined,
            'address': address,
            'addressTo': undefined,
            'addressFrom': undefined,
            'tag': undefined,
            'tagTo': undefined,
            'tagFrom': undefined,
            'type': type,
            'amount': this.safeNumber (transaction, 'amount'),
            'currency': code,
            'status': status,
            'updated': updated,
            'fee': fee,
        };
    }

    async fetchLedger (code = undefined, since = undefined, limit = undefined, params = {}) {
        await this.loadMarkets ();
        const request = {
            // 'coin': currency['id'],
            // 'currency': currency['id'], // alias
            // 'start_date': this.iso8601 (since),
            // 'end_date': this.iso8601 (till),
            // 'wallet_fund_type': 'Deposit', // Withdraw, RealisedPNL, Commission, Refund, Prize, ExchangeOrderWithdraw, ExchangeOrderDeposit
            // 'page': 1,
            // 'limit': 20, // max 50
        };
        let currency = undefined;
        if (code !== undefined) {
            currency = this.currency (code);
            request['coin'] = currency['id'];
        }
        if (since !== undefined) {
            request['start_date'] = this.yyyymmdd (since);
        }
        if (limit !== undefined) {
            request['limit'] = limit;
        }
        const response = await this.v2PrivateGetWalletFundRecords (this.extend (request, params));
        //
        //     {
        //         "ret_code": 0,
        //         "ret_msg": "ok",
        //         "ext_code": "",
        //         "result": {
        //             "data": [
        //                 {
        //                     "id": 234467,
        //                     "user_id": 1,
        //                     "coin": "BTC",
        //                     "wallet_id": 27913,
        //                     "type": "Realized P&L",
        //                     "amount": "-0.00000006",
        //                     "tx_id": "",
        //                     "address": "BTCUSD",
        //                     "wallet_balance": "0.03000330",
        //                     "exec_time": "2019-12-09T00:00:25.000Z",
        //                     "cross_seq": 0
        //                 }
        //             ]
        //         },
        //         "ext_info": null,
        //         "time_now": "1577481867.115552",
        //         "rate_limit_status": 119,
        //         "rate_limit_reset_ms": 1577481867122,
        //         "rate_limit": 120
        //     }
        //
        const result = this.safeValue (response, 'result', {});
        const data = this.safeValue (result, 'data', []);
        return this.parseLedger (data, currency, since, limit);
    }

    parseLedgerEntry (item, currency = undefined) {
        //
        //     {
        //         "id": 234467,
        //         "user_id": 1,
        //         "coin": "BTC",
        //         "wallet_id": 27913,
        //         "type": "Realized P&L",
        //         "amount": "-0.00000006",
        //         "tx_id": "",
        //         "address": "BTCUSD",
        //         "wallet_balance": "0.03000330",
        //         "exec_time": "2019-12-09T00:00:25.000Z",
        //         "cross_seq": 0
        //     }
        //
        const currencyId = this.safeString (item, 'coin');
        const code = this.safeCurrencyCode (currencyId, currency);
        const amount = this.safeNumber (item, 'amount');
        const after = this.safeNumber (item, 'wallet_balance');
        const direction = (amount < 0) ? 'out' : 'in';
        let before = undefined;
        if (after !== undefined && amount !== undefined) {
            const difference = (direction === 'out') ? amount : -amount;
            before = this.sum (after, difference);
        }
        const timestamp = this.parse8601 (this.safeString (item, 'exec_time'));
        const type = this.parseLedgerEntryType (this.safeString (item, 'type'));
        const id = this.safeString (item, 'id');
        const referenceId = this.safeString (item, 'tx_id');
        return {
            'id': id,
            'currency': code,
            'account': this.safeString (item, 'wallet_id'),
            'referenceAccount': undefined,
            'referenceId': referenceId,
            'status': undefined,
            'amount': amount,
            'before': before,
            'after': after,
            'fee': undefined,
            'direction': direction,
            'timestamp': timestamp,
            'datetime': this.iso8601 (timestamp),
            'type': type,
            'info': item,
        };
    }

    parseLedgerEntryType (type) {
        const types = {
            'Deposit': 'transaction',
            'Withdraw': 'transaction',
            'RealisedPNL': 'trade',
            'Commission': 'fee',
            'Refund': 'cashback',
            'Prize': 'prize', // ?
            'ExchangeOrderWithdraw': 'transaction',
            'ExchangeOrderDeposit': 'transaction',
        };
        return this.safeString (types, type, type);
    }

    async fetchPositions (symbols = undefined, params = {}) {
        await this.loadMarkets ();
        const request = {};
        if (Array.isArray (symbols)) {
            const length = symbols.length;
            if (length !== 1) {
                throw new ArgumentsRequired (this.id + ' fetchPositions() takes an array with exactly one symbol');
            }
            request['symbol'] = this.marketId (symbols[0]);
        }
        const defaultType = this.safeString (this.options, 'defaultType', 'linear');
        const type = this.safeString (params, 'type', defaultType);
        params = this.omit (params, 'type');
        let response = undefined;
        if (type === 'linear') {
            response = await this.privateLinearGetPositionList (this.extend (request, params));
        } else if (type === 'inverse') {
            response = await this.v2PrivateGetPositionList (this.extend (request, params));
        } else if (type === 'inverseFuture') {
            response = await this.futuresPrivateGetPositionList (this.extend (request, params));
        }
        if ((typeof response === 'string') && this.isJsonEncodedObject (response)) {
            response = JSON.parse (response);
        }
        //
        //     {
        //         ret_code: 0,
        //         ret_msg: 'OK',
        //         ext_code: '',
        //         ext_info: '',
        //         result: [] or {} depending on the request
        //     }
        //
        return this.safeValue (response, 'result');
    }

    async setMarginMode (marginType, symbol = undefined, params = {}) {
        //
        // {
        //     "ret_code": 0,
        //     "ret_msg": "ok",
        //     "ext_code": "",
        //     "result": null,
        //     "ext_info": null,
        //     "time_now": "1577477968.175013",
        //     "rate_limit_status": 74,
        //     "rate_limit_reset_ms": 1577477968183,
        //     "rate_limit": 75
        // }
        //
        const leverage = this.safeValue (params, 'leverage');
        if (leverage === undefined) {
            throw new ArgumentsRequired (this.id + ' setMarginMode() requires a leverage parameter');
        }
        marginType = marginType.toUpperCase ();
        if (marginType === 'CROSSED') { // * Deprecated, use 'CROSS' instead
            marginType = 'CROSS';
        }
        if ((marginType !== 'ISOLATED') && (marginType !== 'CROSS')) {
            throw new BadRequest (this.id + ' setMarginMode() marginType must be either isolated or cross');
        }
        await this.loadMarkets ();
        const market = this.market (symbol);
        let method = undefined;
        const defaultType = this.safeString (this.options, 'defaultType', 'linear');
        const marketTypes = this.safeValue (this.options, 'marketTypes', {});
        const marketType = this.safeString (marketTypes, symbol, defaultType);
        const linear = market['linear'] || (marketType === 'linear');
        const inverse = (market['swap'] && market['inverse']) || (marketType === 'inverse');
        const future = market['future'] || ((marketType === 'future') || (marketType === 'futures')); // * (marketType === 'futures') deprecated, use (marketType === 'future')
        if (linear) {
            method = 'privateLinearPostPositionSwitchIsolated';
        } else if (inverse) {
            method = 'v2PrivatePostPositionSwitchIsolated';
        } else if (future) {
            method = 'privateFuturesPostPositionSwitchIsolated';
        }
        const isIsolated = (marginType === 'ISOLATED');
        const request = {
            'symbol': market['id'],
            'is_isolated': isIsolated,
            'buy_leverage': leverage,
            'sell_leverage': leverage,
        };
        const response = await this[method] (this.extend (request, params));
        //
        //     {
        //         "ret_code": 0,
        //         "ret_msg": "OK",
        //         "ext_code": "",
        //         "ext_info": "",
        //         "result": null,
        //         "time_now": "1585881597.006026",
        //         "rate_limit_status": 74,
        //         "rate_limit_reset_ms": 1585881597004,
        //         "rate_limit": 75
        //     }
        //
        return response;
    }

    async setLeverage (leverage, symbol = undefined, params = {}) {
        if (symbol === undefined) {
            throw new ArgumentsRequired (this.id + ' setLeverage() requires a symbol argument');
        }
        await this.loadMarkets ();
        const market = this.market (symbol);
        // WARNING: THIS WILL INCREASE LIQUIDATION PRICE FOR OPEN ISOLATED LONG POSITIONS
        // AND DECREASE LIQUIDATION PRICE FOR OPEN ISOLATED SHORT POSITIONS
        const defaultType = this.safeString (this.options, 'defaultType', 'linear');
        const marketTypes = this.safeValue (this.options, 'marketTypes', {});
        const marketType = this.safeString (marketTypes, symbol, defaultType);
        const linear = market['linear'] || (marketType === 'linear');
        const inverse = (market['swap'] && market['inverse']) || (marketType === 'inverse');
        const future = market['future'] || ((marketType === 'future') || (marketType === 'futures')); // * (marketType === 'futures') deprecated, use (marketType === 'future')
        let method = undefined;
        if (linear) {
            method = 'privateLinearPostPositionSetLeverage';
        } else if (inverse) {
            method = 'v2PrivatePostPositionLeverageSave';
        } else if (future) {
            method = 'privateFuturesPostPositionLeverageSave';
        }
        let buy_leverage = leverage;
        let sell_leverage = leverage;
        if (params['buy_leverage'] && params['sell_leverage'] && linear) {
            buy_leverage = params['buy_leverage'];
            sell_leverage = params['sell_leverage'];
        } else if (!leverage) {
            if (linear) {
                throw new ArgumentsRequired (this.id + ' setLeverage() requires either the parameter leverage or params["buy_leverage"] and params["sell_leverage"] for linear contracts');
            } else {
                throw new ArgumentsRequired (this.id + ' setLeverage() requires parameter leverage for inverse and futures contracts');
            }
        }
        if ((buy_leverage < 1) || (buy_leverage > 100) || (sell_leverage < 1) || (sell_leverage > 100)) {
            throw new BadRequest (this.id + ' setLeverage() leverage should be between 1 and 100');
        }
        const request = {
            'symbol': market['id'],
            'leverage_only': true,
        };
        if (!linear) {
            request['leverage'] = buy_leverage;
        } else {
            request['buy_leverage'] = buy_leverage;
            request['sell_leverage'] = sell_leverage;
        }
        return await this[method] (this.extend (request, params));
    }

    sign (path, api = 'public', method = 'GET', params = {}, headers = undefined, body = undefined) {
        let url = undefined;
        if (Array.isArray (api)) {
            const type = this.safeString (api, 0);
            let section = this.safeString (api, 1);
            if (type === 'spot') {
                if (section === 'public') {
                    section = 'v1';
                } else {
                    section += '/v1';
                }
            }
            url = this.implodeHostname (this.urls['api'][type]);
            let request = '/' + type + '/' + section + '/' + path;
            if ((type === 'spot') || (type === 'quote')) {
                if (Object.keys (params).length) {
                    request += '?' + this.rawencode (params);
                }
            } else if (section === 'public') {
                if (Object.keys (params).length) {
                    request += '?' + this.rawencode (params);
                }
            } else if (type === 'public') {
                if (Object.keys (params).length) {
                    request += '?' + this.rawencode (params);
                }
            } else {
                this.checkRequiredCredentials ();
                const timestamp = this.nonce ();
                const query = this.extend (params, {
                    'api_key': this.apiKey,
                    'recv_window': this.options['recvWindow'],
                    'timestamp': timestamp,
                });
                const sortedQuery = this.keysort (query);
                const auth = this.rawencode (sortedQuery);
                const signature = this.hmac (this.encode (auth), this.encode (this.secret));
                if (method === 'POST') {
                    body = this.json (this.extend (query, {
                        'sign': signature,
                    }));
                    headers = {
                        'Content-Type': 'application/json',
                    };
                } else {
                    request += '?' + this.urlencode (sortedQuery) + '&sign=' + signature;
                }
            }
            url += request;
        } else {
            url = this.implodeHostname (this.urls['api'][api]) + '/' + path;
            if (api === 'public') {
                if (Object.keys (params).length) {
                    url += '?' + this.rawencode (params);
                }
            } else if (api === 'private') {
                this.checkRequiredCredentials ();
                const timestamp = this.nonce ();
                const query = this.extend (params, {
                    'api_key': this.apiKey,
                    'recv_window': this.options['recvWindow'],
                    'timestamp': timestamp,
                });
                const sortedQuery = this.keysort (query);
                const auth = this.rawencode (sortedQuery);
                const signature = this.hmac (this.encode (auth), this.encode (this.secret));
                if (method === 'POST') {
                    body = this.json (this.extend (query, {
                        'sign': signature,
                    }));
                    headers = {
                        'Content-Type': 'application/json',
                    };
                } else {
                    url += '?' + this.urlencode (sortedQuery) + '&sign=' + signature;
                }
            }
        }
        return { 'url': url, 'method': method, 'body': body, 'headers': headers };
    }

    handleErrors (httpCode, reason, url, method, headers, body, response, requestHeaders, requestBody) {
        if (!response) {
            return; // fallback to default error handler
        }
        //
        //     {
        //         ret_code: 10001,
        //         ret_msg: 'ReadMapCB: expect { or n, but found \u0000, error ' +
        //         'found in #0 byte of ...||..., bigger context ' +
        //         '...||...',
        //         ext_code: '',
        //         ext_info: '',
        //         result: null,
        //         time_now: '1583934106.590436'
        //     }
        //
        //     {
        //         "retCode":10001,
        //         "retMsg":"symbol params err",
        //         "result":{"symbol":"","bid":"","bidIv":"","bidSize":"","ask":"","askIv":"","askSize":"","lastPrice":"","openInterest":"","indexPrice":"","markPrice":"","markPriceIv":"","change24h":"","high24h":"","low24h":"","volume24h":"","turnover24h":"","totalVolume":"","totalTurnover":"","fundingRate":"","predictedFundingRate":"","nextFundingTime":"","countdownHour":"0","predictedDeliveryPrice":"","underlyingPrice":"","delta":"","gamma":"","vega":"","theta":""}
        //     }
        //
        const errorCode = this.safeString2 (response, 'ret_code', 'retCode');
        if (errorCode !== '0') {
            if (errorCode === '30084') {
                // not an error
                // https://github.com/ccxt/ccxt/issues/11268
                // https://github.com/ccxt/ccxt/pull/11624
                // POST https://api.bybit.com/v2/private/position/switch-isolated 200 OK
                // {"ret_code":30084,"ret_msg":"Isolated not modified","ext_code":"","ext_info":"","result":null,"time_now":"1642005219.937988","rate_limit_status":73,"rate_limit_reset_ms":1642005219894,"rate_limit":75}
                return undefined;
            }
            const feedback = this.id + ' ' + body;
            this.throwExactlyMatchedException (this.exceptions['exact'], errorCode, feedback);
            this.throwBroadlyMatchedException (this.exceptions['broad'], body, feedback);
            throw new ExchangeError (feedback); // unknown message
        }
    }

    async fetchMarketLeverageTiers (symbol, params = {}) {
        await this.loadMarkets ();
        const request = {};
        let market = undefined;
        market = this.market (symbol);
        if (market['spot'] || market['option']) {
            throw new BadRequest (this.id + ' fetchLeverageTiers() symbol does not support market ' + symbol);
        }
        request['symbol'] = market['id'];
        const isUsdcSettled = market['settle'] === 'USDC';
        let method = undefined;
        if (isUsdcSettled) {
            method = 'publicGetPerpetualUsdcOpenapiPublicV1RiskLimitList';
        } else if (market['linear']) {
            method = 'publicLinearGetRiskLimit';
        } else {
            method = 'publicGetV2PublicRiskLimitList';
        }
        const response = await this[method] (this.extend (request, params));
        //
        //  publicLinearGetRiskLimit
        //    {
        //        ret_code: '0',
        //        ret_msg: 'OK',
        //        ext_code: '',
        //        ext_info: '',
        //        result: [
        //            {
        //                id: '11',
        //                symbol: 'ETHUSDT',
        //                limit: '800000',
        //                maintain_margin: '0.01',
        //                starting_margin: '0.02',
        //                section: [
        //                    '1',  '2',  '3',
        //                    '5',  '10', '15',
        //                    '25'
        //                ],
        //                is_lowest_risk: '1',
        //                created_at: '2022-02-04 23:30:33.555252',
        //                updated_at: '2022-02-04 23:30:33.555254',
        //                max_leverage: '50'
        //            },
        //            ...
        //        ]
        //    }
        //
        //  v2PublicGetRiskLimitList
        //    {
        //        ret_code: '0',
        //        ret_msg: 'OK',
        //        ext_code: '',
        //        ext_info: '',
        //        result: [
        //            {
        //                id: '180',
        //                is_lowest_risk: '0',
        //                section: [
        //                  '1', '2', '3',
        //                  '4', '5', '7',
        //                  '8', '9'
        //                ],
        //                symbol: 'ETHUSDH22',
        //                limit: '30000',
        //                max_leverage: '9',
        //                starting_margin: '11',
        //                maintain_margin: '5.5',
        //                coin: 'ETH',
        //                created_at: '2021-04-22T15:00:00Z',
        //                updated_at: '2021-04-22T15:00:00Z'
        //            },
        //        ],
        //        time_now: '1644017569.683191'
        //    }
        //
        const result = this.safeValue (response, 'result');
        return this.parseMarketLeverageTiers (result, market);
    }

    parseMarketLeverageTiers (info, market) {
        //
        //    Linear
        //    [
        //        {
        //            id: '11',
        //            symbol: 'ETHUSDT',
        //            limit: '800000',
        //            maintain_margin: '0.01',
        //            starting_margin: '0.02',
        //            section: [
        //                '1',  '2',  '3',
        //                '5',  '10', '15',
        //                '25'
        //            ],
        //            is_lowest_risk: '1',
        //            created_at: '2022-02-04 23:30:33.555252',
        //            updated_at: '2022-02-04 23:30:33.555254',
        //            max_leverage: '50'
        //        },
        //        ...
        //    ]
        //
        //    Inverse
        //    [
        //        {
        //            id: '180',
        //            is_lowest_risk: '0',
        //            section: [
        //                '1', '2', '3',
        //                '4', '5', '7',
        //                '8', '9'
        //            ],
        //            symbol: 'ETHUSDH22',
        //            limit: '30000',
        //            max_leverage: '9',
        //            starting_margin: '11',
        //            maintain_margin: '5.5',
        //            coin: 'ETH',
        //            created_at: '2021-04-22T15:00:00Z',
        //            updated_at: '2021-04-22T15:00:00Z'
        //        }
        //        ...
        //    ]
        //
        // usdc swap
        //
        //    {
        //        "riskId":"10001",
        //        "symbol":"BTCPERP",
        //        "limit":"1000000",
        //        "startingMargin":"0.0100",
        //        "maintainMargin":"0.0050",
        //        "isLowestRisk":true,
        //        "section":[
        //           "1",
        //           "2",
        //           "3",
        //           "5",
        //           "10",
        //           "25",
        //           "50",
        //           "100"
        //        ],
        //        "maxLeverage":"100.00"
        //    }
        //
        let minNotional = 0;
        const tiers = [];
        for (let i = 0; i < info.length; i++) {
            const item = info[i];
            const maxNotional = this.safeNumber (item, 'limit');
            tiers.push ({
                'tier': this.sum (i, 1),
                'currency': market['base'],
                'minNotional': minNotional,
                'maxNotional': maxNotional,
                'maintenanceMarginRate': this.safeNumber2 (item, 'maintain_margin', 'maintainMargin'),
                'maxLeverage': this.safeNumber2 (item, 'max_leverage', 'maxLeverage'),
                'info': item,
            });
            minNotional = maxNotional;
        }
        return tiers;
    }
};<|MERGE_RESOLUTION|>--- conflicted
+++ resolved
@@ -257,11 +257,8 @@
                         'v2/public/account-ratio': 1,
                         'v2/public/funding-rate': 1,
                         'v2/public/elite-ratio': 1,
-<<<<<<< HEAD
                         'v2/public/funding/prev-funding-rate': 1,
-=======
                         'v2/public/risk-limit/list': 1,
->>>>>>> 16ac066a
                         // linear swap USDT
                         'public/linear/kline': 3,
                         'public/linear/recent-trading-records': 1,
@@ -300,11 +297,8 @@
                         'perpetual/usdc/openapi/public/v1/open-interest': 1,
                         'perpetual/usdc/openapi/public/v1/big-deal': 1,
                         'perpetual/usdc/openapi/public/v1/account-ratio': 1,
-<<<<<<< HEAD
                         'perpetual/usdc/openapi/public/v1/prev-funding-rate': 1,
-=======
                         'perpetual/usdc/openapi/public/v1/risk-limit/list': 1,
->>>>>>> 16ac066a
                     },
                     // outdated endpoints--------------------------------------
                     'linear': {
