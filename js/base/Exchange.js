"use strict";

// ----------------------------------------------------------------------------

const functions = require ('./functions')

const {
    isNode
    , keys
    , values
    , deepExtend
    , extend
    , clone
    , flatten
    , unique
    , indexBy
    , sortBy
    , groupBy
    , aggregate
    , uuid
    , unCamelCase
    , precisionFromString
    , throttle
    , capitalize
    , now
    , timeout
    , TimedOut
    , buildOHLCVC
    , decimalToPrecision
    , defaultFetch
} = functions

const {
    ExchangeError
    , BadSymbol
    , InvalidAddress
    , NotSupported
    , AuthenticationError
    , DDoSProtection
    , RequestTimeout
    , ExchangeNotAvailable
    , RateLimitExceeded } = require ('./errors')

const { TRUNCATE, ROUND, DECIMAL_PLACES } = functions.precisionConstants

const BN = require ('../static_dependencies/BN/bn')

// ----------------------------------------------------------------------------
// web3 / 0x imports

let ethAbi = undefined
    , ethUtil = undefined

try {
    const requireFunction = require;
    ethAbi    = requireFunction ('ethereumjs-abi') // eslint-disable-line global-require
    ethUtil   = requireFunction ('ethereumjs-util') // eslint-disable-line global-require
    // we prefer bignumber.js over BN.js
    // BN        = requireFunction ('bn.js') // eslint-disable-line global-require
} catch (e) {
    // nothing
}

// ----------------------------------------------------------------------------

module.exports = class Exchange {

    describe () {
        return {
            'id': undefined,
            'name': undefined,
            'countries': undefined,
            'enableRateLimit': false,
            'rateLimit': 2000, // milliseconds = seconds * 1000
            'certified': false,
            'pro': false,
            'has': {
                'cancelAllOrders': false,
                'cancelOrder': true,
                'cancelOrders': false,
                'CORS': false,
                'createDepositAddress': false,
                'createLimitOrder': true,
                'createMarketOrder': true,
                'createOrder': true,
                'deposit': false,
                'editOrder': 'emulated',
                'fetchBalance': true,
                'fetchBidsAsks': false,
                'fetchClosedOrders': false,
                'fetchCurrencies': false,
                'fetchDepositAddress': false,
                'fetchDeposits': false,
                'fetchFundingFees': false,
                'fetchL2OrderBook': true,
                'fetchLedger': false,
                'fetchMarkets': true,
                'fetchMyTrades': false,
                'fetchOHLCV': 'emulated',
                'fetchOpenOrders': false,
                'fetchOrder': false,
                'fetchOrderBook': true,
                'fetchOrderBooks': false,
                'fetchOrders': false,
                'fetchOrderTrades': false,
                'fetchStatus': 'emulated',
                'fetchTicker': true,
                'fetchTickers': false,
                'fetchTime': false,
                'fetchTrades': true,
                'fetchTradingFee': false,
                'fetchTradingFees': false,
                'fetchTradingLimits': false,
                'fetchTransactions': false,
                'fetchWithdrawals': false,
                'privateAPI': true,
                'publicAPI': true,
                'withdraw': false,
            },
            'urls': {
                'logo': undefined,
                'api': undefined,
                'www': undefined,
                'doc': undefined,
                'fees': undefined,
            },
            'api': undefined,
            'requiredCredentials': {
                'apiKey':     true,
                'secret':     true,
                'uid':        false,
                'login':      false,
                'password':   false,
                'twofa':      false, // 2-factor authentication (one-time password key)
                'privateKey': false, // a "0x"-prefixed hexstring private key for a wallet
                'walletAddress': false, // the wallet address "0x"-prefixed hexstring
                'token':      false, // reserved for HTTP auth in some cases
            },
            'markets': undefined, // to be filled manually or by fetchMarkets
            'currencies': {}, // to be filled manually or by fetchMarkets
            'timeframes': undefined, // redefine if the exchange has.fetchOHLCV
            'fees': {
                'trading': {
                    'tierBased': undefined,
                    'percentage': undefined,
                    'taker': undefined,
                    'maker': undefined,
                },
                'funding': {
                    'tierBased': undefined,
                    'percentage': undefined,
                    'withdraw': {},
                    'deposit': {},
                },
            },
            'status': {
                'status': 'ok',
                'updated': undefined,
                'eta': undefined,
                'url': undefined,
            },
            'exceptions': undefined,
            'httpExceptions': {
                '422': ExchangeError,
                '418': DDoSProtection,
                '429': RateLimitExceeded,
                '404': ExchangeNotAvailable,
                '409': ExchangeNotAvailable,
                '410': ExchangeNotAvailable,
                '500': ExchangeNotAvailable,
                '501': ExchangeNotAvailable,
                '502': ExchangeNotAvailable,
                '520': ExchangeNotAvailable,
                '521': ExchangeNotAvailable,
                '522': ExchangeNotAvailable,
                '525': ExchangeNotAvailable,
                '526': ExchangeNotAvailable,
                '400': ExchangeNotAvailable,
                '403': ExchangeNotAvailable,
                '405': ExchangeNotAvailable,
                '503': ExchangeNotAvailable,
                '530': ExchangeNotAvailable,
                '408': RequestTimeout,
                '504': RequestTimeout,
                '401': AuthenticationError,
                '511': AuthenticationError,
            },
            // some exchanges report only 'free' on `fetchBlance` call (i.e. report no 'used' funds)
            // in this case ccxt will try to infer 'used' funds from open order cache, which might be stale
            // still, some exchanges report number of open orders together with balance
            // if you set the following flag to 'true' ccxt will leave 'used' funds undefined in case of discrepancy
            'dontGetUsedBalanceFromStaleCache': false,
            'commonCurrencies': { // gets extended/overwritten in subclasses
                'XBT': 'BTC',
                'BCC': 'BCH',
                'DRK': 'DASH',
                'BCHABC': 'BCH',
                'BCHSV': 'BSV',
            },
            'precisionMode': DECIMAL_PLACES,
            'limits': {
                'amount': { 'min': undefined, 'max': undefined },
                'price': { 'min': undefined, 'max': undefined },
                'cost': { 'min': undefined, 'max': undefined },
            },
        } // return
    } // describe ()

    constructor (userConfig = {}) {
        Object.assign (this, functions)
        // if (isNode) {
        //     this.nodeVersion = process.version.match (/\d+\.\d+\.\d+/)[0]
        //     this.userAgent = {
        //         'User-Agent': 'ccxt/' + Exchange.ccxtVersion +
        //             ' (+https://github.com/ccxt/ccxt)' +
        //             ' Node.js/' + this.nodeVersion + ' (JavaScript)'
        //     }
        // }

        this.options = {} // exchange-specific options, if any

        // fetch implementation options (JS only)
        this.fetchOptions = {
            // keepalive: true, // does not work in Chrome, https://github.com/ccxt/ccxt/issues/6368
        }

        this.userAgents = {
            'chrome': 'Mozilla/5.0 (Windows NT 10.0; Win64; x64) AppleWebKit/537.36 (KHTML, like Gecko) Chrome/62.0.3202.94 Safari/537.36',
            'chrome39': 'Mozilla/5.0 (Windows NT 6.1; WOW64) AppleWebKit/537.36 (KHTML, like Gecko) Chrome/39.0.2171.71 Safari/537.36',
        }

        this.headers = {}

        // prepended to URL, like https://proxy.com/https://exchange.com/api...
        this.proxy = ''
        this.origin = '*' // CORS origin

        this.minFundingAddressLength = 1 // used in checkAddress
        this.substituteCommonCurrencyCodes = true  // reserved

        // do not delete this line, it is needed for users to be able to define their own fetchImplementation
        this.fetchImplementation = defaultFetch

        this.timeout       = 10000 // milliseconds
        this.verbose       = false
        this.debug         = false
        this.userAgent     = undefined
        this.twofa         = undefined // two-factor authentication (2FA)

        this.apiKey        = undefined
        this.secret        = undefined
        this.uid           = undefined
        this.login         = undefined
        this.password      = undefined
        this.privateKey    = undefined // a "0x"-prefixed hexstring private key for a wallet
        this.walletAddress = undefined // a wallet address "0x"-prefixed hexstring
        this.token         = undefined // reserved for HTTP auth in some cases

        this.balance      = {}
        this.orderbooks   = {}
        this.tickers      = {}
        this.orders       = {}
        this.trades       = {}
        this.transactions = {}
        this.ohlcvs       = {}

        this.requiresWeb3 = false
        this.precision = {}

        this.enableLastJsonResponse = true
        this.enableLastHttpResponse = true
        this.enableLastResponseHeaders = true
        this.last_http_response    = undefined
        this.last_json_response    = undefined
        this.last_response_headers = undefined

        const unCamelCaseProperties = (obj = this) => {
            if (obj !== null) {
                for (const k of Object.getOwnPropertyNames (obj)) {
                    this[unCamelCase (k)] = this[k]
                }
                unCamelCaseProperties (Object.getPrototypeOf (obj))
            }
        }
        unCamelCaseProperties ()

        // merge configs
        const config = deepExtend (this.describe (), userConfig)

        // merge to this
        for (const [property, value] of Object.entries (config)) {
            this[property] = deepExtend (this[property], value)
        }

        if (!this.httpAgent) {
            this.httpAgent = defaultFetch.http ? new defaultFetch.http.Agent ({ 'keepAlive': true }) : undefined
        }

        if (!this.httpsAgent) {
            this.httpsAgent = defaultFetch.https ? new defaultFetch.https.Agent ({ 'keepAlive': true }) : undefined
        }

        if (!this.httpAgent) {
            this.httpAgent = defaultFetch.http ? new defaultFetch.http.Agent ({ 'keepAlive': true }) : undefined
        }

        if (!this.httpsAgent) {
            this.httpsAgent = defaultFetch.https ? new defaultFetch.https.Agent ({ 'keepAlive': true }) : undefined
        }

        // generate old metainfo interface
        for (const k in this.has) {
            this['has' + capitalize (k)] = !!this.has[k] // converts 'emulated' to true
        }

        if (this.api) {
            this.defineRestApi (this.api, 'request')
        }

        this.initRestRateLimiter ()

        if (this.markets) {
            this.setMarkets (this.markets)
        }
    }

    defaults () {
        return { /* override me */ }
    }

    nonce () {
        return this.seconds ()
    }

    encodeURIComponent (...args) {
        return encodeURIComponent (...args)
    }

    checkRequiredCredentials (error = true) {
        const keys = Object.keys (this.requiredCredentials)
        for (let i = 0; i < keys.length; i++) {
            const key = keys[i]
            if (this.requiredCredentials[key] && !this[key]) {
                if (error) {
                    throw new AuthenticationError (this.id + ' requires `' + key + '` credential')
                } else {
                    return error
                }
            }
        }
        return true
    }

    checkAddress (address) {

        if (address === undefined) {
            throw new InvalidAddress (this.id + ' address is undefined')
        }

        // check the address is not the same letter like 'aaaaa' nor too short nor has a space
        if ((unique (address).length === 1) || address.length < this.minFundingAddressLength || address.includes (' ')) {
            throw new InvalidAddress (this.id + ' address is invalid or has less than ' + this.minFundingAddressLength.toString () + ' characters: "' + this.json (address) + '"')
        }

        return address
    }

    initRestRateLimiter () {

        if (this.rateLimit === undefined) {
            throw new Error (this.id + '.rateLimit property is not configured')
        }

        this.tokenBucket = this.extend ({
            delay:       1,
            capacity:    1,
            defaultCost: 1,
            maxCapacity: 1000,
        }, this.tokenBucket)

        this.throttle = throttle (this.tokenBucket)

        this.executeRestRequest = (url, method = 'GET', headers = undefined, body = undefined) => {

            // fetchImplementation cannot be called on this. in browsers:
            // TypeError Failed to execute 'fetch' on 'Window': Illegal invocation
            const fetchImplementation = this.fetchImplementation

            const params = { method, headers, body, timeout: this.timeout }

            if (this.agent) {
                this.agent.keepAlive = true
                params['agent'] = this.agent
            } else if (this.httpAgent && url.indexOf ('http://') === 0) {
                params['agent'] = this.httpAgent
            } else if (this.httpsAgent && url.indexOf ('https://') === 0) {
                params['agent'] = this.httpsAgent
            }

            const promise =
                fetchImplementation (url, this.extend (params, this.fetchOptions))
                    .catch ((e) => {
                        if (isNode) {
                            throw new ExchangeNotAvailable ([ this.id, method, url, e.type, e.message ].join (' '))
                        }
                        throw e // rethrow all unknown errors
                    })
                    .then ((response) => this.handleRestResponse (response, url, method, headers, body))

            return timeout (this.timeout, promise).catch ((e) => {
                if (e instanceof TimedOut) {
                    throw new RequestTimeout (this.id + ' ' + method + ' ' + url + ' request timed out (' + this.timeout + ' ms)')
                }
                throw e
            })
        }
    }

    setSandboxMode (enabled) {
        if (!!enabled) { // eslint-disable-line no-extra-boolean-cast
            if ('test' in this.urls) {
                if (typeof this.urls['api'] === 'string') {
                    this.urls['api_backup'] = this.urls['api']
                    this.urls['api'] = this.urls['test']
                } else {
                    this.urls['api_backup'] = clone (this.urls['api'])
                    this.urls['api'] = clone (this.urls['test'])
                }
            } else {
                throw new NotSupported (this.id + ' does not have a sandbox URL')
            }
        } else if ('api_backup' in this.urls) {
            if (typeof this.urls['api'] === 'string') {
                this.urls['api'] = this.urls['api_backup']
            } else {
                this.urls['api'] = clone (this.urls['api_backup'])
            }
        }
    }

    defineRestApi (api, methodName, options = {}) {

        for (const type of Object.keys (api)) {
            for (const httpMethod of Object.keys (api[type])) {

                let paths = api[type][httpMethod]
                for (let i = 0; i < paths.length; i++) {
                    let path = paths[i].trim ()
                    let splitPath = path.split (/[^a-zA-Z0-9]/)

                    let uppercaseMethod  = httpMethod.toUpperCase ()
                    let lowercaseMethod  = httpMethod.toLowerCase ()
                    let camelcaseMethod  = this.capitalize (lowercaseMethod)
                    let camelcaseSuffix  = splitPath.map (this.capitalize).join ('')
                    let underscoreSuffix = splitPath.map (x => x.trim ().toLowerCase ()).filter (x => x.length > 0).join ('_')

                    let camelcase  = type + camelcaseMethod + this.capitalize (camelcaseSuffix)
                    let underscore = type + '_' + lowercaseMethod + '_' + underscoreSuffix

                    if ('suffixes' in options) {
                        if ('camelcase' in options['suffixes']) {
                            camelcase += options['suffixes']['camelcase']
                        }
                        if ('underscore' in options.suffixes) {
                            underscore += options['suffixes']['underscore']
                        }
                    }

                    if ('underscore_suffix' in options) {
                        underscore += options.underscoreSuffix;
                    }
                    if ('camelcase_suffix' in options) {
                        camelcase += options.camelcaseSuffix;
                    }

                    let partial = async params => this[methodName] (path, type, uppercaseMethod, params || {})

                    this[camelcase]  = partial
                    this[underscore] = partial
                }
            }
        }
    }

    print (... args) {
        console.log (... args)
    }

    fetch (url, method = 'GET', headers = undefined, body = undefined) {

        if (isNode && this.userAgent) {
            if (typeof this.userAgent === 'string') {
                headers = extend ({ 'User-Agent': this.userAgent }, headers)
            } else if ((typeof this.userAgent === 'object') && ('User-Agent' in this.userAgent)) {
                headers = extend (this.userAgent, headers)
            }
        }

        if (typeof this.proxy === 'function') {

            url = this.proxy (url)
            if (isNode) {
                headers = extend ({ 'Origin': this.origin }, headers)
            }

        } else if (typeof this.proxy === 'string') {

            if (this.proxy.length && isNode) {
                headers = extend ({ 'Origin': this.origin }, headers)
            }

            url = this.proxy + url
        }

        headers = extend (this.headers, headers)

        if (this.verbose) {
            this.print ("fetch:\n", this.id, method, url, "\nRequest:\n", headers, "\n", body, "\n")
        }

        return this.executeRestRequest (url, method, headers, body)
    }

    async fetch2 (path, type = 'public', method = 'GET', params = {}, headers = undefined, body = undefined) {

<<<<<<< HEAD
        if (this.enableRateLimit)
            await this.throttle (this.rateLimit)
=======
        if (this.enableRateLimit) {
            await this.throttle (this.rateLimit)
        }
>>>>>>> 36a46098

        const request = this.sign (path, type, method, params, headers, body)
        return this.fetch (request.url, request.method, request.headers, request.body)
    }

    request (path, type = 'public', method = 'GET', params = {}, headers = undefined, body = undefined) {
        return this.fetch2 (path, type, method, params, headers, body)
    }

    parseJson (jsonString) {
        try {
            if (this.isJsonEncodedObject (jsonString)) {
                return JSON.parse (jsonString)
            }
        } catch (e) {
            // SyntaxError
            return undefined
        }
    }

    throwExactlyMatchedException (exact, string, message) {
        if (string in exact) {
            throw new exact[string] (message)
        }
    }

    throwBroadlyMatchedException (broad, string, message) {
        const broadKey = this.findBroadlyMatchedKey (broad, string)
        if (broadKey !== undefined) {
            throw new broad[broadKey] (message)
        }
    }

    // a helper for matching error strings exactly vs broadly
    findBroadlyMatchedKey (broad, string) {
        const keys = Object.keys (broad)
        for (let i = 0; i < keys.length; i++) {
            const key = keys[i]
            if (string.indexOf (key) >= 0) {
                return key
            }
        }
        return undefined
    }

    handleErrors (statusCode, statusText, url, method, responseHeaders, responseBody, response, requestHeaders, requestBody) {
        // override me
    }

    defaultErrorHandler (code, reason, url, method, headers, body, response) {
        if ((code >= 200) && (code <= 299)) {
            return
        }
        let details = body
        const codeAsString = code.toString ()
        let ErrorClass = undefined
        if (codeAsString in this.httpExceptions) {
            ErrorClass = this.httpExceptions[codeAsString]
        }
        if (response === undefined) {
            const maintenance = body.match (/offline|busy|retry|wait|unavailable|maintain|maintenance|maintenancing/i)
            const ddosProtection = body.match (/cloudflare|incapsula|overload|ddos/i)
            if (maintenance) {
                ErrorClass = ExchangeNotAvailable
                details += ' offline, on maintenance, or unreachable from this location at the moment'
            }
            if (ddosProtection) {
                ErrorClass = DDoSProtection
            }
        }
        if (ErrorClass === ExchangeNotAvailable) {
            details += ' (possible reasons: ' + [
                'invalid API keys',
                'bad or old nonce',
                'exchange is down or offline',
                'on maintenance',
                'DDoS protection',
                'rate-limiting',
            ].join (', ') + ')'
        }
        if (ErrorClass !== undefined) {
            throw new ErrorClass ([ this.id, method, url, code, reason, details ].join (' '))
        }
    }

    getResponseHeaders (response) {
        const result = {}
        response.headers.forEach ((value, key) => {
            key = key.split ('-').map ((word) => capitalize (word)).join ('-')
            result[key] = value
        })
        return result
    }

    handleRestResponse (response, url, method = 'GET', requestHeaders = undefined, requestBody = undefined) {

        return response.text ().then ((responseBody) => {

            const json = this.parseJson (responseBody)

            const responseHeaders = this.getResponseHeaders (response)

            if (this.enableLastResponseHeaders) {
                this.last_response_headers = responseHeaders
            }

            if (this.enableLastHttpResponse) {
                this.last_http_response = responseBody // FIXME: for those classes that haven't switched to handleErrors yet
            }

            if (this.enableLastJsonResponse) {
                this.last_json_response = json         // FIXME: for those classes that haven't switched to handleErrors yet
            }

            if (this.verbose) {
                this.print ("handleRestResponse:\n", this.id, method, url, response.status, response.statusText, "\nResponse:\n", responseHeaders, "\n", responseBody, "\n")
            }

            this.handleErrors (response.status, response.statusText, url, method, responseHeaders, responseBody, json, requestHeaders, requestBody)
            this.defaultErrorHandler (response.status, response.statusText, url, method, responseHeaders, responseBody, json)

            return json || responseBody
        })
    }

    setMarkets (markets, currencies = undefined) {
        const values = Object.values (markets).map ((market) => deepExtend ({
            'limits': this.limits,
            'precision': this.precision,
        }, this.fees['trading'], market))
        this.markets = indexBy (values, 'symbol')
        this.marketsById = indexBy (markets, 'id')
        this.markets_by_id = this.marketsById
        this.symbols = Object.keys (this.markets).sort ()
        this.ids = Object.keys (this.markets_by_id).sort ()
        if (currencies) {
            this.currencies = deepExtend (currencies, this.currencies)
        } else {
            let baseCurrencies =
                values.filter (market => 'base' in market)
                    .map (market => ({
                        id: market.baseId || market.base,
                        numericId: (market.baseNumericId !== undefined) ? market.baseNumericId : undefined,
                        code: market.base,
                        precision: market.precision ? (market.precision.base || market.precision.amount) : 8,
                    }))
            let quoteCurrencies =
                values.filter (market => 'quote' in market)
                    .map (market => ({
                        id: market.quoteId || market.quote,
                        numericId: (market.quoteNumericId !== undefined) ? market.quoteNumericId : undefined,
                        code: market.quote,
                        precision: market.precision ? (market.precision.quote || market.precision.price) : 8,
                    }))
            baseCurrencies = sortBy (baseCurrencies, 'code')
            quoteCurrencies = sortBy (quoteCurrencies, 'code')
            this.baseCurrencies = indexBy (baseCurrencies, 'code')
            this.quoteCurrencies = indexBy (quoteCurrencies, 'code')
            const allCurrencies = baseCurrencies.concat (quoteCurrencies)
            const groupedCurrencies = groupBy (allCurrencies, 'code')
            const currencies = Object.keys (groupedCurrencies).map (code =>
                groupedCurrencies[code].reduce ((previous, current) =>
                    ((previous.precision > current.precision) ? previous : current), groupedCurrencies[code][0]))
            const sortedCurrencies = sortBy (flatten (currencies), 'code')
            this.currencies = deepExtend (indexBy (sortedCurrencies, 'code'), this.currencies)
        }
        this.currencies_by_id = indexBy (this.currencies, 'id')
        return this.markets
    }

    async loadMarketsHelper (reload = false, params = {}) {
        if (!reload && this.markets) {
            if (!this.markets_by_id) {
                return this.setMarkets (this.markets)
            }
            return this.markets
        }
        let currencies = undefined
        if (this.has.fetchCurrencies) {
            currencies = await this.fetchCurrencies ()
        }
        const markets = await this.fetchMarkets (params)
        return this.setMarkets (markets, currencies)
    }

    // is async (returns a promise)
    loadMarkets (reload = false, params = {}) {
        if ((reload && !this.reloadingMarkets) || !this.marketsLoading) {
            this.reloadingMarkets = true
            this.marketsLoading = this.loadMarketsHelper (reload, params).then ((resolved) => {
                this.reloadingMarkets = false
                return resolved
            }, (error) => {
                this.reloadingMarkets = false
                throw error
            })
        }
        return this.marketsLoading
    }

    async loadAccounts (reload = false, params = {}) {
        if (reload) {
            this.accounts = await this.fetchAccounts (params)
        } else {
            if (this.accounts) {
                return this.accounts
            } else {
                this.accounts = await this.fetchAccounts (params)
            }
        }
        this.accountsById = this.indexBy (this.accounts, 'id')
        return this.accounts
    }

    fetchBidsAsks (symbols = undefined, params = {}) {
        throw new NotSupported (this.id + ' fetchBidsAsks not supported yet')
    }

    async fetchOHLCVC (symbol, timeframe = '1m', since = undefined, limits = undefined, params = {}) {
        if (!this.has['fetchTrades'])
            throw new NotSupported (this.id + ' fetchOHLCV() not supported yet')
        await this.loadMarkets ()
        const trades = await this.fetchTrades (symbol, since, limits, params)
        const ohlcvc = buildOHLCVC (trades, timeframe, since, limits)
        return ohlcvc
    }

    async fetchOHLCV (symbol, timeframe = '1m', since = undefined, limits = undefined, params = {}) {
        if (!this.has['fetchTrades'])
            throw new NotSupported (this.id + ' fetchOHLCV() not supported yet')
        await this.loadMarkets ()
        const trades = await this.fetchTrades (symbol, since, limits, params)
        const ohlcvc = buildOHLCVC (trades, timeframe, since, limits)
        return ohlcvc.map (c => c.slice (0, -1))
    }

    parseTradingViewOHLCV (ohlcvs, market = undefined, timeframe = '1m', since = undefined, limit = undefined) {
        const result = this.convertTradingViewToOHLCV (ohlcvs)
        return this.parseOHLCVs (result, market, timeframe, since, limit)
    }

    convertTradingViewToOHLCV (ohlcvs, t = 't', o = 'o', h = 'h', l = 'l', c = 'c', v = 'v', ms = false) {
        const result = [];
        for (let i = 0; i < ohlcvs[t].length; i++) {
            result.push ([
                ms ? ohlcvs[t][i] : (ohlcvs[t][i] * 1000),
                ohlcvs[o][i],
                ohlcvs[h][i],
                ohlcvs[l][i],
                ohlcvs[c][i],
                ohlcvs[v][i],
            ])
        }
        return result
    }

    convertOHLCVToTradingView (ohlcvs, t = 't', o = 'o', h = 'h', l = 'l', c = 'c', v = 'v', ms = false) {
        const result = {}
        result[t] = []
        result[o] = []
        result[h] = []
        result[l] = []
        result[c] = []
        result[v] = []
        for (let i = 0; i < ohlcvs.length; i++) {
            result[t].push (ms ? ohlcvs[i][0] : parseInt (ohlcvs[i][0] / 1000))
            result[o].push (ohlcvs[i][1])
            result[h].push (ohlcvs[i][2])
            result[l].push (ohlcvs[i][3])
            result[c].push (ohlcvs[i][4])
            result[v].push (ohlcvs[i][5])
        }
        return result
    }

    fetchTicker (symbol, params = {}) {
        throw new NotSupported (this.id + ' fetchTicker not supported yet')
    }

    fetchTickers (symbols = undefined, params = {}) {
        throw new NotSupported (this.id + ' fetchTickers not supported yet')
    }

    purgeCachedOrders (before) {
        const orders = Object
            .values (this.orders)
            .filter (order =>
                (order.status === 'open') ||
                (order.timestamp >= before))
        this.orders = indexBy (orders, 'id')
        return this.orders
    }

    fetchOrder (id, symbol = undefined, params = {}) {
        throw new NotSupported (this.id + ' fetchOrder not supported yet');
    }

    fetchUnifiedOrder (order, params = {}) {
        return this.fetchOrder (this.safeValue (order, 'id'), this.safeValue (order, 'symbol'), params);
    }

    createOrder (symbol, type, side, amount, price = undefined, params = {}) {
        throw new NotSupported (this.id + ' createOrder not supported yet');
    }

    cancelOrder (id, symbol = undefined, params = {}) {
        throw new NotSupported (this.id + ' cancelOrder not supported yet');
    }

    cancelUnifiedOrder (order, params = {}) {
        return this.cancelOrder (this.safeValue (order, 'id'), this.safeValue (order, 'symbol'), params);
    }

    fetchOrders (symbol = undefined, since = undefined, limit = undefined, params = {}) {
        throw new NotSupported (this.id + ' fetchOrders not supported yet');
    }

    fetchOpenOrders (symbol = undefined, since = undefined, limit = undefined, params = {}) {
        throw new NotSupported (this.id + ' fetchOpenOrders not supported yet');
    }

    fetchClosedOrders (symbol = undefined, since = undefined, limit = undefined, params = {}) {
        throw new NotSupported (this.id + ' fetchClosedOrders not supported yet');
    }

    fetchMyTrades (symbol = undefined, since = undefined, limit = undefined, params = {}) {
        throw new NotSupported (this.id + ' fetchMyTrades not supported yet');
    }

    fetchTransactions (symbol = undefined, since = undefined, limit = undefined, params = {}) {
        throw new NotSupported (this.id + ' fetchTransactions not supported yet');
    }

    fetchDeposits (symbol = undefined, since = undefined, limit = undefined, params = {}) {
        throw new NotSupported (this.id + ' fetchDeposits not supported yet');
    }

    fetchWithdrawals (symbol = undefined, since = undefined, limit = undefined, params = {}) {
        throw new NotSupported (this.id + ' fetchWithdrawals not supported yet');
    }

    fetchCurrencies (params = {}) {
        // markets are returned as a list
        // currencies are returned as a dict
        // this is for historical reasons
        // and may be changed for consistency later
        return new Promise ((resolve, reject) => resolve (this.currencies));
    }

    fetchMarkets (params = {}) {
        // markets are returned as a list
        // currencies are returned as a dict
        // this is for historical reasons
        // and may be changed for consistency later
        return new Promise ((resolve, reject) => resolve (Object.values (this.markets)))
    }

    async fetchOrderStatus (id, symbol = undefined, params = {}) {
        const order = await this.fetchOrder (id, symbol, params);
        return order['status'];
    }

    account () {
        return {
            'free': undefined,
            'used': undefined,
            'total': undefined,
        }
    }

    commonCurrencyCode (currency) {
        if (!this.substituteCommonCurrencyCodes)
            return currency
        return this.safeString (this.commonCurrencies, currency, currency)
    }

    currencyId (commonCode) {

        if (this.currencies === undefined) {
            throw new ExchangeError (this.id + ' currencies not loaded')
        }

        if (commonCode in this.currencies) {
            return this.currencies[commonCode]['id'];
        }

        const currencyIds = {}
        const distinct = Object.keys (this.commonCurrencies)
        for (let i = 0; i < distinct.length; i++) {
            const k = distinct[i]
            currencyIds[this.commonCurrencies[k]] = k
        }

        return this.safeString (currencyIds, commonCode, commonCode)
    }

    currency (code) {

        if (this.currencies === undefined)
            throw new ExchangeError (this.id + ' currencies not loaded')

        if ((typeof code === 'string') && (code in this.currencies))
            return this.currencies[code]

        throw new ExchangeError (this.id + ' does not have currency code ' + code)
    }

    market (symbol) {

        if (this.markets === undefined)
            throw new ExchangeError (this.id + ' markets not loaded')

        if ((typeof symbol === 'string') && (symbol in this.markets))
            return this.markets[symbol]

        throw new BadSymbol (this.id + ' does not have market symbol ' + symbol)
    }

    marketId (symbol) {
        const market = this.market (symbol)
        return (market !== undefined ? market['id'] : symbol)
    }

    marketIds (symbols) {
        return symbols.map (symbol => this.marketId (symbol));
    }

    symbol (symbol) {
        return this.market (symbol).symbol || symbol
    }

    url (path, params = {}) {
        let result = this.implodeParams (path, params);
        const query = this.omit (params, this.extractParams (path))
        if (Object.keys (query).length)
            result += '?' + this.urlencode (query)
        return result
    }

    parseBidAsk (bidask, priceKey = 0, amountKey = 1) {
        const price = parseFloat (bidask[priceKey])
        const amount = parseFloat (bidask[amountKey])
        return [ price, amount ]
    }

    parseBidsAsks (bidasks, priceKey = 0, amountKey = 1) {
        return Object.values (bidasks || []).map (bidask => this.parseBidAsk (bidask, priceKey, amountKey))
    }

    async fetchL2OrderBook (symbol, limit = undefined, params = {}) {
        const orderbook = await this.fetchOrderBook (symbol, limit, params)
        return extend (orderbook, {
            'bids': sortBy (aggregate (orderbook.bids), 0, true),
            'asks': sortBy (aggregate (orderbook.asks), 0),
        })
    }

    parseOrderBook (orderbook, timestamp = undefined, bidsKey = 'bids', asksKey = 'asks', priceKey = 0, amountKey = 1) {
        return {
            'bids': sortBy ((bidsKey in orderbook) ? this.parseBidsAsks (orderbook[bidsKey], priceKey, amountKey) : [], 0, true),
            'asks': sortBy ((asksKey in orderbook) ? this.parseBidsAsks (orderbook[asksKey], priceKey, amountKey) : [], 0),
            'timestamp': timestamp,
            'datetime': this.iso8601 (timestamp),
            'nonce': undefined,
        }
    }

    parseBalance (balance) {

        const currencies = Object.keys (this.omit (balance, [ 'info', 'free', 'used', 'total' ]));

        balance['free'] = {}
        balance['used'] = {}
        balance['total'] = {}

        for (const currency of currencies) {

            if (balance[currency].total === undefined) {
                if (balance[currency].free !== undefined && balance[currency].used !== undefined) {
                    balance[currency].total = this.sum (balance[currency].free, balance[currency].used)
                }
            }
            if (balance[currency].free === undefined) {
                if (balance[currency].total !== undefined && balance[currency].used !== undefined) {
                    balance[currency].free = this.sum (balance[currency].total, -balance[currency].used)
                }
            }
            if (balance[currency].used === undefined) {
                if (balance[currency].total !== undefined && balance[currency].free !== undefined) {
                    balance[currency].used = this.sum (balance[currency].total, -balance[currency].free)
                }
            }

            balance.free[currency] = balance[currency].free
            balance.used[currency] = balance[currency].used
            balance.total[currency] = balance[currency].total
        }

        return balance
    }

    async fetchPartialBalance (part, params = {}) {
        const balance = await this.fetchBalance (params)
        return balance[part]
    }

    fetchFreeBalance (params = {}) {
        return this.fetchPartialBalance ('free', params)
    }

    fetchUsedBalance (params = {}) {
        return this.fetchPartialBalance ('used', params)
    }

    fetchTotalBalance (params = {}) {
        return this.fetchPartialBalance ('total', params)
    }

    async fetchStatus (params = {}) {
        if (this.has['fetchTime']) {
            const time = await this.fetchTime (params)
            this.status = this.extend (this.status, {
                'updated': time,
            })
        }
        return this.status
    }

    async fetchTradingFees (params = {}) {
        throw new NotSupported (this.id + ' fetchTradingFees not supported yet')
    }

    async fetchTradingFee (symbol, params = {}) {
        if (!this.has['fetchTradingFees']) {
            throw new NotSupported (this.id + ' fetchTradingFee not supported yet')
        }
        return await this.fetchTradingFees (params)
    }

    async loadTradingLimits (symbols = undefined, reload = false, params = {}) {
        if (this.has['fetchTradingLimits']) {
            if (reload || !('limitsLoaded' in this.options)) {
                const response = await this.fetchTradingLimits (symbols);
                for (let i = 0; i < symbols.length; i++) {
                    const symbol = symbols[i];
                    this.markets[symbol] = this.deepExtend (this.markets[symbol], response[symbol]);
                }
                this.options['limitsLoaded'] = this.milliseconds ();
            }
        }
        return this.markets;
    }

<<<<<<< HEAD
    filterBySinceLimit (array, since = undefined, limit = undefined, key = 'timestamp') {
        if (since !== undefined && since !== null)
            array = array.filter (entry => entry[key] >= since)
        if (limit !== undefined && limit !== null)
            array = array.slice (0, limit)
=======
    filterBySinceLimit (array, since = undefined, limit = undefined, key = 'timestamp', tail = false) {
        const sinceIsDefined = (since !== undefined && since !== null)
        if (sinceIsDefined) {
            array = array.filter ((entry) => entry[key] >= since)
        }
        if (limit !== undefined && limit !== null) {
            array = (tail && !sinceIsDefined) ? array.slice (-limit) : array.slice (0, limit)
        }
>>>>>>> 36a46098
        return array
    }

    filterByValueSinceLimit (array, field, value = undefined, since = undefined, limit = undefined, key = 'timestamp', tail = false) {

        const valueIsDefined = value !== undefined && value !== null
        const sinceIsDefined = since !== undefined && since !== null

        // single-pass filter for both symbol and since
        if (valueIsDefined || sinceIsDefined) {
            array = Object.values (array).filter ((entry) =>
                ((valueIsDefined ? (entry[field] === value) : true) &&
                 (sinceIsDefined ? (entry[key] >= since) : true)))
        }

        if (limit !== undefined && limit !== null) {
            array = ((tail && !sinceIsDefined) ?
                Object.values (array).slice (-limit) :
                Object.values (array).slice (0, limit))
        }

        return array
    }

    filterBySymbolSinceLimit (array, symbol = undefined, since = undefined, limit = undefined) {
        return this.filterByValueSinceLimit (array, 'symbol', symbol, since, limit)
    }

    filterByCurrencySinceLimit (array, code = undefined, since = undefined, limit = undefined) {
        return this.filterByValueSinceLimit (array, 'currency', code, since, limit)
    }

    filterByArray (objects, key, values = undefined, indexed = true) {

        objects = Object.values (objects)

        // return all of them if no values were passed
        if (values === undefined || values === null) {
            return indexed ? indexBy (objects, key) : objects
        }

        const result = []
        for (let i = 0; i < objects.length; i++) {
            if (values.includes (objects[i][key])) {
                result.push (objects[i])
            }
        }

        return indexed ? indexBy (result, key) : result
    }

    parseTrades (trades, market = undefined, since = undefined, limit = undefined, params = {}) {
        // this code is commented out temporarily to catch for exchange-specific errors
        // if (!this.isArray (trades)) {
        //     throw new ExchangeError (this.id + ' parseTrades expected an array in the trades argument, but got ' + typeof trades);
        // }
        let result = Object.values (trades || []).map ((trade) => this.extend (this.parseTrade (trade, market), params))
        result = sortBy (result, 'timestamp')
        const symbol = (market !== undefined) ? market['symbol'] : undefined
        return this.filterBySymbolSinceLimit (result, symbol, since, limit)
    }

    parseTransactions (transactions, currency = undefined, since = undefined, limit = undefined, params = {}) {
        // this code is commented out temporarily to catch for exchange-specific errors
        // if (!this.isArray (transactions)) {
        //     throw new ExchangeError (this.id + ' parseTransactions expected an array in the transactions argument, but got ' + typeof transactions);
        // }
        let result = Object.values (transactions || []).map ((transaction) => this.extend (this.parseTransaction (transaction, currency), params))
        result = this.sortBy (result, 'timestamp');
        const code = (currency !== undefined) ? currency['code'] : undefined;
        return this.filterByCurrencySinceLimit (result, code, since, limit);
    }

    parseLedger (data, currency = undefined, since = undefined, limit = undefined, params = {}) {
        let result = [];
        const array = Object.values (data || []);
        for (let i = 0; i < array.length; i++) {
            const itemOrItems = this.parseLedgerEntry (array[i], currency);
            if (Array.isArray (itemOrItems)) {
                for (let j = 0; j < itemOrItems.length; j++) {
                    result.push (this.extend (itemOrItems[j], params));
                }
            } else {
                result.push (this.extend (itemOrItems, params));
            }
        }
        result = this.sortBy (result, 'timestamp');
        const code = (currency !== undefined) ? currency['code'] : undefined;
        return this.filterByCurrencySinceLimit (result, code, since, limit);
    }

    parseOrders (orders, market = undefined, since = undefined, limit = undefined, params = {}) {
        // this code is commented out temporarily to catch for exchange-specific errors
        // if (!this.isArray (orders)) {
        //     throw new ExchangeError (this.id + ' parseOrders expected an array in the orders argument, but got ' + typeof orders);
        // }
        let result = Object.values (orders).map (order => this.extend (this.parseOrder (order, market), params))
        result = sortBy (result, 'timestamp')
        const symbol = (market !== undefined) ? market['symbol'] : undefined
        return this.filterBySymbolSinceLimit (result, symbol, since, limit)
    }

    safeCurrencyCode (currencyId, currency = undefined) {
        let code = undefined
        if (currencyId !== undefined) {
            if (this.currencies_by_id !== undefined && currencyId in this.currencies_by_id) {
                code = this.currencies_by_id[currencyId]['code']
            } else {
                code = this.commonCurrencyCode (currencyId.toUpperCase ())
            }
        }
        if (code === undefined && currency !== undefined) {
            code = currency['code']
        }
        return code
    }

    filterBySymbol (array, symbol = undefined) {
        return ((symbol !== undefined) ? array.filter (entry => entry.symbol === symbol) : array)
    }

    parseOHLCV (ohlcv, market = undefined, timeframe = '1m', since = undefined, limit = undefined) {
        return Array.isArray (ohlcv) ? ohlcv.slice (0, 6) : ohlcv
    }

    parseOHLCVs (ohlcvs, market = undefined, timeframe = '1m', since = undefined, limit = undefined) {
        // this code is commented out temporarily to catch for exchange-specific errors
        // if (!this.isArray (ohlcvs)) {
        //     throw new ExchangeError (this.id + ' parseOHLCVs expected an array in the ohlcvs argument, but got ' + typeof ohlcvs);
        // }
        ohlcvs = Object.values (ohlcvs || [])
        const result = []
        for (let i = 0; i < ohlcvs.length; i++) {
            if (limit && (result.length >= limit)) {
                break;
            }
            const ohlcv = this.parseOHLCV (ohlcvs[i], market, timeframe, since, limit)
            if (since && (ohlcv[0] < since)) {
                continue
            }
            result.push (ohlcv)
        }
        return this.sortBy (result, 0)
    }

    editLimitBuyOrder (id, symbol, ...args) {
        return this.editLimitOrder (id, symbol, 'buy', ...args)
    }

    editLimitSellOrder (id, symbol, ...args) {
        return this.editLimitOrder (id, symbol, 'sell', ...args)
    }

    editLimitOrder (id, symbol, ...args) {
        return this.editOrder (id, symbol, 'limit', ...args)
    }

    async editOrder (id, symbol, ...args) {
        if (!this.enableRateLimit)
            throw new ExchangeError (this.id + ' editOrder() requires enableRateLimit = true')
        await this.cancelOrder (id, symbol);
        return this.createOrder (symbol, ...args)
    }

    createLimitOrder (symbol, ...args) {
        return this.createOrder (symbol, 'limit', ...args)
    }

    createMarketOrder (symbol, ...args) {
        return this.createOrder (symbol, 'market', ...args)
    }

    createLimitBuyOrder (symbol, ...args) {
        return this.createOrder  (symbol, 'limit', 'buy', ...args)
    }

    createLimitSellOrder (symbol, ...args) {
        return this.createOrder (symbol, 'limit', 'sell', ...args)
    }

    createMarketBuyOrder (symbol, amount, params = {}) {
        return this.createOrder (symbol, 'market', 'buy', amount, undefined, params)
    }

    createMarketSellOrder (symbol, amount, params = {}) {
        return this.createOrder (symbol, 'market', 'sell', amount, undefined, params)
    }

    costToPrecision (symbol, cost) {
        return decimalToPrecision (cost, ROUND, this.markets[symbol].precision.price, this.precisionMode)
    }

    priceToPrecision (symbol, price) {
        return decimalToPrecision (price, ROUND, this.markets[symbol].precision.price, this.precisionMode)
    }

    amountToPrecision (symbol, amount) {
        return decimalToPrecision (amount, TRUNCATE, this.markets[symbol].precision.amount, this.precisionMode)
    }

    feeToPrecision (symbol, fee) {
        return decimalToPrecision (fee, ROUND, this.markets[symbol].precision.price, this.precisionMode)
    }

    currencyToPrecision (currency, fee) {
        return decimalToPrecision (fee, ROUND, this.currencies[currency]['precision'], this.precisionMode);
    }

    calculateFee (symbol, type, side, amount, price, takerOrMaker = 'taker', params = {}) {
        const market = this.markets[symbol]
        const rate = market[takerOrMaker]
        const cost = parseFloat (this.costToPrecision (symbol, amount * price))
        return {
            'type': takerOrMaker,
            'currency': market['quote'],
            'rate': rate,
            'cost': parseFloat (this.feeToPrecision (symbol, rate * cost)),
        }
    }

    // ------------------------------------------------------------------------
    // web3 / 0x methods
    static hasWeb3 () {
        return ethUtil && ethAbi
    }

    checkRequiredDependencies () {
        if (!Exchange.hasWeb3 ()) {
            throw new ExchangeError ('Required dependencies missing: \nnpm i ethereumjs-util ethereumjs-abi --no-save');
        }
    }

    soliditySha3 (array) {
        // we only support address, uint256, and string solidity types
        const encoded = []
        for (const value of array) {
            if (Number.isInteger (value) || value.match (/^[0-9]+$/)) {
                encoded.push (this.numberToBE (this.numberToString (value), 32))
            } else {
                const noPrefix = Exchange.remove0xPrefix (value)
                if (noPrefix.length === 40 && noPrefix.toLowerCase ().match (/^[0-9a-f]+$/)) { // check if it is an address
                    encoded.push (this.base16ToBinary (noPrefix))
                } else {
                    encoded.push (this.stringToBinary (noPrefix))
                }
            }
        }
        const concated = this.binaryConcatArray (encoded)
        return '0x' + this.hash (concated, 'keccak', 'hex')
    }

    getZeroExOrderHash (order) {
        return this.soliditySha3 ([
            order['exchangeContractAddress'], // address
            order['maker'], // address
            order['taker'], // address
            order['makerTokenAddress'], // address
            order['takerTokenAddress'], // address
            order['feeRecipient'], // address
            order['makerTokenAmount'], // uint256
            order['takerTokenAmount'], // uint256
            order['makerFee'], // uint256
            order['takerFee'], // uint256
            order['expirationUnixTimestampSec'], // uint256
            order['salt'], // uint256
        ]);
    }

    getZeroExOrderHashV2 (order) {
        // https://github.com/0xProject/0x-monorepo/blob/development/python-packages/order_utils/src/zero_ex/order_utils/__init__.py
        const addressPadding = '000000000000000000000000';
        const header = '1901';
        const domainStructHeader = '91ab3d17e3a50a9d89e63fd30b92be7f5336b03b287bb946787a83a9d62a2766f0f24618f4c4be1e62e026fb039a20ef96f4495294817d1027ffaa6d1f70e61ead7c5bef027816a800da1736444fb58a807ef4c9603b7848673f7e3a68eb14a5';
        const orderSchemaHash = '770501f88a26ede5c04a20ef877969e961eb11fc13b78aaf414b633da0d4f86f';

        const domainStructHash = ethAbi.soliditySHA3 (
            [
                'bytes',
                'bytes',
                'address'
            ],
            [
                Buffer.from (domainStructHeader, 'hex'),
                Buffer.from (addressPadding, 'hex'),
                order['exchangeAddress']
            ]
        );
        const orderStructHash = ethAbi.soliditySHA3 (
            [
                'bytes',
                'bytes',
                'address',
                'bytes',
                'address',
                'bytes',
                'address',
                'bytes',
                'address',
                'uint256',
                'uint256',
                'uint256',
                'uint256',
                'uint256',
                'uint256',
                'string',
                'string'
            ],
            [
                Buffer.from (orderSchemaHash, 'hex'),
                Buffer.from (addressPadding, 'hex'),
                order['makerAddress'],
                Buffer.from (addressPadding, 'hex'),
                order['takerAddress'],
                Buffer.from (addressPadding, 'hex'),
                order['feeRecipientAddress'],
                Buffer.from (addressPadding, 'hex'),
                order['senderAddress'],
                order['makerAssetAmount'],
                order['takerAssetAmount'],
                order['makerFee'],
                order['takerFee'],
                order['expirationTimeSeconds'],
                order['salt'],
                ethUtil.keccak (Buffer.from (order['makerAssetData'].slice (2), 'hex')),
                ethUtil.keccak (Buffer.from (order['takerAssetData'].slice (2), 'hex')),
            ]
        );
        return '0x' + ethUtil.keccak (Buffer.concat ([
            Buffer.from (header, 'hex'),
            domainStructHash,
            orderStructHash
        ])).toString ('hex');
    }

    signZeroExOrderV2 (order, privateKey) {
        const orderHash = this.getZeroExOrderHashV2 (order);
        const signature = this.signMessage (orderHash, privateKey);
        return this.extend (order, {
            'orderHash': orderHash,
            'signature': this.convertECSignatureToSignatureHex (signature),
        })
    }

    convertECSignatureToSignatureHex (signature) {
        // https://github.com/0xProject/0x-monorepo/blob/development/packages/order-utils/src/signature_utils.ts
        let v = signature.v;
        if (v !== 27 && v !== 28) {
            v = v + 27;
        }
        return '0x' + v.toString (16) + signature['r'].slice (-64) + signature['s'].slice (-64) + '03'
    }

    static remove0xPrefix (hexData) {
        if (hexData.slice (0, 2) === '0x') {
            return hexData.slice (2)
        } else {
            return hexData
        }
    }

    hashMessage (message) {
        // takes a hex encoded message
        const binaryMessage = this.base16ToBinary (Exchange.remove0xPrefix (message))
        const prefix = this.stringToBinary ('\x19Ethereum Signed Message:\n' + binaryMessage.sigBytes)
        return '0x' + this.hash (this.binaryConcat (prefix, binaryMessage), 'keccak', 'hex')
    }

    signHash (hash, privateKey) {
        const signature = this.ecdsa (hash.slice (-64), privateKey.slice (-64), 'secp256k1', undefined)
        return {
            'r': '0x' + signature['r'],
            's': '0x' + signature['s'],
            'v': 27 + signature['v'],
        }
    }

    signMessage (message, privateKey) {
        return this.signHash (this.hashMessage (message), privateKey.slice (-64))
    }

    oath () {
        if (typeof this.twofa !== 'undefined') {
            return this.totp (this.twofa)
        } else {
            throw new ExchangeError (this.id + ' this.twofa has not been set')
        }
    }

    // the following functions take and return numbers represented as strings
    // this is useful for arbitrary precision maths that floats lack
    integerDivide (a, b) {
        return new BN (a).div (new BN (b))
    }

    integerModulo (a, b) {
        return new BN (a).mod (new BN (b))
    }

    integerPow (a, b) {
        return new BN (a).pow (new BN (b))
    }
}
<|MERGE_RESOLUTION|>--- conflicted
+++ resolved
@@ -523,14 +523,9 @@
 
     async fetch2 (path, type = 'public', method = 'GET', params = {}, headers = undefined, body = undefined) {
 
-<<<<<<< HEAD
-        if (this.enableRateLimit)
-            await this.throttle (this.rateLimit)
-=======
         if (this.enableRateLimit) {
             await this.throttle (this.rateLimit)
         }
->>>>>>> 36a46098
 
         const request = this.sign (path, type, method, params, headers, body)
         return this.fetch (request.url, request.method, request.headers, request.body)
@@ -1084,13 +1079,6 @@
         return this.markets;
     }
 
-<<<<<<< HEAD
-    filterBySinceLimit (array, since = undefined, limit = undefined, key = 'timestamp') {
-        if (since !== undefined && since !== null)
-            array = array.filter (entry => entry[key] >= since)
-        if (limit !== undefined && limit !== null)
-            array = array.slice (0, limit)
-=======
     filterBySinceLimit (array, since = undefined, limit = undefined, key = 'timestamp', tail = false) {
         const sinceIsDefined = (since !== undefined && since !== null)
         if (sinceIsDefined) {
@@ -1099,7 +1087,6 @@
         if (limit !== undefined && limit !== null) {
             array = (tail && !sinceIsDefined) ? array.slice (-limit) : array.slice (0, limit)
         }
->>>>>>> 36a46098
         return array
     }
 
