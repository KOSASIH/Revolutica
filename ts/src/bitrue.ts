
//  ---------------------------------------------------------------------------

import Exchange from './abstract/bitrue.js';
import { ExchangeError, ArgumentsRequired, ExchangeNotAvailable, InsufficientFunds, OrderNotFound, InvalidOrder, DDoSProtection, InvalidNonce, AuthenticationError, RateLimitExceeded, PermissionDenied, BadRequest, BadSymbol, AccountSuspended, OrderImmediatelyFillable, OnMaintenance, NotSupported } from './base/errors.js';
import { Precise } from './base/Precise.js';
import { TRUNCATE, TICK_SIZE } from './base/functions/number.js';
import { sha256 } from './static_dependencies/noble-hashes/sha256.js';
import { Balances, Currency, Int, Market, OHLCV, Order, OrderBook, OrderSide, OrderType, Str, Strings, Ticker, Tickers, Trade, Transaction } from './base/types.js';

//  ---------------------------------------------------------------------------

/**
 * @class bitrue
 * @extends Exchange
 */
export default class bitrue extends Exchange {
    describe () {
        return this.deepExtend (super.describe (), {
            'id': 'bitrue',
            'name': 'Bitrue',
            'countries': [ 'SG' ], // Singapore, Malta
            'rateLimit': 1000,
            'certified': false,
            'version': 'v1',
            'pro': true,
            // new metainfo interface
            'has': {
                'CORS': undefined,
                'spot': true,
                'margin': false,
                'swap': undefined, // has but unimplemented
                'future': true,
                'option': false,
                'cancelAllOrders': true,
                'cancelOrder': true,
                'createOrder': true,
                'createStopLimitOrder': true,
                'createStopMarketOrder': true,
                'createStopOrder': true,
                'fetchBalance': true,
                'fetchBidsAsks': true,
                'fetchBorrowRateHistories': false,
                'fetchBorrowRateHistory': false,
                'fetchClosedOrders': true,
                'fetchCrossBorrowRate': false,
                'fetchCrossBorrowRates': false,
                'fetchCurrencies': true,
                'fetchDepositAddress': false,
                'fetchDeposits': true,
                'fetchDepositsWithdrawals': false,
                'fetchDepositWithdrawFee': 'emulated',
                'fetchDepositWithdrawFees': true,
                'fetchIsolatedBorrowRate': false,
                'fetchIsolatedBorrowRates': false,
                'fetchMarginMode': false,
                'fetchMarkets': true,
                'fetchMyTrades': true,
                'fetchOHLCV': true,
                'fetchOpenOrders': true,
                'fetchOrder': true,
                'fetchOrderBook': true,
                'fetchOrders': false,
                'fetchPositionMode': false,
                'fetchStatus': true,
                'fetchTicker': true,
                'fetchTickers': true,
                'fetchTime': true,
                'fetchTrades': true,
                'fetchTradingFee': false,
                'fetchTradingFees': false,
                'fetchTransactionFees': false,
                'fetchTransactions': false,
                'fetchTransfers': true,
                'fetchWithdrawals': true,
                'setLeverage': true,
                'setMargin': true,
                'transfer': true,
                'withdraw': true,
            },
            'timeframes': {
                '1m': '1m',
                '5m': '5m',
                '15m': '15m',
                '30m': '30m',
                '1h': '1H',
                '2h': '2H',
                '4h': '4H',
                '1d': '1D',
                '1w': '1W',
            },
            'urls': {
                'logo': 'https://user-images.githubusercontent.com/1294454/139516488-243a830d-05dd-446b-91c6-c1f18fe30c63.jpg',
                'api': {
                    'spot': 'https://www.bitrue.com/api',
                    'fapi': 'https://fapi.bitrue.com/fapi',
                    'dapi': 'https://fapi.bitrue.com/dapi',
                    'kline': 'https://www.bitrue.com/kline-api',
                },
                'www': 'https://www.bitrue.com',
                'referral': 'https://www.bitrue.com/activity/task/task-landing?inviteCode=EZWETQE&cn=900000',
                'doc': [
                    'https://github.com/Bitrue-exchange/bitrue-official-api-docs',
                    'https://www.bitrue.com/api-docs',
                ],
                'fees': 'https://bitrue.zendesk.com/hc/en-001/articles/4405479952537',
            },
            'api': {
                'spot': {
                    'kline': {
                        'public': {
                            'get': {
                                'public.json': 1,
                                'public{currency}.json': 1,
                            },
                        },
                    },
                    'v1': {
                        'public': {
                            'get': {
                                'ping': 1,
                                'time': 1,
                                'exchangeInfo': 1,
                                'depth': { 'cost': 1, 'byLimit': [ [ 100, 1 ], [ 500, 5 ], [ 1000, 10 ] ] },
                                'trades': 1,
                                'historicalTrades': 5,
                                'aggTrades': 1,
                                'ticker/24hr': { 'cost': 1, 'noSymbol': 40 },
                                'ticker/price': { 'cost': 1, 'noSymbol': 2 },
                                'ticker/bookTicker': { 'cost': 1, 'noSymbol': 2 },
                                'market/kline': 1,
                            },
                        },
                        'private': {
                            'get': {
                                'order': 1,
                                'openOrders': 1,
                                'allOrders': 5,
                                'account': 5,
                                'myTrades': { 'cost': 5, 'noSymbol': 40 },
                                'etf/net-value/{symbol}': 1,
                                'withdraw/history': 1,
                                'deposit/history': 1,
                            },
                            'post': {
                                'order': 4,
                                'withdraw/commit': 1,
                            },
                            'delete': {
                                'order': 1,
                            },
                        },
                    },
                    'v2': {
                        'private': {
                            'get': {
                                'myTrades': 5,
                            },
                        },
                    },
                },
                'fapi': {
                    'v1': {
                        'public': {
                            'get': {
                                'ping': 1,
                                'time': 1,
                                'contracts': 1,
                                'depth': 1,
                                'ticker': 1,
                                'klines': 1,
                            },
                        },
                    },
                    'v2': {
                        'private': {
                            'get': {
                                'myTrades': 1,
                                'openOrders': 1,
                                'order': 1,
                                'account': 1,
                                'leverageBracket': 1,
                                'commissionRate': 1,
                                'futures_transfer_history': 1,
                                'forceOrdersHistory': 1,
                            },
                            'post': {
                                'positionMargin': 1,
                                'level_edit': 1,
                                'cancel': 1,
                                'order': 1,
                                'allOpenOrders': 1,
                                'futures_transfer': 1,
                            },
                        },
                    },
                },
                'dapi': {
                    'v1': {
                        'public': {
                            'get': {
                                'ping': 1,
                                'time': 1,
                                'contracts': 1,
                                'depth': 1,
                                'ticker': 1,
                                'klines': 1,
                            },
                        },
                    },
                    'v2': {
                        'private': {
                            'get': {
                                'myTrades': 1,
                                'openOrders': 1,
                                'order': 1,
                                'account': 1,
                                'leverageBracket': 1,
                                'commissionRate': 1,
                                'futures_transfer_history': 1,
                                'forceOrdersHistory': 1,
                            },
                            'post': {
                                'positionMargin': 1,
                                'level_edit': 1,
                                'cancel': 1,
                                'order': 1,
                                'allOpenOrders': 1,
                                'futures_transfer': 1,
                            },
                        },
                    },
                },
            },
            'fees': {
                'trading': {
                    'feeSide': 'get',
                    'tierBased': false,
                    'percentage': true,
                    'taker': this.parseNumber ('0.00098'),
                    'maker': this.parseNumber ('0.00098'),
                },
                'future': {
                    'trading': {
                        'feeSide': 'quote',
                        'tierBased': true,
                        'percentage': true,
                        'taker': this.parseNumber ('0.000400'),
                        'maker': this.parseNumber ('0.000200'),
                        'tiers': {
                            'taker': [
                                [ this.parseNumber ('0'), this.parseNumber ('0.000400') ],
                                [ this.parseNumber ('250'), this.parseNumber ('0.000400') ],
                                [ this.parseNumber ('2500'), this.parseNumber ('0.000350') ],
                                [ this.parseNumber ('7500'), this.parseNumber ('0.000320') ],
                                [ this.parseNumber ('22500'), this.parseNumber ('0.000300') ],
                                [ this.parseNumber ('50000'), this.parseNumber ('0.000270') ],
                                [ this.parseNumber ('100000'), this.parseNumber ('0.000250') ],
                                [ this.parseNumber ('200000'), this.parseNumber ('0.000220') ],
                                [ this.parseNumber ('400000'), this.parseNumber ('0.000200') ],
                                [ this.parseNumber ('750000'), this.parseNumber ('0.000170') ],
                            ],
                            'maker': [
                                [ this.parseNumber ('0'), this.parseNumber ('0.000200') ],
                                [ this.parseNumber ('250'), this.parseNumber ('0.000160') ],
                                [ this.parseNumber ('2500'), this.parseNumber ('0.000140') ],
                                [ this.parseNumber ('7500'), this.parseNumber ('0.000120') ],
                                [ this.parseNumber ('22500'), this.parseNumber ('0.000100') ],
                                [ this.parseNumber ('50000'), this.parseNumber ('0.000080') ],
                                [ this.parseNumber ('100000'), this.parseNumber ('0.000060') ],
                                [ this.parseNumber ('200000'), this.parseNumber ('0.000040') ],
                                [ this.parseNumber ('400000'), this.parseNumber ('0.000020') ],
                                [ this.parseNumber ('750000'), this.parseNumber ('0') ],
                            ],
                        },
                    },
                },
                'delivery': {
                    'trading': {
                        'feeSide': 'base',
                        'tierBased': true,
                        'percentage': true,
                        'taker': this.parseNumber ('0.000500'),
                        'maker': this.parseNumber ('0.000100'),
                        'tiers': {
                            'taker': [
                                [ this.parseNumber ('0'), this.parseNumber ('0.000500') ],
                                [ this.parseNumber ('250'), this.parseNumber ('0.000450') ],
                                [ this.parseNumber ('2500'), this.parseNumber ('0.000400') ],
                                [ this.parseNumber ('7500'), this.parseNumber ('0.000300') ],
                                [ this.parseNumber ('22500'), this.parseNumber ('0.000250') ],
                                [ this.parseNumber ('50000'), this.parseNumber ('0.000240') ],
                                [ this.parseNumber ('100000'), this.parseNumber ('0.000240') ],
                                [ this.parseNumber ('200000'), this.parseNumber ('0.000240') ],
                                [ this.parseNumber ('400000'), this.parseNumber ('0.000240') ],
                                [ this.parseNumber ('750000'), this.parseNumber ('0.000240') ],
                            ],
                            'maker': [
                                [ this.parseNumber ('0'), this.parseNumber ('0.000100') ],
                                [ this.parseNumber ('250'), this.parseNumber ('0.000080') ],
                                [ this.parseNumber ('2500'), this.parseNumber ('0.000050') ],
                                [ this.parseNumber ('7500'), this.parseNumber ('0.0000030') ],
                                [ this.parseNumber ('22500'), this.parseNumber ('0') ],
                                [ this.parseNumber ('50000'), this.parseNumber ('-0.000050') ],
                                [ this.parseNumber ('100000'), this.parseNumber ('-0.000060') ],
                                [ this.parseNumber ('200000'), this.parseNumber ('-0.000070') ],
                                [ this.parseNumber ('400000'), this.parseNumber ('-0.000080') ],
                                [ this.parseNumber ('750000'), this.parseNumber ('-0.000090') ],
                            ],
                        },
                    },
                },
            },
            // exchange-specific options
            'options': {
                'fetchMarkets': [
                    'spot',
                    'linear',
                    'inverse',
                ],
                // 'fetchTradesMethod': 'publicGetAggTrades', // publicGetTrades, publicGetHistoricalTrades
                'fetchMyTradesMethod': 'v2PrivateGetMyTrades', // spotV1PrivateGetMyTrades
                'hasAlreadyAuthenticatedSuccessfully': false,
                'recvWindow': 5 * 1000, // 5 sec, binance default
                'timeDifference': 0, // the difference between system clock and Binance clock
                'adjustForTimeDifference': false, // controls the adjustment logic upon instantiation
                'parseOrderToPrecision': false, // force amounts and costs in parseOrder to precision
                'newOrderRespType': {
                    'market': 'FULL', // 'ACK' for order id, 'RESULT' for full order or 'FULL' for order with fills
                    'limit': 'FULL', // we change it from 'ACK' by default to 'FULL' (returns immediately if limit is not hit)
                },
                'networks': {
                    'ERC20': 'ETH',
                    'TRC20': 'TRX',
                },
                'defaultType': 'spot',
                'timeframes': {
                    'spot': {
                        '1m': '1m',
                        '5m': '5m',
                        '15m': '15m',
                        '30m': '30m',
                        '1h': '1H',
                        '2h': '2H',
                        '4h': '4H',
                        '12h': '12H',
                        '1d': '1D',
                        '1w': '1W',
                    },
                    'future': {
                        '1m': '1min',
                        '5m': '5min',
                        '15m': '15min',
                        '30m': '30min',
                        '1h': '1h',
                        '1d': '1day',
                        '1w': '1week',
                        '1M': '1month',
                    },
                },
            },
            'commonCurrencies': {
                'MIM': 'MIM Swarm',
            },
            'precisionMode': TICK_SIZE,
            // https://binance-docs.github.io/apidocs/spot/en/#error-codes-2
            'exceptions': {
                'exact': {
                    'System is under maintenance.': OnMaintenance, // {"code":1,"msg":"System is under maintenance."}
                    'System abnormality': ExchangeError, // {"code":-1000,"msg":"System abnormality"}
                    'You are not authorized to execute this request.': PermissionDenied, // {"msg":"You are not authorized to execute this request."}
                    'API key does not exist': AuthenticationError,
                    'Order would trigger immediately.': OrderImmediatelyFillable,
                    'Stop price would trigger immediately.': OrderImmediatelyFillable, // {"code":-2010,"msg":"Stop price would trigger immediately."}
                    'Order would immediately match and take.': OrderImmediatelyFillable, // {"code":-2010,"msg":"Order would immediately match and take."}
                    'Account has insufficient balance for requested action.': InsufficientFunds,
                    'Rest API trading is not enabled.': ExchangeNotAvailable,
                    "You don't have permission.": PermissionDenied, // {"msg":"You don't have permission.","success":false}
                    'Market is closed.': ExchangeNotAvailable, // {"code":-1013,"msg":"Market is closed."}
                    'Too many requests. Please try again later.': DDoSProtection, // {"msg":"Too many requests. Please try again later.","success":false}
                    '-1000': ExchangeNotAvailable, // {"code":-1000,"msg":"An unknown error occured while processing the request."}
                    '-1001': ExchangeNotAvailable, // 'Internal error; unable to process your request. Please try again.'
                    '-1002': AuthenticationError, // 'You are not authorized to execute this request.'
                    '-1003': RateLimitExceeded, // {"code":-1003,"msg":"Too much request weight used, current limit is 1200 request weight per 1 MINUTE. Please use the websocket for live updates to avoid polling the API."}
                    '-1013': InvalidOrder, // createOrder -> 'invalid quantity'/'invalid price'/MIN_NOTIONAL
                    '-1015': RateLimitExceeded, // 'Too many new orders; current limit is %s orders per %s.'
                    '-1016': ExchangeNotAvailable, // 'This service is no longer available.',
                    '-1020': BadRequest, // 'This operation is not supported.'
                    '-1021': InvalidNonce, // 'your time is ahead of server'
                    '-1022': AuthenticationError, // {"code":-1022,"msg":"Signature for this request is not valid."}
                    '-1100': BadRequest, // createOrder(symbol, 1, asdf) -> 'Illegal characters found in parameter 'price'
                    '-1101': BadRequest, // Too many parameters; expected %s and received %s.
                    '-1102': BadRequest, // Param %s or %s must be sent, but both were empty
                    '-1103': BadRequest, // An unknown parameter was sent.
                    '-1104': BadRequest, // Not all sent parameters were read, read 8 parameters but was sent 9
                    '-1105': BadRequest, // Parameter %s was empty.
                    '-1106': BadRequest, // Parameter %s sent when not required.
                    '-1111': BadRequest, // Precision is over the maximum defined for this asset.
                    '-1112': InvalidOrder, // No orders on book for symbol.
                    '-1114': BadRequest, // TimeInForce parameter sent when not required.
                    '-1115': BadRequest, // Invalid timeInForce.
                    '-1116': BadRequest, // Invalid orderType.
                    '-1117': BadRequest, // Invalid side.
                    '-1118': BadRequest, // New client order ID was empty.
                    '-1119': BadRequest, // Original client order ID was empty.
                    '-1120': BadRequest, // Invalid interval.
                    '-1121': BadSymbol, // Invalid symbol.
                    '-1125': AuthenticationError, // This listenKey does not exist.
                    '-1127': BadRequest, // More than %s hours between startTime and endTime.
                    '-1128': BadRequest, // {"code":-1128,"msg":"Combination of optional parameters invalid."}
                    '-1130': BadRequest, // Data sent for paramter %s is not valid.
                    '-1131': BadRequest, // recvWindow must be less than 60000
                    '-2008': AuthenticationError, // {"code":-2008,"msg":"Invalid Api-Key ID."}
                    '-2010': ExchangeError, // generic error code for createOrder -> 'Account has insufficient balance for requested action.', {"code":-2010,"msg":"Rest API trading is not enabled."}, etc...
                    '-2011': OrderNotFound, // cancelOrder(1, 'BTC/USDT') -> 'UNKNOWN_ORDER'
                    '-2013': OrderNotFound, // fetchOrder (1, 'BTC/USDT') -> 'Order does not exist'
                    '-2014': AuthenticationError, // { "code":-2014, "msg": "API-key format invalid." }
                    '-2015': AuthenticationError, // "Invalid API-key, IP, or permissions for action."
                    '-2019': InsufficientFunds, // {"code":-2019,"msg":"Margin is insufficient."}
                    '-3005': InsufficientFunds, // {"code":-3005,"msg":"Transferring out not allowed. Transfer out amount exceeds max amount."}
                    '-3006': InsufficientFunds, // {"code":-3006,"msg":"Your borrow amount has exceed maximum borrow amount."}
                    '-3008': InsufficientFunds, // {"code":-3008,"msg":"Borrow not allowed. Your borrow amount has exceed maximum borrow amount."}
                    '-3010': ExchangeError, // {"code":-3010,"msg":"Repay not allowed. Repay amount exceeds borrow amount."}
                    '-3015': ExchangeError, // {"code":-3015,"msg":"Repay amount exceeds borrow amount."}
                    '-3022': AccountSuspended, // You account's trading is banned.
                    '-4028': BadRequest, // {"code":-4028,"msg":"Leverage 100 is not valid"}
                    '-3020': InsufficientFunds, // {"code":-3020,"msg":"Transfer out amount exceeds max amount."}
                    '-3041': InsufficientFunds, // {"code":-3041,"msg":"Balance is not enough"}
                    '-5013': InsufficientFunds, // Asset transfer failed: insufficient balance"
                    '-11008': InsufficientFunds, // {"code":-11008,"msg":"Exceeding the account's maximum borrowable limit."}
                    '-4051': InsufficientFunds, // {"code":-4051,"msg":"Isolated balance insufficient."}
                },
                'broad': {
                    'has no operation privilege': PermissionDenied,
                    'MAX_POSITION': InvalidOrder, // {"code":-2010,"msg":"Filter failure: MAX_POSITION"}
                },
            },
        });
    }

    costToPrecision (symbol, cost) {
        return this.decimalToPrecision (cost, TRUNCATE, this.markets[symbol]['precision']['quote'], this.precisionMode, this.paddingMode);
    }

    currencyToPrecision (code, fee, networkCode = undefined) {
        // info is available in currencies only if the user has configured his api keys
        if (this.safeValue (this.currencies[code], 'precision') !== undefined) {
            return this.decimalToPrecision (fee, TRUNCATE, this.currencies[code]['precision'], this.precisionMode, this.paddingMode);
        } else {
            return this.numberToString (fee);
        }
    }

    nonce () {
        return this.milliseconds () - this.options['timeDifference'];
    }

    async fetchStatus (params = {}) {
        /**
         * @method
         * @name bitrue#fetchStatus
         * @description the latest known information on the availability of the exchange API
         * @see https://github.com/Bitrue-exchange/Spot-official-api-docs#test-connectivity
         * @param {object} [params] extra parameters specific to the bitrue api endpoint
         * @returns {object} a [status structure]{@link https://docs.ccxt.com/#/?id=exchange-status-structure}
         */
        const response = await this.spotV1PublicGetPing (params);
        //
        // empty means working status.
        //
        //     {}
        //
        const keys = Object.keys (response);
        const keysLength = keys.length;
        const formattedStatus = keysLength ? 'maintenance' : 'ok';
        return {
            'status': formattedStatus,
            'updated': undefined,
            'eta': undefined,
            'url': undefined,
            'info': response,
        };
    }

    async fetchTime (params = {}) {
        /**
         * @method
         * @name bitrue#fetchTime
         * @description fetches the current integer timestamp in milliseconds from the exchange server
         * @see https://github.com/Bitrue-exchange/Spot-official-api-docs#check-server-time
         * @param {object} [params] extra parameters specific to the bitrue api endpoint
         * @returns {int} the current integer timestamp in milliseconds from the exchange server
         */
        const response = await this.spotV1PublicGetTime (params);
        //
        //     {
        //         "serverTime":1635467280514
        //     }
        //
        return this.safeInteger (response, 'serverTime');
    }

    safeNetwork (networkId) {
        const uppercaseNetworkId = networkId.toUpperCase ();
        const networksById = {
            'Aeternity': 'Aeternity',
            'AION': 'AION',
            'Algorand': 'Algorand',
            'ASK': 'ASK',
            'ATOM': 'ATOM',
            'AVAX C-Chain': 'AVAX C-Chain',
            'bch': 'bch',
            'BCH': 'BCH',
            'BEP2': 'BEP2',
            'BEP20': 'BEP20',
            'Bitcoin': 'Bitcoin',
            'BRP20': 'BRP20',
            'Cardano': 'ADA',
            'CasinoCoin': 'CasinoCoin',
            'CasinoCoin XRPL': 'CasinoCoin XRPL',
            'Contentos': 'Contentos',
            'Dash': 'Dash',
            'Decoin': 'Decoin',
            'DeFiChain': 'DeFiChain',
            'DGB': 'DGB',
            'Divi': 'Divi',
            'dogecoin': 'DOGE',
            'EOS': 'EOS',
            'ERC20': 'ERC20',
            'ETC': 'ETC',
            'Filecoin': 'Filecoin',
            'FREETON': 'FREETON',
            'HBAR': 'HBAR',
            'Hedera Hashgraph': 'Hedera Hashgraph',
            'HRC20': 'HRC20',
            'ICON': 'ICON',
            'ICP': 'ICP',
            'Ignis': 'Ignis',
            'Internet Computer': 'Internet Computer',
            'IOTA': 'IOTA',
            'KAVA': 'KAVA',
            'KSM': 'KSM',
            'LiteCoin': 'LiteCoin',
            'Luna': 'Luna',
            'MATIC': 'MATIC',
            'Mobile Coin': 'Mobile Coin',
            'MonaCoin': 'MonaCoin',
            'Monero': 'Monero',
            'NEM': 'NEM',
            'NEP5': 'NEP5',
            'OMNI': 'OMNI',
            'PAC': 'PAC',
            'Polkadot': 'Polkadot',
            'Ravencoin': 'Ravencoin',
            'Safex': 'Safex',
            'SOLANA': 'SOL',
            'Songbird': 'Songbird',
            'Stellar Lumens': 'Stellar Lumens',
            'Symbol': 'Symbol',
            'Tezos': 'XTZ',
            'theta': 'theta',
            'THETA': 'THETA',
            'TRC20': 'TRC20',
            'VeChain': 'VeChain',
            'VECHAIN': 'VECHAIN',
            'Wanchain': 'Wanchain',
            'XinFin Network': 'XinFin Network',
            'XRP': 'XRP',
            'XRPL': 'XRPL',
            'ZIL': 'ZIL',
        };
        return this.safeString2 (networksById, networkId, uppercaseNetworkId, networkId);
    }

    isInverse (type, subType = undefined) {
        if (subType === undefined) {
            return type === 'delivery';
        } else {
            return subType === 'inverse';
        }
    }

    isLinear (type, subType = undefined) {
        if (subType === undefined) {
            return (type === 'future') || (type === 'swap');
        } else {
            return subType === 'linear';
        }
    }

    async fetchCurrencies (params = {}) {
        /**
         * @method
         * @name bitrue#fetchCurrencies
         * @description fetches all available currencies on an exchange
         * @param {object} [params] extra parameters specific to the bitrue api endpoint
         * @returns {object} an associative dictionary of currencies
         */
        const response = await this.spotV1PublicGetExchangeInfo (params);
        //
        //     {
        //         "timezone":"CTT",
        //         "serverTime":1635464889117,
        //         "rateLimits":[
        //             {"rateLimitType":"REQUESTS_WEIGHT","interval":"MINUTES","limit":6000},
        //             {"rateLimitType":"ORDERS","interval":"SECONDS","limit":150},
        //             {"rateLimitType":"ORDERS","interval":"DAYS","limit":288000},
        //         ],
        //         "exchangeFilters":[],
        //         "symbols":[
        //             {
        //                 "symbol":"SHABTC",
        //                 "status":"TRADING",
        //                 "baseAsset":"sha",
        //                 "baseAssetPrecision":0,
        //                 "quoteAsset":"btc",
        //                 "quotePrecision":10,
        //                 "orderTypes":["MARKET","LIMIT"],
        //                 "icebergAllowed":false,
        //                 "filters":[
        //                     {"filterType":"PRICE_FILTER","minPrice":"0.00000001349","maxPrice":"0.00000017537","priceScale":10},
        //                     {"filterType":"LOT_SIZE","minQty":"1.0","minVal":"0.00020","maxQty":"1000000000","volumeScale":0},
        //                 ],
        //                 "defaultPrice":"0.0000006100",
        //             },
        //         ],
        //         "coins":[
        //           {
        //               "coin": "near",
        //               "coinFulName": "NEAR Protocol",
        //               "chains": [ "BEP20", ],
        //               "chainDetail": [
        //                 {
        //                     "chain": "BEP20",
        //                     "enableWithdraw": true,
        //                     "enableDeposit": true,
        //                     "withdrawFee": "0.2000",
        //                     "minWithdraw": "5.0000",
        //                     "maxWithdraw": "1000000000000000.0000",
        //                 },
        //               ],
        //           },
        //         ],
        //     }
        //
        const result = {};
        const coins = this.safeValue (response, 'coins', []);
        for (let i = 0; i < coins.length; i++) {
            const currency = coins[i];
            const id = this.safeString (currency, 'coin');
            const name = this.safeString (currency, 'coinFulName');
            const code = this.safeCurrencyCode (id);
            let deposit = undefined;
            let withdraw = undefined;
            let minWithdrawString = undefined;
            let maxWithdrawString = undefined;
            let minWithdrawFeeString = undefined;
            const networkDetails = this.safeValue (currency, 'chainDetail', []);
            const networks = {};
            for (let j = 0; j < networkDetails.length; j++) {
                const entry = networkDetails[j];
                const networkId = this.safeString (entry, 'chain');
                const network = this.networkIdToCode (networkId, code);
                const enableDeposit = this.safeValue (entry, 'enableDeposit');
                deposit = (enableDeposit) ? enableDeposit : deposit;
                const enableWithdraw = this.safeValue (entry, 'enableWithdraw');
                withdraw = (enableWithdraw) ? enableWithdraw : withdraw;
                const networkWithdrawFeeString = this.safeString (entry, 'withdrawFee');
                if (networkWithdrawFeeString !== undefined) {
                    minWithdrawFeeString = (minWithdrawFeeString === undefined) ? networkWithdrawFeeString : Precise.stringMin (networkWithdrawFeeString, minWithdrawFeeString);
                }
                const networkMinWithdrawString = this.safeString (entry, 'minWithdraw');
                if (networkMinWithdrawString !== undefined) {
                    minWithdrawString = (minWithdrawString === undefined) ? networkMinWithdrawString : Precise.stringMin (networkMinWithdrawString, minWithdrawString);
                }
                const networkMaxWithdrawString = this.safeString (entry, 'maxWithdraw');
                if (networkMaxWithdrawString !== undefined) {
                    maxWithdrawString = (maxWithdrawString === undefined) ? networkMaxWithdrawString : Precise.stringMax (networkMaxWithdrawString, maxWithdrawString);
                }
                networks[network] = {
                    'info': entry,
                    'id': networkId,
                    'network': network,
                    'deposit': enableDeposit,
                    'withdraw': enableWithdraw,
                    'active': enableDeposit && enableWithdraw,
                    'fee': this.parseNumber (networkWithdrawFeeString),
                    'precision': undefined,
                    'limits': {
                        'withdraw': {
                            'min': this.parseNumber (networkMinWithdrawString),
                            'max': this.parseNumber (networkMaxWithdrawString),
                        },
                    },
                };
            }
            result[code] = {
                'id': id,
                'name': name,
                'code': code,
                'precision': undefined,
                'info': currency,
                'active': deposit && withdraw,
                'deposit': deposit,
                'withdraw': withdraw,
                'networks': networks,
                'fee': this.parseNumber (minWithdrawFeeString),
                // 'fees': fees,
                'limits': {
                    'withdraw': {
                        'min': this.parseNumber (minWithdrawString),
                        'max': this.parseNumber (maxWithdrawString),
                    },
                },
            };
        }
        return result;
    }

    async fetchMarkets (params = {}) {
        /**
         * @method
         * @name bitrue#fetchMarkets
         * @description retrieves data on all markets for bitrue
         * @see https://github.com/Bitrue-exchange/Spot-official-api-docs#exchangeInfo_endpoint
         * @see https://www.bitrue.com/api-docs#current-open-contract
         * @see https://www.bitrue.com/api_docs_includes_file/delivery.html#current-open-contract
         * @param {object} [params] extra parameters specific to the exchange api endpoint
         * @returns {object[]} an array of objects representing market data
         */
        const promisesRaw = [];
        const fetchMarkets = this.safeValue (this.options, 'fetchMarkets', [ 'spot', 'linear', 'inverse' ]);
        for (let i = 0; i < fetchMarkets.length; i++) {
            const marketType = fetchMarkets[i];
            if (marketType === 'spot') {
                promisesRaw.push (this.spotV1PublicGetExchangeInfo (params));
            } else if (marketType === 'linear') {
                promisesRaw.push (this.fapiV1PublicGetContracts (params));
            } else if (marketType === 'inverse') {
                promisesRaw.push (this.dapiV1PublicGetContracts (params));
            } else {
                throw new ExchangeError (this.id + ' fetchMarkets() this.options fetchMarkets "' + marketType + '" is not a supported market type');
            }
        }
        const promises = await Promise.all (promisesRaw);
        const spotMarkets = this.safeValue (this.safeValue (promises, 0), 'symbols', []);
        const futureMarkets = this.safeValue (promises, 1);
        const deliveryMarkets = this.safeValue (promises, 2);
        let markets = spotMarkets;
        markets = this.arrayConcat (markets, futureMarkets);
        markets = this.arrayConcat (markets, deliveryMarkets);
        //
        // spot
        //
        //     {
        //         "timezone":"CTT",
        //         "serverTime":1635464889117,
        //         "rateLimits":[
        //             {"rateLimitType":"REQUESTS_WEIGHT","interval":"MINUTES","limit":6000},
        //             {"rateLimitType":"ORDERS","interval":"SECONDS","limit":150},
        //             {"rateLimitType":"ORDERS","interval":"DAYS","limit":288000},
        //         ],
        //         "exchangeFilters":[],
        //         "symbols":[
        //             {
        //                 "symbol":"SHABTC",
        //                 "status":"TRADING",
        //                 "baseAsset":"sha",
        //                 "baseAssetPrecision":0,
        //                 "quoteAsset":"btc",
        //                 "quotePrecision":10,
        //                 "orderTypes":["MARKET","LIMIT"],
        //                 "icebergAllowed":false,
        //                 "filters":[
        //                     {"filterType":"PRICE_FILTER","minPrice":"0.00000001349","maxPrice":"0.00000017537","priceScale":10},
        //                     {"filterType":"LOT_SIZE","minQty":"1.0","minVal":"0.00020","maxQty":"1000000000","volumeScale":0},
        //                 ],
        //                 "defaultPrice":"0.0000006100",
        //             },
        //         ],
        //         "coins":[
        //             {
        //                 "coin":"sbr",
        //                 "coinFulName":"Saber",
        //                 "enableWithdraw":true,
        //                 "enableDeposit":true,
        //                 "chains":["SOLANA"],
        //                 "withdrawFee":"2.0",
        //                 "minWithdraw":"5.0",
        //                 "maxWithdraw":"1000000000000000",
        //             },
        //         ],
        //     }
        //
        // future / delivery
        //
        //     [
        //         {
        //           "symbol": "H-HT-USDT",
        //           "pricePrecision": 8,
        //           "side": 1,
        //           "maxMarketVolume": 100000,
        //           "multiplier": 6,
        //           "minOrderVolume": 1,
        //           "maxMarketMoney": 10000000,
        //           "type": "H", // E: perpetual contract, S: test contract, others are mixed contract
        //           "maxLimitVolume": 1000000,
        //           "maxValidOrder": 20,
        //           "multiplierCoin": "HT",
        //           "minOrderMoney": 0.001,
        //           "maxLimitMoney": 1000000,
        //           "status": 1
        //         }
        //     ]
        //
        if (this.options['adjustForTimeDifference']) {
            await this.loadTimeDifference ();
        }
        return this.parseMarkets (markets);
    }

    parseMarket (market): Market {
        const id = this.safeString (market, 'symbol');
        const lowercaseId = this.safeStringLower (market, 'symbol');
        const side = this.safeInteger (market, 'side'); // 1 linear, 0 inverse, undefined spot
        let type = undefined;
        let isLinear = undefined;
        let isInverse = undefined;
        if (side === undefined) {
            type = 'spot';
        } else {
            type = 'future';
            isLinear = (side === 1);
            isInverse = (side === 0);
        }
        const isFuture = (type !== 'spot');
        let baseId = this.safeString (market, 'baseAsset');
        let quoteId = this.safeString (market, 'quoteAsset');
        let settleId = undefined;
        let settle = undefined;
        if (isFuture) {
            const symbolSplit = id.split ('-');
            baseId = this.safeString (symbolSplit, 1);
            quoteId = this.safeString (symbolSplit, 2);
            if (isLinear) {
                settleId = quoteId;
            } else {
                settleId = baseId;
            }
            settle = this.safeCurrencyCode (settleId);
        }
        const base = this.safeCurrencyCode (baseId);
        const quote = this.safeCurrencyCode (quoteId);
        let symbol = base + '/' + quote;
        if (settle !== undefined) {
            symbol += ':' + settle;
        }
        const filters = this.safeValue (market, 'filters', []);
        const filtersByType = this.indexBy (filters, 'filterType');
        const status = this.safeString (market, 'status');
        const priceFilter = this.safeValue (filtersByType, 'PRICE_FILTER', {});
        const amountFilter = this.safeValue (filtersByType, 'LOT_SIZE', {});
        const defaultPricePrecision = this.safeString (market, 'pricePrecision');
        const defaultAmountPrecision = this.safeString (market, 'quantityPrecision');
        const pricePrecision = this.safeString (priceFilter, 'priceScale', defaultPricePrecision);
        const amountPrecision = this.safeString (amountFilter, 'volumeScale', defaultAmountPrecision);
        const multiplier = this.safeString (market, 'multiplier');
        let maxQuantity = this.safeNumber (amountFilter, 'maxQty');
        if (maxQuantity === undefined) {
            maxQuantity = this.safeNumber (market, 'maxValidOrder');
        }
        let minCost = this.safeNumber (amountFilter, 'minVal');
        if (minCost === undefined) {
            minCost = this.safeNumber (market, 'minOrderMoney');
        }
        return {
            'id': id,
            'lowercaseId': lowercaseId,
            'symbol': symbol,
            'base': base,
            'quote': quote,
            'settle': settle,
            'baseId': baseId,
            'quoteId': quoteId,
            'settleId': settleId,
            'type': type,
            'spot': (type === 'spot'),
            'margin': false,
            'swap': isFuture,
            'future': isFuture,
            'option': false,
            'active': (status === 'TRADING'),
            'contract': isFuture,
            'linear': isLinear,
            'inverse': isInverse,
            'contractSize': this.parseNumber (Precise.stringAbs (multiplier)),
            'expiry': undefined,
            'expiryDatetime': undefined,
            'strike': undefined,
            'optionType': undefined,
            'precision': {
                'amount': this.parseNumber (this.parsePrecision (amountPrecision)),
                'price': this.parseNumber (this.parsePrecision (pricePrecision)),
            },
            'limits': {
                'leverage': {
                    'min': undefined,
                    'max': undefined,
                },
                'amount': {
                    'min': this.safeNumber (amountFilter, 'minQty'),
                    'max': maxQuantity,
                },
                'price': {
                    'min': this.safeNumber (priceFilter, 'minPrice'),
                    'max': this.safeNumber (priceFilter, 'maxPrice'),
                },
                'cost': {
                    'min': minCost,
                    'max': undefined,
                },
            },
            'created': undefined,
            'info': market,
        };
    }

    parseBalance (response): Balances {
        //
        // spot
        //
        //     {
        //         "makerCommission":0,
        //         "takerCommission":0,
        //         "buyerCommission":0,
        //         "sellerCommission":0,
        //         "updateTime":null,
        //         "balances":[
        //             {"asset":"sbr","free":"0","locked":"0"},
        //             {"asset":"ksm","free":"0","locked":"0"},
        //             {"asset":"neo3s","free":"0","locked":"0"},
        //         ],
        //         "canTrade":false,
        //         "canWithdraw":false,
        //         "canDeposit":false
        //     }
        //
        // future
        //
        //     {
        //         "account":[
        //             {
        //                 "marginCoin":"USDT",
        //                 "coinPrecious":4,
        //                 "accountNormal":1010.4043400372839856,
        //                 "accountLock":2.9827889600000006,
        //                 "partPositionNormal":0,
        //                 "totalPositionNormal":0,
        //                 "achievedAmount":0,
        //                 "unrealizedAmount":0,
        //                 "totalMarginRate":0,
        //                 "totalEquity":1010.4043400372839856,
        //                 "partEquity":0,
        //                 "totalCost":0,
        //                 "sumMarginRate":0,
        //                 "sumOpenRealizedAmount":0,
        //                 "canUseTrialFund":0,
        //                 "sumMaintenanceMargin":null,
        //                 "futureModel":null,
        //                 "positionVos":[]
        //             }
        //         ]
        //     }
        //
        const result = {
            'info': response,
        };
        const timestamp = this.safeInteger (response, 'updateTime');
        const balances = this.safeValue2 (response, 'balances', 'account', []);
        for (let i = 0; i < balances.length; i++) {
            const balance = balances[i];
            const currencyId = this.safeString2 (balance, 'asset', 'marginCoin');
            const code = this.safeCurrencyCode (currencyId);
            const account = this.account ();
            account['free'] = this.safeString2 (balance, 'free', 'accountNormal');
            account['used'] = this.safeString2 (balance, 'locked', 'accountLock');
            result[code] = account;
        }
        result['timestamp'] = timestamp;
        result['datetime'] = this.iso8601 (timestamp);
        return this.safeBalance (result);
    }

    async fetchBalance (params = {}): Promise<Balances> {
        /**
         * @method
         * @name bitrue#fetchBalance
         * @description query for balance and get the amount of funds available for trading or funds locked in orders
         * @see https://github.com/Bitrue-exchange/Spot-official-api-docs#account-information-user_data
         * @see https://www.bitrue.com/api-docs#account-information-v2-user_data-hmac-sha256
         * @see https://www.bitrue.com/api_docs_includes_file/delivery.html#account-information-v2-user_data-hmac-sha256
         * @param {object} [params] extra parameters specific to the bitrue api endpoint
<<<<<<< HEAD
         * @param {string} [params.type] 'future', 'delivery', 'spot', 'swap'
         * @param {string} [params.subType] 'linear', 'inverse'
         * @returns {object} a [balance structure]{@link https://github.com/ccxt/ccxt/wiki/Manual#balance-structure}
=======
         * @returns {object} a [balance structure]{@link https://docs.ccxt.com/#/?id=balance-structure}
>>>>>>> dcf03a6d
         */
        await this.loadMarkets ();
        const defaultType = this.safeString2 (this.options, 'fetchBalance', 'defaultType', 'spot');
        const type = this.safeString (params, 'type', defaultType);
        params = this.omit (params, 'type');
        let subType = undefined;
        [ subType, params ] = this.handleSubTypeAndParams ('fetchBalance', undefined, params);
        let response = undefined;
        let result = undefined;
        if (this.isLinear (type, subType)) {
            response = await this.fapiV2PrivateGetAccount (params);
            result = this.safeValue (response, 'data', {});
            //
            //     {
            //         "code":"0",
            //         "msg":"Success",
            //         "data":{
            //             "account":[
            //                 {
            //                     "marginCoin":"USDT",
            //                     "coinPrecious":4,
            //                     "accountNormal":1010.4043400372839856,
            //                     "accountLock":2.9827889600000006,
            //                     "partPositionNormal":0,
            //                     "totalPositionNormal":0,
            //                     "achievedAmount":0,
            //                     "unrealizedAmount":0,
            //                     "totalMarginRate":0,
            //                     "totalEquity":1010.4043400372839856,
            //                     "partEquity":0,
            //                     "totalCost":0,
            //                     "sumMarginRate":0,
            //                     "sumOpenRealizedAmount":0,
            //                     "canUseTrialFund":0,
            //                     "sumMaintenanceMargin":null,
            //                     "futureModel":null,
            //                     "positionVos":[]
            //                 }
            //             ]
            //         }
            //     }
            //
        } else if (this.isInverse (type, subType)) {
            response = await this.dapiV2PrivateGetAccount (params);
            result = this.safeValue (response, 'data', {});
            //
            // {
            //         "code":"0",
            //         "msg":"Success",
            //         "data":{
            //             "account":[
            //                 {
            //                     "marginCoin":"USD",
            //                     "coinPrecious":4,
            //                     "accountNormal":1010.4043400372839856,
            //                     "accountLock":2.9827889600000006,
            //                     "partPositionNormal":0,
            //                     "totalPositionNormal":0,
            //                     "achievedAmount":0,
            //                     "unrealizedAmount":0,
            //                     "totalMarginRate":0,
            //                     "totalEquity":1010.4043400372839856,
            //                     "partEquity":0,
            //                     "totalCost":0,
            //                     "sumMarginRate":0,
            //                     "sumOpenRealizedAmount":0,
            //                     "canUseTrialFund":0,
            //                     "sumMaintenanceMargin":null,
            //                     "futureModel":null,
            //                     "positionVos":[]
            //                 }
            //             ]
            //         }
            //     }
            //
        } else {
            response = await this.spotV1PrivateGetAccount (params);
            result = response;
            //
            //     {
            //         "makerCommission":0,
            //         "takerCommission":0,
            //         "buyerCommission":0,
            //         "sellerCommission":0,
            //         "updateTime":null,
            //         "balances":[
            //             {"asset":"sbr","free":"0","locked":"0"},
            //             {"asset":"ksm","free":"0","locked":"0"},
            //             {"asset":"neo3s","free":"0","locked":"0"},
            //         ],
            //         "canTrade":false,
            //         "canWithdraw":false,
            //         "canDeposit":false
            //     }
            //
        }
        return this.parseBalance (result);
    }

    async fetchOrderBook (symbol: string, limit: Int = undefined, params = {}): Promise<OrderBook> {
        /**
         * @method
         * @name bitrue#fetchOrderBook
         * @description fetches information on open orders with bid (buy) and ask (sell) prices, volumes and other data
         * @see https://github.com/Bitrue-exchange/Spot-official-api-docs#order-book
         * @see https://www.bitrue.com/api-docs#order-book
         * @see https://www.bitrue.com/api_docs_includes_file/delivery.html#order-book
         * @param {string} symbol unified symbol of the market to fetch the order book for
         * @param {int} [limit] the maximum amount of order book entries to return
         * @param {object} [params] extra parameters specific to the bitrue api endpoint
         * @returns {object} A dictionary of [order book structures]{@link https://docs.ccxt.com/#/?id=order-book-structure} indexed by market symbols
         */
        await this.loadMarkets ();
        const market = this.market (symbol);
        let type = undefined;
        [ type, params ] = this.handleMarketTypeAndParams ('fetchOrderBook', market, params);
        let subType = undefined;
        [ subType, params ] = this.handleSubTypeAndParams ('fetchOrderBook', market, params);
        let response = undefined;
        if (market['future']) {
            const request = {
                'contractName': market['id'],
            };
            if (limit !== undefined) {
                if (limit > 100) {
                    limit = 100;
                }
                request['limit'] = limit; // default 100, max 1000, see https://www.bitrue.com/api-docs#order-book
            }
            if (this.isLinear (type, subType)) {
                response = await this.fapiV1PublicGetDepth (this.extend (request, params));
            } else if (this.isInverse (type, subType)) {
                response = await this.dapiV1PublicGetDepth (this.extend (request, params));
            }
        } else if (market['spot']) {
            const request = {
                'symbol': market['id'],
            };
            if (limit !== undefined) {
                if (limit > 1000) {
                    limit = 1000;
                }
                request['limit'] = limit; // default 100, max 1000, see https://github.com/Bitrue-exchange/bitrue-official-api-docs#order-book
            }
            response = await this.spotV1PublicGetDepth (this.extend (request, params));
        } else {
            throw new NotSupported (this.id + ' fetchOrderBook only support spot & future markets');
        }
        //
        // spot
        //
        //     {
        //         "lastUpdateId":1635474910177,
        //         "bids":[
        //             ["61436.84","0.05",[]],
        //             ["61435.77","0.0124",[]],
        //             ["61434.88","0.012",[]],
        //         ],
        //         "asks":[
        //             ["61452.46","0.0001",[]],
        //             ["61452.47","0.0597",[]],
        //             ["61452.76","0.0713",[]],
        //         ]
        //     }
        //
        // future
        //
        //     {
        //         "asks": [[34916.5, 2582], [34916.6, 2193], [34916.7, 2629], [34916.8, 3478], [34916.9, 2718]],
        //         "bids": [[34916.4, 92065], [34916.3, 25703], [34916.2, 37259], [34916.1, 26446], [34916, 44456]],
        //         "time": 1699338305000
        //     }
        //
        const timestamp = this.safeInteger (response, 'time');
        const orderbook = this.parseOrderBook (response, symbol, timestamp);
        orderbook['nonce'] = this.safeInteger (response, 'lastUpdateId');
        return orderbook;
    }

    parseTicker (ticker, market: Market = undefined): Ticker {
        //
        // fetchBidsAsks
        //
        //     {
        //         "symbol": "LTCBTC",
        //         "bidPrice": "4.00000000",
        //         "bidQty": "431.00000000",
        //         "askPrice": "4.00000200",
        //         "askQty": "9.00000000"
        //     }
        //
        // fetchTicker
        //
        //     {
        //         "symbol": "BNBBTC",
        //         "priceChange": "0.000248",
        //         "priceChangePercent": "3.5500",
        //         "weightedAvgPrice": null,
        //         "prevClosePrice": null,
        //         "lastPrice": "0.007226",
        //         "lastQty": null,
        //         "bidPrice": "0.007208",
        //         "askPrice": "0.007240",
        //         "openPrice": "0.006978",
        //         "highPrice": "0.007295",
        //         "lowPrice": "0.006935",
        //         "volume": "11749.86",
        //         "quoteVolume": "84.1066211",
        //         "openTime": 0,
        //         "closeTime": 0,
        //         "firstId": 0,
        //         "lastId": 0,
        //         "count": 0
        //     }
        //
        const symbol = this.safeSymbol (undefined, market);
        const last = this.safeString2 (ticker, 'lastPrice', 'last');
        const timestamp = this.safeInteger (ticker, 'time');
        let percentage = undefined;
        if (market['future']) {
            percentage = Precise.stringMul (this.safeString (ticker, 'rose'), '100');
        } else {
            percentage = this.safeString (ticker, 'priceChangePercent');
        }
        return this.safeTicker ({
            'symbol': symbol,
            'timestamp': timestamp,
            'datetime': this.iso8601 (timestamp),
            'high': this.safeString2 (ticker, 'highPrice', 'high'),
            'low': this.safeString2 (ticker, 'lowPrice', 'low'),
            'bid': this.safeString2 (ticker, 'bidPrice', 'buy'),
            'bidVolume': this.safeString (ticker, 'bidQty'),
            'ask': this.safeString2 (ticker, 'askPrice', 'sell'),
            'askVolume': this.safeString (ticker, 'askQty'),
            'vwap': this.safeString (ticker, 'weightedAvgPrice'),
            'open': this.safeString (ticker, 'openPrice'),
            'close': last,
            'last': last,
            'previousClose': undefined,
            'change': this.safeString (ticker, 'priceChange'),
            'percentage': percentage,
            'average': undefined,
            'baseVolume': this.safeString2 (ticker, 'volume', 'vol'),
            'quoteVolume': this.safeString (ticker, 'quoteVolume'),
            'info': ticker,
        }, market);
    }

    async fetchTicker (symbol: string, params = {}): Promise<Ticker> {
        /**
         * @method
         * @name bitrue#fetchTicker
         * @description fetches a price ticker, a statistical calculation with the information calculated over the past 24 hours for a specific market
         * @see https://github.com/Bitrue-exchange/Spot-official-api-docs#24hr-ticker-price-change-statistics
         * @see https://www.bitrue.com/api-docs#ticker
         * @see https://www.bitrue.com/api_docs_includes_file/delivery.html#ticker
         * @param {string} symbol unified symbol of the market to fetch the ticker for
         * @param {object} [params] extra parameters specific to the bitrue api endpoint
         * @returns {object} a [ticker structure]{@link https://docs.ccxt.com/#/?id=ticker-structure}
         */
        await this.loadMarkets ();
        const market = this.market (symbol);
        let type = undefined;
        [ type, params ] = this.handleMarketTypeAndParams ('fetchTicker', market, params);
        let subType = undefined;
        [ subType, params ] = this.handleSubTypeAndParams ('fetchTicker', market, params);
        let response = undefined;
        let data = undefined;
        if (market['future']) {
            const request = {
                'contractName': market['id'],
            };
            if (this.isLinear (type, subType)) {
                response = await this.fapiV1PublicGetTicker (this.extend (request, params));
            } else if (this.isInverse (type, subType)) {
                response = await this.dapiV1PublicGetTicker (this.extend (request, params));
            }
            data = response;
        } else if (market['spot']) {
            const request = {
                'symbol': market['id'],
            };
            response = await this.spotV1PublicGetTicker24hr (this.extend (request, params));
            data = this.safeValue (response, 0, {});
        } else {
            throw new NotSupported (this.id + ' fetchTicker only support spot & future markets');
        }
        //
        // spot
        //
        //     [{
        //         symbol: 'BTCUSDT',
        //         priceChange: '105.20',
        //         priceChangePercent: '0.3000',
        //         weightedAvgPrice: null,
        //         prevClosePrice: null,
        //         lastPrice: '34905.21',
        //         lastQty: null,
        //         bidPrice: '34905.21',
        //         askPrice: '34905.22',
        //         openPrice: '34800.01',
        //         highPrice: '35276.33',
        //         lowPrice: '34787.51',
        //         volume: '12549.6481',
        //         quoteVolume: '439390492.917',
        //         openTime: '0',
        //         closeTime: '0',
        //         firstId: '0',
        //         lastId: '0',
        //         count: '0'
        //     }]
        //
        // future
        //
        //     {
        //         "high": "35296",
        //         "vol": "779308354",
        //         "last": "34884.1",
        //         "low": "34806.7",
        //         "buy": 34883.9,
        //         "sell": 34884,
        //         "rose": "-0.0027957315",
        //         "time": 1699348013000
        //     }
        //
        return this.parseTicker (data, market);
    }

    async fetchOHLCV (symbol: string, timeframe = '1m', since: Int = undefined, limit: Int = undefined, params = {}): Promise<OHLCV[]> {
        /**
         * @method
         * @name bitrue#fetchOHLCV
         * @description fetches historical candlestick data containing the open, high, low, and close price, and the volume of a market
         * @see https://github.com/Bitrue-exchange/Spot-official-api-docs#kline-data
         * @see https://www.bitrue.com/api-docs#kline-candlestick-data
         * @see https://www.bitrue.com/api_docs_includes_file/delivery.html#kline-candlestick-data
         * @param {string} symbol unified symbol of the market to fetch OHLCV data for
         * @param {string} timeframe the length of time each candle represents
         * @param {int} [since] timestamp in ms of the earliest candle to fetch
         * @param {int} [limit] the maximum amount of candles to fetch
         * @param {object} [params] extra parameters specific to the bitrue api endpoint
         * @returns {int[][]} A list of candles ordered as timestamp, open, high, low, close, volume
         */
        await this.loadMarkets ();
        const market = this.market (symbol);
        const timeframes = this.safeValue (this.options, 'timeframes', {});
        let type = undefined;
        [ type, params ] = this.handleMarketTypeAndParams ('fetchOHLCV', market, params);
        let subType = undefined;
        [ subType, params ] = this.handleSubTypeAndParams ('fetchOHLCV', market, params);
        let response = undefined;
        let data = undefined;
        if (market['future']) {
            const timeframesFuture = this.safeValue (timeframes, 'future', {});
            const request = {
                'contractName': market['id'],
                // 1min / 5min / 15min / 30min / 1h / 1day / 1week / 1month
                'interval': this.safeString (timeframesFuture, timeframe, '1min'),
            };
            if (limit !== undefined) {
                if (limit > 300) {
                    limit = 300;
                }
                request['limit'] = limit;
            }
            if (this.isLinear (type, subType)) {
                response = await this.fapiV1PublicGetKlines (this.extend (request, params));
            } else if (this.isInverse (type, subType)) {
                response = await this.dapiV1PublicGetKlines (this.extend (request, params));
            }
            data = response;
        } else if (market['spot']) {
            const timeframesSpot = this.safeValue (timeframes, 'spot', {});
            const request = {
                'symbol': market['id'],
                // 1m / 5m / 15m / 30m / 1H / 2H / 4H / 12H / 1D / 1W
                'scale': this.safeString (timeframesSpot, timeframe, '1m'),
            };
            if (limit !== undefined) {
                if (limit > 1440) {
                    limit = 1440;
                }
                request['limit'] = limit;
            }
            if (since !== undefined) {
                request['fromIdx'] = since;
            }
            response = await this.spotV1PublicGetMarketKline (this.extend (request, params));
            data = this.safeValue (response, 'data', []);
        } else {
            throw new NotSupported (this.id + ' fetchOHLCV only support spot & future markets');
        }
        //
        // spot
        //
        //       {
        //           "symbol":"BTCUSDT",
        //           "scale":"KLINE_1MIN",
        //           "data":[
        //                {
        //                   "i":"1660825020",
        //                   "a":"93458.778",
        //                   "v":"3.9774",
        //                   "c":"23494.99",
        //                   "h":"23509.63",
        //                   "l":"23491.93",
        //                   "o":"23508.34"
        //                }
        //           ]
        //       }
        //
        // future
        //
        //     [
        //         {
        //           "high": "35360.7",
        //           "vol": "110288",
        //           "low": "35347.9",
        //           "idx": 1699411680000,
        //           "close": "35347.9",
        //           "open": "35349.4"
        //         }
        //     ]
        //
        return this.parseOHLCVs (data, market, timeframe, since, limit);
    }

    parseOHLCV (ohlcv, market: Market = undefined): OHLCV {
        //
        // spot
        //
        //      {
        //         "i":"1660825020",
        //         "a":"93458.778",
        //         "v":"3.9774",
        //         "c":"23494.99",
        //         "h":"23509.63",
        //         "l":"23491.93",
        //         "o":"23508.34"
        //      }
        //
        // future
        //
        //     {
        //         "high": "35360.7",
        //         "vol": "110288",
        //         "low": "35347.9",
        //         "idx": 1699411680000,
        //         "close": "35347.9",
        //         "open": "35349.4"
        //     }
        //
        return [
            this.safeTimestamp2 (ohlcv, 'i', 'idx'),
            this.safeNumber2 (ohlcv, 'o', 'open'),
            this.safeNumber2 (ohlcv, 'h', 'high'),
            this.safeNumber2 (ohlcv, 'l', 'low'),
            this.safeNumber2 (ohlcv, 'c', 'close'),
            this.safeNumber2 (ohlcv, 'v', 'vol'),
        ];
    }

    async fetchBidsAsks (symbols: Strings = undefined, params = {}) {
        /**
         * @method
         * @name bitrue#fetchBidsAsks
         * @description fetches the bid and ask price and volume for multiple markets
         * @see https://github.com/Bitrue-exchange/Spot-official-api-docs#symbol-order-book-ticker
         * @see https://www.bitrue.com/api-docs#ticker
         * @see https://www.bitrue.com/api_docs_includes_file/delivery.html#ticker
         * @param {string[]|undefined} symbols unified symbols of the markets to fetch the bids and asks for, all markets are returned if not assigned
         * @param {object} [params] extra parameters specific to the bitrue api endpoint
         * @returns {object} a dictionary of [ticker structures]{@link https://docs.ccxt.com/#/?id=ticker-structure}
         */
        await this.loadMarkets ();
        symbols = this.marketSymbols (symbols, undefined, false);
        let market = undefined;
        if (symbols !== undefined) {
            const first = this.safeString (symbols, 0);
            market = this.market (first);
        }
        let type = undefined;
        [ type, params ] = this.handleMarketTypeAndParams ('fetchBidsAsks', market, params);
        let subType = undefined;
        [ subType, params ] = this.handleSubTypeAndParams ('fetchBidsAsks', market, params);
        let response = undefined;
        if (market['future']) {
            const request = {
                'contractName': market['id'],
            };
            if (this.isLinear (type, subType)) {
                response = await this.fapiV1PublicGetTicker (this.extend (request, params));
            } else if (this.isInverse (type, subType)) {
                response = await this.dapiV1PublicGetTicker (this.extend (request, params));
            }
        } else if (market['spot']) {
            const request = {
                'symbol': market['id'],
            };
            response = await this.spotV1PublicGetTickerBookTicker (this.extend (request, params));
        } else {
            throw new NotSupported (this.id + ' fetchBidsAsks only support spot & future markets');
        }
        //
        // spot
        //
        //     {
        //         "symbol": "LTCBTC",
        //         "bidPrice": "4.00000000",
        //         "bidQty": "431.00000000",
        //         "askPrice": "4.00000200",
        //         "askQty": "9.00000000"
        //     }
        //
        // future
        //
        //     {
        //         "high": "35296",
        //         "vol": "779308354",
        //         "last": "34884.1",
        //         "low": "34806.7",
        //         "buy": 34883.9,
        //         "sell": 34884,
        //         "rose": "-0.0027957315",
        //         "time": 1699348013000
        //     }
        //
        const data = {};
        data[market['id']] = response;
        return this.parseTickers (data, symbols);
    }

    async fetchTickers (symbols: Strings = undefined, params = {}): Promise<Tickers> {
        /**
         * @method
         * @name bitrue#fetchTickers
         * @description fetches price tickers for multiple markets, statistical calculations with the information calculated over the past 24 hours each market
         * @see https://github.com/Bitrue-exchange/Spot-official-api-docs#24hr-ticker-price-change-statistics
         * @see https://www.bitrue.com/api-docs#ticker
         * @see https://www.bitrue.com/api_docs_includes_file/delivery.html#ticker
         * @param {string[]|undefined} symbols unified symbols of the markets to fetch the ticker for, all market tickers are returned if not assigned
         * @param {object} [params] extra parameters specific to the bitrue api endpoint
         * @returns {object} a dictionary of [ticker structures]{@link https://docs.ccxt.com/#/?id=ticker-structure}
         */
        await this.loadMarkets ();
        symbols = this.marketSymbols (symbols);
        let response = undefined;
        let data = undefined;
        const request = {};
        if (symbols !== undefined) {
            const first = this.safeString (symbols, 0);
            const market = this.market (first);
            let type = undefined;
            [ type, params ] = this.handleMarketTypeAndParams ('fetchTickers', market, params);
            let subType = undefined;
            [ subType, params ] = this.handleSubTypeAndParams ('fetchTickers', market, params);
            if (market['future']) {
                request['contractName'] = market['id'];
                if (this.isLinear (type, subType)) {
                    response = await this.fapiV1PublicGetTicker (this.extend (request, params));
                } else if (this.isInverse (type, subType)) {
                    response = await this.dapiV1PublicGetTicker (this.extend (request, params));
                }
                response['symbol'] = market['id'];
                data = [ response ];
            } else if (market['spot']) {
                request['symbol'] = market['id'];
                response = await this.spotV1PublicGetTicker24hr (this.extend (request, params));
                data = response;
            } else {
                throw new NotSupported (this.id + ' fetchTickers only support spot & future markets');
            }
        } else {
            response = await this.spotV1PublicGetTicker24hr (this.extend (request, params));
            data = response;
        }
        //
        // spot
        //
        //     [{
        //         symbol: 'BTCUSDT',
        //         priceChange: '105.20',
        //         priceChangePercent: '0.3000',
        //         weightedAvgPrice: null,
        //         prevClosePrice: null,
        //         lastPrice: '34905.21',
        //         lastQty: null,
        //         bidPrice: '34905.21',
        //         askPrice: '34905.22',
        //         openPrice: '34800.01',
        //         highPrice: '35276.33',
        //         lowPrice: '34787.51',
        //         volume: '12549.6481',
        //         quoteVolume: '439390492.917',
        //         openTime: '0',
        //         closeTime: '0',
        //         firstId: '0',
        //         lastId: '0',
        //         count: '0'
        //     }]
        //
        // future
        //
        //     {
        //         "high": "35296",
        //         "vol": "779308354",
        //         "last": "34884.1",
        //         "low": "34806.7",
        //         "buy": 34883.9,
        //         "sell": 34884,
        //         "rose": "-0.0027957315",
        //         "time": 1699348013000
        //     }
        //
        // the exchange returns market ids with an underscore from the tickers endpoint
        // the market ids do not have an underscore, so it has to be removed
        // https://github.com/ccxt/ccxt/issues/13856
        const tickers = {};
        for (let i = 0; i < data.length; i++) {
            const ticker = this.safeValue (data, i, {});
            const market = this.market (this.safeValue (ticker, 'symbol'));
            tickers[market['id']] = ticker;
        }
        return this.parseTickers (tickers, symbols);
    }

    parseTrade (trade, market: Market = undefined): Trade {
        //
        // fetchTrades
        //
        //     {
        //         "id": 28457,
        //         "price": "4.00000100",
        //         "qty": "12.00000000",
        //         "time": 1499865549590,  // Actual timestamp of trade
        //         "isBuyerMaker": true,
        //         "isBestMatch": true
        //     }
        //
        // fetchTrades - spot
        //
        //     {
        //         "symbol":"USDCUSDT",
        //         "id":20725156,
        //         "orderId":2880918576,
        //         "origClientOrderId":null,
        //         "price":"0.9996000000000000",
        //         "qty":"100.0000000000000000",
        //         "commission":null,
        //         "commissionAssert":null,
        //         "time":1635558511000,
        //         "isBuyer":false,
        //         "isMaker":false,
        //         "isBestMatch":true
        //     }
        //
        // fetchTrades - future
        //
        //     {
        //         "tradeId":12,
        //         "price":0.9,
        //         "qty":1,
        //         "amount":9,
        //         "contractName":"E-SAND-USDT",
        //         "side":"BUY",
        //         "fee":"0.0018",
        //         "bidId":1558124009467904992,
        //         "askId":1558124043827644908,
        //         "bidUserId":10294,
        //         "askUserId":10467,
        //         "isBuyer":true,
        //         "isMaker":true,
        //         "ctime":1678426306000
        //     }
        //
        const timestamp = this.safeInteger2 (trade, 'ctime', 'time');
        const priceString = this.safeString (trade, 'price');
        const amountString = this.safeString (trade, 'qty');
        const marketId = this.safeString2 (trade, 'symbol', 'contractName');
        const symbol = this.safeSymbol (marketId, market);
        const orderId = this.safeString (trade, 'orderId');
        const id = this.safeString2 (trade, 'id', 'tradeId');
        let side = undefined;
        const buyerMaker = this.safeValue (trade, 'isBuyerMaker');  // ignore "m" until Bitrue fixes api
        const isBuyer = this.safeValue (trade, 'isBuyer');
        if (buyerMaker !== undefined) {
            side = buyerMaker ? 'sell' : 'buy';
        }
        if (isBuyer !== undefined) {
            side = isBuyer ? 'buy' : 'sell'; // this is a true side
        }
        let fee = undefined;
        if ('commission' in trade) {
            fee = {
                'cost': this.safeString2 (trade, 'commission', 'fee'),
                'currency': this.safeCurrencyCode (this.safeString (trade, 'commissionAssert')),
            };
        }
        let takerOrMaker = undefined;
        const isMaker = this.safeValue (trade, 'isMaker');
        if (isMaker !== undefined) {
            takerOrMaker = isMaker ? 'maker' : 'taker';
        }
        return this.safeTrade ({
            'info': trade,
            'timestamp': timestamp,
            'datetime': this.iso8601 (timestamp),
            'symbol': symbol,
            'id': id,
            'order': orderId,
            'type': undefined,
            'side': side,
            'takerOrMaker': takerOrMaker,
            'price': priceString,
            'amount': amountString,
            'cost': undefined,
            'fee': fee,
        }, market);
    }

    async fetchTrades (symbol: string, since: Int = undefined, limit: Int = undefined, params = {}): Promise<Trade[]> {
        /**
         * @method
         * @name bitrue#fetchTrades
         * @description get the list of most recent trades for a particular symbol
         * @see https://github.com/Bitrue-exchange/Spot-official-api-docs#recent-trades-list
         * @param {string} symbol unified symbol of the market to fetch trades for
         * @param {int} [since] timestamp in ms of the earliest trade to fetch
         * @param {int} [limit] the maximum amount of trades to fetch
         * @param {object} [params] extra parameters specific to the bitrue api endpoint
         * @returns {Trade[]} a list of [trade structures]{@link https://docs.ccxt.com/#/?id=public-trades}
         */
        await this.loadMarkets ();
        const market = this.market (symbol);
        let response = undefined;
        if (market['spot']) {
            const request = {
                'symbol': market['id'],
                // 'limit': 100, // default 100, max = 1000
            };
            if (limit !== undefined) {
                request['limit'] = limit; // default 100, max 1000
            }
            response = await this.spotV1PublicGetTrades (this.extend (request, params));
        } else {
            throw new NotSupported (this.id + ' fetchTrades only support spot markets');
        }
        //
        // spot
        //
        //     [
        //         {
        //             "id": 28457,
        //             "price": "4.00000100",
        //             "qty": "12.00000000",
        //             "time": 1499865549590,
        //             "isBuyerMaker": true,
        //             "isBestMatch": true
        //         }
        //     ]
        //
        return this.parseTrades (response, market, since, limit);
    }

    parseOrderStatus (status) {
        const statuses = {
            'INIT': 'open',
            'PENDING_CREATE': 'open',
            'NEW': 'open',
            'PARTIALLY_FILLED': 'open',
            'FILLED': 'closed',
            'CANCELED': 'canceled',
            'PENDING_CANCEL': 'canceling', // currently unused
            'REJECTED': 'rejected',
            'EXPIRED': 'expired',
        };
        return this.safeString (statuses, status, status);
    }

    parseOrder (order, market: Market = undefined): Order {
        //
        // createOrder - spot
        //
        //     {
        //         "symbol":"USDCUSDT",
        //         "orderId":2878854881,
        //         "clientOrderId":"",
        //         "transactTime":1635551031276
        //     }
        //
        // createOrder - future
        //
        //     {
        //         "orderId":1690615676032452985,
        //     }
        //
        // fetchOrders - spot
        //
        //     {
        //         "symbol":"USDCUSDT",
        //         "orderId":"2878854881",
        //         "clientOrderId":"",
        //         "price":"1.1000000000000000",
        //         "origQty":"100.0000000000000000",
        //         "executedQty":"0.0000000000000000",
        //         "cummulativeQuoteQty":"0.0000000000000000",
        //         "status":"NEW",
        //         "timeInForce":"",
        //         "type":"LIMIT",
        //         "side":"SELL",
        //         "stopPrice":"",
        //         "icebergQty":"",
        //         "time":1635551031000,
        //         "updateTime":1635551031000,
        //         "isWorking":false
        //     }
        //
        // fetchOrders - future
        //
        //     {
        //         "orderId":1917641,
        //         "price":100,
        //         "origQty":10,
        //         "origAmount":10,
        //         "executedQty":1,
        //         "avgPrice":10000,
        //         "status":"INIT",
        //         "type":"LIMIT",
        //         "side":"BUY",
        //         "action":"OPEN",
        //         "transactTime":1686716571425
        //         "clientOrderId":4949299210
        //     }
        //
        const status = this.parseOrderStatus (this.safeString2 (order, 'status', 'orderStatus'));
        const marketId = this.safeString (order, 'symbol');
        const symbol = this.safeSymbol (marketId, market);
        const filled = this.safeString (order, 'executedQty');
        let timestamp = undefined;
        let lastTradeTimestamp = undefined;
        if ('time' in order) {
            timestamp = this.safeInteger (order, 'time');
        } else if ('transactTime' in order) {
            timestamp = this.safeInteger (order, 'transactTime');
        } else if ('updateTime' in order) {
            if (status === 'open') {
                if (Precise.stringGt (filled, '0')) {
                    lastTradeTimestamp = this.safeInteger (order, 'updateTime');
                } else {
                    timestamp = this.safeInteger (order, 'updateTime');
                }
            }
        }
        const average = this.safeString (order, 'avgPrice');
        const price = this.safeString (order, 'price');
        const amount = this.safeString (order, 'origQty');
        // - Spot/Margin market: cummulativeQuoteQty
        // - Futures market: cumQuote.
        //   Note this is not the actual cost, since Binance futures uses leverage to calculate margins.
        const cost = this.safeString2 (order, 'cummulativeQuoteQty', 'cumQuote');
        const id = this.safeString (order, 'orderId');
        let type = this.safeStringLower (order, 'type');
        const side = this.safeStringLower (order, 'side');
        const fills = this.safeValue (order, 'fills', []);
        const clientOrderId = this.safeString (order, 'clientOrderId');
        const timeInForce = this.safeString (order, 'timeInForce');
        const postOnly = (type === 'limit_maker') || (timeInForce === 'GTX');
        if (type === 'limit_maker') {
            type = 'limit';
        }
        const stopPriceString = this.safeString (order, 'stopPrice');
        const stopPrice = this.parseNumber (this.omitZero (stopPriceString));
        return this.safeOrder ({
            'info': order,
            'id': id,
            'clientOrderId': clientOrderId,
            'timestamp': timestamp,
            'datetime': this.iso8601 (timestamp),
            'lastTradeTimestamp': lastTradeTimestamp,
            'symbol': symbol,
            'type': type,
            'timeInForce': timeInForce,
            'postOnly': postOnly,
            'side': side,
            'price': price,
            'stopPrice': stopPrice,
            'triggerPrice': stopPrice,
            'amount': amount,
            'cost': cost,
            'average': average,
            'filled': filled,
            'remaining': undefined,
            'status': status,
            'fee': undefined,
            'trades': fills,
        }, market);
    }

    async createOrder (symbol: string, type: OrderType, side: OrderSide, amount, price = undefined, params = {}) {
        /**
         * @method
         * @name bitrue#createOrder
         * @description create a trade order
         * @see https://github.com/Bitrue-exchange/Spot-official-api-docs#recent-trades-list
         * @see https://www.bitrue.com/api-docs#new-order-trade-hmac-sha256
         * @see https://www.bitrue.com/api_docs_includes_file/delivery.html#new-order-trade-hmac-sha256
         * @param {string} symbol unified symbol of the market to create an order in
         * @param {string} type 'market' or 'limit'
         * @param {string} side 'buy' or 'sell'
         * @param {float} amount how much of currency you want to trade in units of base currency
         * @param {float} [price] the price at which the order is to be fullfilled, in units of the quote currency, ignored in market orders
         * @param {object} [params] extra parameters specific to the bitrue api endpoint
         * @param {float} [params.triggerPrice] the price at which a trigger order is triggered at
         * @param {string} [params.clientOrderId] a unique id for the order, automatically generated if not sent
         * @param {decimal|undefined} [params.leverage] in future order, the leverage value of the order should consistent with the user contract configuration
         * EXCHANGE SPECIFIC PARAMETERS
         * @param {decimal} [params.icebergQty]
         * @param {long} [params.recvWindow]
         * @returns {object} an [order structure]{@link https://docs.ccxt.com/#/?id=order-structure}
         */
        await this.loadMarkets ();
        const market = this.market (symbol);
        let marketType = undefined;
        [ marketType, params ] = this.handleMarketTypeAndParams ('createOrder', market, params);
        let subType = undefined;
        [ subType, params ] = this.handleSubTypeAndParams ('createOrder', market, params);
        let response = undefined;
        let data = undefined;
        const uppercaseType = type.toUpperCase ();
        const request = {
            'side': side.toUpperCase (),
            'type': uppercaseType,
            // 'timeInForce': '',
            // 'price': this.priceToPrecision (symbol, price),
            // 'newClientOrderId': clientOrderId, // automatically generated if not sent
            // 'stopPrice': this.priceToPrecision (symbol, 'stopPrice'),
            // 'icebergQty': this.amountToPrecision (symbol, icebergQty),
        };
        if (uppercaseType === 'LIMIT') {
            if (price === undefined) {
                throw new InvalidOrder (this.id + ' createOrder() requires a price argument');
            }
            request['price'] = this.priceToPrecision (symbol, price);
        }
        if (market['future']) {
            request['contractName'] = market['id'];
            request['amount'] = this.parseNumber (amount);
            request['volume'] = this.parseNumber (amount);
            request['positionType'] = 1;
            request['open'] = 'OPEN';
            const leverage = this.safeNumber (params, 'leverage');
            if (leverage === undefined) {
                throw new InvalidOrder (this.id + ' createOrder() requires a leverage argument');
            }
            request['leverage'] = leverage;
            params = this.omit (params, 'leverage');
            if (this.isLinear (marketType, subType)) {
                response = await this.fapiV2PrivatePostOrder (this.extend (request, params));
            } else if (this.isInverse (marketType, subType)) {
                response = await this.dapiV2PrivatePostOrder (this.extend (request, params));
            }
            data = this.safeValue (response, 'data', '{}');
        } else if (market['spot']) {
            request['symbol'] = market['id'];
            request['quantity'] = this.amountToPrecision (symbol, amount);
            const validOrderTypes = this.safeValue (market['info'], 'orderTypes');
            if (!this.inArray (uppercaseType, validOrderTypes)) {
                throw new InvalidOrder (this.id + ' ' + type + ' is not a valid order type in market ' + symbol);
            }
            const clientOrderId = this.safeString2 (params, 'newClientOrderId', 'clientOrderId');
            if (clientOrderId !== undefined) {
                params = this.omit (params, [ 'newClientOrderId', 'clientOrderId' ]);
                request['newClientOrderId'] = clientOrderId;
            }
            const stopPrice = this.safeValue2 (params, 'triggerPrice', 'stopPrice');
            if (stopPrice !== undefined) {
                params = this.omit (params, [ 'triggerPrice', 'stopPrice' ]);
                request['stopPrice'] = this.priceToPrecision (symbol, stopPrice);
            }
            response = await this.spotV1PrivatePostOrder (this.extend (request, params));
            data = response;
        } else {
            throw new NotSupported (this.id + ' createOrder only support spot & future markets');
        }
        //
        // spot
        //
        //     {
        //         "symbol": "BTCUSDT",
        //         "orderId": 307650651173648896,
        //         "orderIdStr": "307650651173648896",
        //         "clientOrderId": "6gCrw2kRUAF9CvJDGP16IP",
        //         "transactTime": 1507725176595
        //     }
        //
        // future
        //
        //     {
        //         "code": "0",
        //         "msg": "Success",
        //         "data": {
        //             "orderId": 1690615676032452985
        //         }
        //     }
        //
        return this.parseOrder (data, market);
    }

    async fetchOrder (id: string, symbol: Str = undefined, params = {}) {
        /**
         * @method
         * @name bitrue#fetchOrder
         * @description fetches information on an order made by the user
         * @see https://github.com/Bitrue-exchange/Spot-official-api-docs#query-order-user_data
         * @see https://www.bitrue.com/api-docs#query-order-user_data-hmac-sha256
         * @see https://www.bitrue.com/api_docs_includes_file/delivery.html#query-order-user_data-hmac-sha256
         * @param {string} symbol unified symbol of the market the order was made in
         * @param {object} [params] extra parameters specific to the bitrue api endpoint
         * @returns {object} An [order structure]{@link https://docs.ccxt.com/#/?id=order-structure}
         */
        if (symbol === undefined) {
            throw new ArgumentsRequired (this.id + ' fetchOrder() requires a symbol argument');
        }
        await this.loadMarkets ();
        const market = this.market (symbol);
        const origClientOrderId = this.safeValue2 (params, 'origClientOrderId', 'clientOrderId');
        params = this.omit (params, [ 'origClientOrderId', 'clientOrderId' ]);
        let type = undefined;
        [ type, params ] = this.handleMarketTypeAndParams ('fetchOrder', market, params);
        let subType = undefined;
        [ subType, params ] = this.handleSubTypeAndParams ('fetchOrder', market, params);
        let response = undefined;
        let data = undefined;
        const request = {};
        if (origClientOrderId === undefined) {
            request['orderId'] = id;
        } else {
            if (market['future']) {
                request['clientOrderId'] = origClientOrderId;
            } else {
                request['origClientOrderId'] = origClientOrderId;
            }
        }
        if (market['future']) {
            request['contractName'] = market['id'];
            if (this.isLinear (type, subType)) {
                response = await this.fapiV2PrivateGetOrder (this.extend (request, params));
            } else if (this.isInverse (type, subType)) {
                response = await this.dapiV2PrivateGetOrder (this.extend (request, params));
            }
            data = this.safeValue (response, 'data', {});
        } else if (market['spot']) {
            request['orderId'] = id; // spot market id is mandatory
            request['symbol'] = market['id'];
            response = await this.spotV1PrivateGetOrder (this.extend (request, params));
            data = response;
        } else {
            throw new NotSupported (this.id + ' fetchOrder only support spot & future markets');
        }
        //
        // spot
        //
        //     {
        //         "symbol": "LTCBTC",
        //         "orderId": 1,
        //         "clientOrderId": "myOrder1",
        //         "price": "0.1",
        //         "origQty": "1.0",
        //         "executedQty": "0.0",
        //         "cummulativeQuoteQty": "0.0",
        //         "status": "NEW",
        //         "timeInForce": "GTC",
        //         "type": "LIMIT",
        //         "side": "BUY",
        //         "stopPrice": "0.0",
        //         "icebergQty": "0.0",
        //         "time": 1499827319559,
        //         "updateTime": 1499827319559,
        //         "isWorking": true
        //     }
        //
        // future
        //
        //     {
        //         "code":0,
        //         "msg":"success",
        //         "data":{
        //             "orderId":1917641,
        //             "price":100,
        //             "origQty":10,
        //             "origAmount":10,
        //             "executedQty":1,
        //             "avgPrice":10000,
        //             "status":"INIT",
        //             "type":"LIMIT",
        //             "side":"BUY",
        //             "action":"OPEN",
        //             "transactTime":1686716571425
        //             "clientOrderId":4949299210
        //         }
        //     }
        //
        return this.parseOrder (data, market);
    }

    async fetchClosedOrders (symbol: Str = undefined, since: Int = undefined, limit: Int = undefined, params = {}): Promise<Order[]> {
        /**
         * @method
         * @name bitrue#fetchClosedOrders
         * @description fetches information on multiple closed orders made by the user
         * @see https://github.com/Bitrue-exchange/Spot-official-api-docs#all-orders-user_data
         * @param {string} symbol unified market symbol of the market orders were made in
         * @param {int} [since] the earliest time in ms to fetch orders for
         * @param {int} [limit] the maximum number of order structures to retrieve
         * @param {object} [params] extra parameters specific to the bitrue api endpoint
         * @returns {Order[]} a list of [order structures]{@link https://docs.ccxt.com/#/?id=order-structure}
         */
        if (symbol === undefined) {
            throw new ArgumentsRequired (this.id + ' fetchClosedOrders() requires a symbol argument');
        }
        await this.loadMarkets ();
        const market = this.market (symbol);
        if (!market['spot']) {
            throw new NotSupported (this.id + ' fetchClosedOrders only support spot markets');
        }
        const request = {
            'symbol': market['id'],
            // 'orderId': 123445, // long
            // 'startTime': since,
            // 'endTime': this.milliseconds (),
            // 'limit': limit, // default 100, max 1000
        };
        if (since !== undefined) {
            request['startTime'] = since;
        }
        if (limit !== undefined) {
            request['limit'] = limit; // default 100, max 1000
        }
        const response = await this.spotV1PrivateGetAllOrders (this.extend (request, params));
        //
        //     [
        //         {
        //             "symbol": "LTCBTC",
        //             "orderId": 1,
        //             "clientOrderId": "myOrder1",
        //             "price": "0.1",
        //             "origQty": "1.0",
        //             "executedQty": "0.0",
        //             "cummulativeQuoteQty": "0.0",
        //             "status": "NEW",
        //             "timeInForce": "GTC",
        //             "type": "LIMIT",
        //             "side": "BUY",
        //             "stopPrice": "0.0",
        //             "icebergQty": "0.0",
        //             "time": 1499827319559,
        //             "updateTime": 1499827319559,
        //             "isWorking": true
        //         }
        //     ]
        //
        return this.parseOrders (response, market, since, limit);
    }

    async fetchOpenOrders (symbol: Str = undefined, since: Int = undefined, limit: Int = undefined, params = {}): Promise<Order[]> {
        /**
         * @method
         * @name bitrue#fetchOpenOrders
         * @description fetch all unfilled currently open orders
         * @see https://github.com/Bitrue-exchange/Spot-official-api-docs#current-open-orders-user_data
         * @see https://www.bitrue.com/api-docs#current-all-open-orders-user_data-hmac-sha256
         * @see https://www.bitrue.com/api_docs_includes_file/delivery.html#current-all-open-orders-user_data-hmac-sha256
         * @param {string} symbol unified market symbol
         * @param {int} [since] the earliest time in ms to fetch open orders for
         * @param {int} [limit] the maximum number of open order structures to retrieve
         * @param {object} [params] extra parameters specific to the bitrue api endpoint
         * @returns {Order[]} a list of [order structures]{@link https://docs.ccxt.com/#/?id=order-structure}
         */
        if (symbol === undefined) {
            throw new ArgumentsRequired (this.id + ' fetchOpenOrders() requires a symbol argument');
        }
        await this.loadMarkets ();
        const market = this.market (symbol);
        let type = undefined;
        [ type, params ] = this.handleMarketTypeAndParams ('fetchOpenOrders', market, params);
        let subType = undefined;
        [ subType, params ] = this.handleSubTypeAndParams ('fetchOpenOrders', market, params);
        let response = undefined;
        let data = undefined;
        const request = {};
        if (market['future']) {
            request['contractName'] = market['id'];
            if (this.isLinear (type, subType)) {
                response = await this.fapiV2PrivateGetOpenOrders (this.extend (request, params));
            } else if (this.isInverse (type, subType)) {
                response = await this.dapiV2PrivateGetOpenOrders (this.extend (request, params));
            }
            data = this.safeValue (response, 'data', []);
        } else if (market['spot']) {
            request['symbol'] = market['id'];
            response = await this.spotV1PrivateGetOpenOrders (this.extend (request, params));
            data = response;
        } else {
            throw new NotSupported (this.id + ' fetchOpenOrders only support spot & future markets');
        }
        //
        // spot
        //
        //     [
        //         {
        //             "symbol":"USDCUSDT",
        //             "orderId":"2878854881",
        //             "clientOrderId":"",
        //             "price":"1.1000000000000000",
        //             "origQty":"100.0000000000000000",
        //             "executedQty":"0.0000000000000000",
        //             "cummulativeQuoteQty":"0.0000000000000000",
        //             "status":"NEW",
        //             "timeInForce":"",
        //             "type":"LIMIT",
        //             "side":"SELL",
        //             "stopPrice":"",
        //             "icebergQty":"",
        //             "time":1635551031000,
        //             "updateTime":1635551031000,
        //             "isWorking":false
        //         }
        //     ]
        //
        // future
        //
        //      {
        //          "code": "0",
        //          "msg": "Success",
        //          "data": [{
        //                  "orderId": 1917641,
        //                  "clientOrderId": "2488514315",
        //                  "price": 100,
        //                  "origQty": 10,
        //                  "origAmount": 10,
        //                  "executedQty": 1,
        //                  "avgPrice": 12451,
        //                  "status": "INIT",
        //                  "type": "LIMIT",
        //                  "side": "BUY",
        //                  "action": "OPEN",
        //                  "transactTime": 1686717303975
        //              }
        //          ]
        //      }
        //
        return this.parseOrders (data, market, since, limit);
    }

    async cancelOrder (id: string, symbol: Str = undefined, params = {}) {
        /**
         * @method
         * @name bitrue#cancelOrder
         * @description cancels an open order
         * @see https://github.com/Bitrue-exchange/Spot-official-api-docs#cancel-order-trade
         * @see https://www.bitrue.com/api-docs#cancel-order-trade-hmac-sha256
         * @see https://www.bitrue.com/api_docs_includes_file/delivery.html#cancel-order-trade-hmac-sha256
         * @param {string} id order id
         * @param {string} symbol unified symbol of the market the order was made in
         * @param {object} [params] extra parameters specific to the bitrue api endpoint
         * @returns {object} An [order structure]{@link https://docs.ccxt.com/#/?id=order-structure}
         */
        if (symbol === undefined) {
            throw new ArgumentsRequired (this.id + ' cancelOrder() requires a symbol argument');
        }
        await this.loadMarkets ();
        const market = this.market (symbol);
        const origClientOrderId = this.safeValue2 (params, 'origClientOrderId', 'clientOrderId');
        params = this.omit (params, [ 'origClientOrderId', 'clientOrderId' ]);
        let type = undefined;
        [ type, params ] = this.handleMarketTypeAndParams ('cancelOrder', market, params);
        let subType = undefined;
        [ subType, params ] = this.handleSubTypeAndParams ('cancelOrder', market, params);
        let response = undefined;
        let data = undefined;
        const request = {};
        if (origClientOrderId === undefined) {
            request['orderId'] = id;
        } else {
            if (market['future']) {
                request['clientOrderId'] = origClientOrderId;
            } else {
                request['origClientOrderId'] = origClientOrderId;
            }
        }
        if (market['future']) {
            request['contractName'] = market['id'];
            if (this.isLinear (type, subType)) {
                response = await this.fapiV2PrivatePostCancel (this.extend (request, params));
            } else if (this.isInverse (type, subType)) {
                response = await this.dapiV2PrivatePostCancel (this.extend (request, params));
            }
            data = this.safeValue (response, 'data', {});
        } else if (market['spot']) {
            request['symbol'] = market['id'];
            response = await this.spotV1PrivateDeleteOrder (this.extend (request, params));
            data = response;
        } else {
            throw new NotSupported (this.id + ' cancelOrder only support spot & future markets');
        }
        //
        // spot
        //
        //     {
        //         "symbol": "LTCBTC",
        //         "origClientOrderId": "myOrder1",
        //         "orderId": 1,
        //         "clientOrderId": "cancelMyOrder1"
        //     }
        //
        // future
        //
        //     {
        //         "code": "0",
        //         "msg": "Success",
        //         "data": {
        //             "orderId": 1690615847831143159
        //         }
        //     }
        //
        return this.parseOrder (data, market);
    }

    async cancelAllOrders (symbol: string = undefined, params = {}) {
        /**
         * @method
         * @name bitrue#cancelAllOrders
         * @description cancel all open orders in a market
         * @see https://www.bitrue.com/api-docs#cancel-all-open-orders-trade-hmac-sha256
         * @see https://www.bitrue.com/api_docs_includes_file/delivery.html#cancel-all-open-orders-trade-hmac-sha256
         * @param {string} symbol unified market symbol of the market to cancel orders in
         * @param {object} [params] extra parameters specific to the bitrue api endpoint
         * @param {string} [params.marginMode] 'cross' or 'isolated', for spot margin trading
         * @returns {object[]} a list of [order structures]{@link https://github.com/ccxt/ccxt/wiki/Manual#order-structure}
         */
        await this.loadMarkets ();
        const market = this.market (symbol);
        let type = undefined;
        [ type, params ] = this.handleMarketTypeAndParams ('cancelAllOrders', market, params);
        let subType = undefined;
        [ subType, params ] = this.handleSubTypeAndParams ('cancelAllOrders', market, params);
        let response = undefined;
        let data = undefined;
        if (market['future']) {
            const request = {
                'contractName': market['id'],
            };
            if (this.isLinear (type, subType)) {
                response = await this.fapiV2PrivatePostAllOpenOrders (this.extend (request, params));
            } else if (this.isInverse (type, subType)) {
                response = await this.dapiV2PrivatePostAllOpenOrders (this.extend (request, params));
            }
            data = this.safeValue (response, 'data', []);
        } else {
            throw new NotSupported (this.id + ' cancelAllOrders only support future markets');
        }
        //
        // future
        //
        //      {
        //          'code': '0',
        //          'msg': 'Success',
        //          'data': null
        //      }
        //
        return this.parseOrders (data, market);
    }

    async fetchMyTrades (symbol: Str = undefined, since: Int = undefined, limit: Int = undefined, params = {}) {
        /**
         * @method
         * @name bitrue#fetchMyTrades
         * @description fetch all trades made by the user
         * @see https://github.com/Bitrue-exchange/Spot-official-api-docs#account-trade-list-user_data
         * @see https://www.bitrue.com/api-docs#account-trade-list-user_data-hmac-sha256
         * @see https://www.bitrue.com/api_docs_includes_file/delivery.html#account-trade-list-user_data-hmac-sha256
         * @param {string} symbol unified market symbol
         * @param {int} [since] the earliest time in ms to fetch trades for
         * @param {int} [limit] the maximum number of trades structures to retrieve
         * @param {object} [params] extra parameters specific to the bitrue api endpoint
         * @returns {Trade[]} a list of [trade structures]{@link https://docs.ccxt.com/#/?id=trade-structure}
         */
        await this.loadMarkets ();
        const market = this.market (symbol);
        let type = undefined;
        [ type, params ] = this.handleMarketTypeAndParams ('fetchMyTrades', market, params);
        let subType = undefined;
        [ subType, params ] = this.handleSubTypeAndParams ('fetchMyTrades', market, params);
        let response = undefined;
        let data = undefined;
        const request = {};
        if (since !== undefined) {
            request['startTime'] = since;
        }
        if (limit !== undefined) {
            if (limit > 1000) {
                limit = 1000;
            }
            request['limit'] = limit;
        }
        if (market['future']) {
            request['contractName'] = market['id'];
            if (this.isLinear (type, subType)) {
                response = await this.fapiV2PrivateGetMyTrades (this.extend (request, params));
            } else if (this.isInverse (type, subType)) {
                response = await this.dapiV2PrivateGetMyTrades (this.extend (request, params));
            }
            data = this.safeValue (response, 'data', []);
        } else if (market['spot']) {
            request['symbol'] = market['id'];
            response = await this.spotV2PrivateGetMyTrades (this.extend (request, params));
            data = response;
        } else {
            throw new NotSupported (this.id + ' fetchMyTrades only support spot & future markets');
        }
        //
        // spot
        //
        //     [
        //         {
        //             "symbol":"USDCUSDT",
        //             "id":20725156,
        //             "orderId":2880918576,
        //             "origClientOrderId":null,
        //             "price":"0.9996000000000000",
        //             "qty":"100.0000000000000000",
        //             "commission":null,
        //             "commissionAssert":null,
        //             "time":1635558511000,
        //             "isBuyer":false,
        //             "isMaker":false,
        //             "isBestMatch":true
        //         }
        //     ]
        //
        // future
        //
        //     {
        //         "code":"0",
        //         "msg":"Success",
        //         "data":[
        //             {
        //                 "tradeId":12,
        //                 "price":0.9,
        //                 "qty":1,
        //                 "amount":9,
        //                 "contractName":"E-SAND-USDT",
        //                 "side":"BUY",
        //                 "fee":"0.0018",
        //                 "bidId":1558124009467904992,
        //                 "askId":1558124043827644908,
        //                 "bidUserId":10294,
        //                 "askUserId":10467,
        //                 "isBuyer":true,
        //                 "isMaker":true,
        //                 "ctime":1678426306000
        //             }
        //         ]
        //     }
        //
        return this.parseTrades (data, market, since, limit);
    }

    async fetchDeposits (code: Str = undefined, since: Int = undefined, limit: Int = undefined, params = {}): Promise<Transaction[]> {
        /**
         * @method
         * @name bitrue#fetchDeposits
         * @description fetch all deposits made to an account
         * @see https://github.com/Bitrue-exchange/Spot-official-api-docs#deposit-history--withdraw_data
         * @param {string} code unified currency code
         * @param {int} [since] the earliest time in ms to fetch deposits for
         * @param {int} [limit] the maximum number of deposits structures to retrieve
         * @param {object} [params] extra parameters specific to the bitrue api endpoint
         * @returns {object[]} a list of [transaction structures]{@link https://docs.ccxt.com/#/?id=transaction-structure}
         */
        if (code === undefined) {
            throw new ArgumentsRequired (this.id + ' fetchDeposits() requires a code argument');
        }
        await this.loadMarkets ();
        const currency = this.currency (code);
        const request = {
            'coin': currency['id'],
            'status': 1, // 0 init, 1 finished, default 0
            // 'offset': 0,
            // 'limit': limit, // default 10, max 1000
            // 'startTime': since,
            // 'endTime': this.milliseconds (),
        };
        if (since !== undefined) {
            request['startTime'] = since;
            // request['endTime'] = this.sum (since, 7776000000);
        }
        if (limit !== undefined) {
            request['limit'] = limit;
        }
        const response = await this.spotV1PrivateGetDepositHistory (this.extend (request, params));
        //
        //     {
        //         "code":200,
        //         "msg":"succ",
        //         "data":[
        //             {
        //                 "id":2659137,
        //                 "symbol":"USDC",
        //                 "amount":"200.0000000000000000",
        //                 "fee":"0.0E-15",
        //                 "createdAt":1635503169000,
        //                 "updatedAt":1635503202000,
        //                 "addressFrom":"0x2faf487a4414fe77e2327f0bf4ae2a264a776ad2",
        //                 "addressTo":"0x190ceccb1f8bfbec1749180f0ba8922b488d865b",
        //                 "txid":"0x9970aec41099ac385568859517308707bc7d716df8dabae7b52f5b17351c3ed0",
        //                 "confirmations":5,
        //                 "status":0,
        //                 "tagType":null,
        //             },
        //             {
        //                 "id":2659137,
        //                 "symbol": "XRP",
        //                 "amount": "20.0000000000000000",
        //                 "fee": "0.0E-15",
        //                 "createdAt": 1544669393000,
        //                 "updatedAt": 1544669413000,
        //                 "addressFrom": "",
        //                 "addressTo": "raLPjTYeGezfdb6crXZzcC8RkLBEwbBHJ5_18113641",
        //                 "txid": "515B23E1F9864D3AF7F5B4C4FCBED784BAE861854FAB95F4031922B6AAEFC7AC",
        //                 "confirmations": 7,
        //                 "status": 1,
        //                 "tagType": "Tag"
        //             }
        //         ]
        //     }
        //
        const data = this.safeValue (response, 'data', []);
        return this.parseTransactions (data, currency, since, limit);
    }

    async fetchWithdrawals (code: Str = undefined, since: Int = undefined, limit: Int = undefined, params = {}): Promise<Transaction[]> {
        /**
         * @method
         * @name bitrue#fetchWithdrawals
         * @description fetch all withdrawals made from an account
         * @see https://github.com/Bitrue-exchange/Spot-official-api-docs#withdraw-history--withdraw_data
         * @param {string} code unified currency code
         * @param {int} [since] the earliest time in ms to fetch withdrawals for
         * @param {int} [limit] the maximum number of withdrawals structures to retrieve
         * @param {object} [params] extra parameters specific to the bitrue api endpoint
         * @returns {object[]} a list of [transaction structures]{@link https://docs.ccxt.com/#/?id=transaction-structure}
         */
        if (code === undefined) {
            throw new ArgumentsRequired (this.id + ' fetchWithdrawals() requires a code argument');
        }
        await this.loadMarkets ();
        const currency = this.currency (code);
        const request = {
            'coin': currency['id'],
            'status': 5, // 0 init, 5 finished, 6 canceled, default 0
            // 'offset': 0,
            // 'limit': limit, // default 10, max 1000
            // 'startTime': since,
            // 'endTime': this.milliseconds (),
        };
        if (since !== undefined) {
            request['startTime'] = since;
            // request['endTime'] = this.sum (since, 7776000000);
        }
        if (limit !== undefined) {
            request['limit'] = limit;
        }
        const response = await this.spotV1PrivateGetWithdrawHistory (this.extend (request, params));
        //
        //     {
        //         "code": 200,
        //         "msg": "succ",
        //         "data": {
        //             "msg": null,
        //             "amount": 1000,
        //             "fee": 1,
        //             "ctime": null,
        //             "coin": "usdt_erc20",
        //             "addressTo": "0x2edfae3878d7b6db70ce4abed177ab2636f60c83"
        //         }
        //     }
        //
        const data = this.safeValue (response, 'data', {});
        return this.parseTransactions (data, currency);
    }

    parseTransactionStatusByType (status, type = undefined) {
        const statusesByType = {
            'deposit': {
                '0': 'pending',
                '1': 'ok',
            },
            'withdrawal': {
                '0': 'pending', // Email Sent
                '5': 'ok', // Failure
                '6': 'canceled',
            },
        };
        const statuses = this.safeValue (statusesByType, type, {});
        return this.safeString (statuses, status, status);
    }

    parseTransaction (transaction, currency: Currency = undefined): Transaction {
        //
        // fetchDeposits
        //
        //     {
        //         "symbol": "XRP",
        //         "amount": "261.3361000000000000",
        //         "fee": "0.0E-15",
        //         "createdAt": 1548816979000,
        //         "updatedAt": 1548816999000,
        //         "addressFrom": "",
        //         "addressTo": "raLPjTYeGezfdb6crXZzcC8RkLBEwbBHJ5_18113641",
        //         "txid": "86D6EB68A7A28938BCE06BD348F8C07DEF500C5F7FE92069EF8C0551CE0F2C7D",
        //         "confirmations": 8,
        //         "status": 1,
        //         "tagType": "Tag"
        //     },
        //     {
        //         "symbol": "XRP",
        //         "amount": "20.0000000000000000",
        //         "fee": "0.0E-15",
        //         "createdAt": 1544669393000,
        //         "updatedAt": 1544669413000,
        //         "addressFrom": "",
        //         "addressTo": "raLPjTYeGezfdb6crXZzcC8RkLBEwbBHJ5_18113641",
        //         "txid": "515B23E1F9864D3AF7F5B4C4FCBED784BAE861854FAB95F4031922B6AAEFC7AC",
        //         "confirmations": 7,
        //         "status": 1,
        //         "tagType": "Tag"
        //     }
        //
        // fetchWithdrawals
        //
        //     {
        //         "id": 183745,
        //         "symbol": "usdt_erc20",
        //         "amount": "8.4000000000000000",
        //         "fee": "1.6000000000000000",
        //         "payAmount": "0.0000000000000000",
        //         "createdAt": 1595336441000,
        //         "updatedAt": 1595336576000,
        //         "addressFrom": "",
        //         "addressTo": "0x2edfae3878d7b6db70ce4abed177ab2636f60c83",
        //         "txid": "",
        //         "confirmations": 0,
        //         "status": 6,
        //         "tagType": null
        //     }
        //
        // withdraw
        //
        //     {
        //         "msg": null,
        //         "amount": 1000,
        //         "fee": 1,
        //         "ctime": null,
        //         "coin": "usdt_erc20",
        //         "withdrawId": 1156423,
        //         "addressTo": "0x2edfae3878d7b6db70ce4abed177ab2636f60c83"
        //     }
        //
        const id = this.safeString2 (transaction, 'id', 'withdrawId');
        const tagType = this.safeString (transaction, 'tagType');
        let addressTo = this.safeString (transaction, 'addressTo');
        let addressFrom = this.safeString (transaction, 'addressFrom');
        let tagTo = undefined;
        let tagFrom = undefined;
        if (tagType !== undefined) {
            if (addressTo !== undefined) {
                const parts = addressTo.split ('_');
                addressTo = this.safeString (parts, 0);
                tagTo = this.safeString (parts, 1);
            }
            if (addressFrom !== undefined) {
                const parts = addressFrom.split ('_');
                addressFrom = this.safeString (parts, 0);
                tagFrom = this.safeString (parts, 1);
            }
        }
        const txid = this.safeString (transaction, 'txid');
        const timestamp = this.safeInteger (transaction, 'createdAt');
        const updated = this.safeInteger (transaction, 'updatedAt');
        const payAmount = ('payAmount' in transaction);
        const ctime = ('ctime' in transaction);
        const type = (payAmount || ctime) ? 'withdrawal' : 'deposit';
        const status = this.parseTransactionStatusByType (this.safeString (transaction, 'status'), type);
        const amount = this.safeNumber (transaction, 'amount');
        let network = undefined;
        let currencyId = this.safeString2 (transaction, 'symbol', 'coin');
        if (currencyId !== undefined) {
            const parts = currencyId.split ('_');
            currencyId = this.safeString (parts, 0);
            const networkId = this.safeString (parts, 1);
            if (networkId !== undefined) {
                network = networkId.toUpperCase ();
            }
        }
        const code = this.safeCurrencyCode (currencyId, currency);
        const feeCost = this.safeNumber (transaction, 'fee');
        let fee = undefined;
        if (feeCost !== undefined) {
            fee = { 'currency': code, 'cost': feeCost };
        }
        return {
            'info': transaction,
            'id': id,
            'txid': txid,
            'timestamp': timestamp,
            'datetime': this.iso8601 (timestamp),
            'network': network,
            'address': addressTo,
            'addressTo': addressTo,
            'addressFrom': addressFrom,
            'tag': tagTo,
            'tagTo': tagTo,
            'tagFrom': tagFrom,
            'type': type,
            'amount': amount,
            'currency': code,
            'status': status,
            'updated': updated,
            'internal': false,
            'comment': undefined,
            'fee': fee,
        };
    }

    async withdraw (code: string, amount, address, tag = undefined, params = {}) {
        /**
         * @method
         * @name bitrue#withdraw
         * @description make a withdrawal
         * @see https://github.com/Bitrue-exchange/Spot-official-api-docs#withdraw-commit--withdraw_data
         * @param {string} code unified currency code
         * @param {float} amount the amount to withdraw
         * @param {string} address the address to withdraw to
         * @param {string} tag
         * @param {object} [params] extra parameters specific to the bitrue api endpoint
         * @returns {object} a [transaction structure]{@link https://docs.ccxt.com/#/?id=transaction-structure}
         */
        [ tag, params ] = this.handleWithdrawTagAndParams (tag, params);
        this.checkAddress (address);
        await this.loadMarkets ();
        const currency = this.currency (code);
        let chainName = this.safeString (params, 'chainName');
        if (chainName === undefined) {
            const networks = this.safeValue (currency, 'networks', {});
            const optionsNetworks = this.safeValue (this.options, 'networks', {});
            let network = this.safeStringUpper (params, 'network'); // this line allows the user to specify either ERC20 or ETH
            network = this.safeString (optionsNetworks, network, network);
            const networkEntry = this.safeValue (networks, network, {});
            chainName = this.safeString (networkEntry, 'id'); // handle ERC20>ETH alias
            if (chainName === undefined) {
                throw new ArgumentsRequired (this.id + ' withdraw() requires a network parameter or a chainName parameter');
            }
            params = this.omit (params, 'network');
        }
        const request = {
            'coin': currency['id'].toUpperCase (),
            'amount': amount,
            'addressTo': address,
            'chainName': chainName, // 'ERC20', 'TRC20', 'SOL'
            // 'addressMark': '', // mark of address
            // 'addrType': '', // type of address
            // 'tag': tag,
        };
        if (tag !== undefined) {
            request['tag'] = tag;
        }
        const response = await this.spotV1PrivatePostWithdrawCommit (this.extend (request, params));
        //
        //     {
        //         "code": 200,
        //         "msg": "succ",
        //         "data": {
        //             "msg": null,
        //             "amount": 1000,
        //             "fee": 1,
        //             "ctime": null,
        //             "coin": "usdt_erc20",
        //             "withdrawId": 1156423,
        //             "addressTo": "0x2edfae3878d7b6db70ce4abed177ab2636f60c83"
        //         }
        //     }
        //
        const data = this.safeValue (response, 'data', {});
        return this.parseTransaction (data, currency);
    }

    parseDepositWithdrawFee (fee, currency: Currency = undefined) {
        //
        //   {
        //       "coin": "adx",
        //       "coinFulName": "Ambire AdEx",
        //       "chains": [ "BSC" ],
        //       "chainDetail": [ [Object] ]
        //   }
        //
        const chainDetails = this.safeValue (fee, 'chainDetail', []);
        const chainDetailLength = chainDetails.length;
        const result = {
            'info': fee,
            'withdraw': {
                'fee': undefined,
                'percentage': undefined,
            },
            'deposit': {
                'fee': undefined,
                'percentage': undefined,
            },
            'networks': {},
        };
        if (chainDetailLength !== 0) {
            for (let i = 0; i < chainDetailLength; i++) {
                const chainDetail = chainDetails[i];
                const networkId = this.safeString (chainDetail, 'chain');
                const currencyCode = this.safeString (currency, 'code');
                const networkCode = this.networkIdToCode (networkId, currencyCode);
                result['networks'][networkCode] = {
                    'deposit': { 'fee': undefined, 'percentage': undefined },
                    'withdraw': { 'fee': this.safeNumber (chainDetail, 'withdrawFee'), 'percentage': false },
                };
                if (chainDetailLength === 1) {
                    result['withdraw']['fee'] = this.safeNumber (chainDetail, 'withdrawFee');
                    result['withdraw']['percentage'] = false;
                }
            }
        }
        return result;
    }

    async fetchDepositWithdrawFees (codes: Strings = undefined, params = {}) {
        /**
         * @method
         * @name bitrue#fetchDepositWithdrawFees
         * @description fetch deposit and withdraw fees
         * @see https://github.com/Bitrue-exchange/Spot-official-api-docs#exchangeInfo_endpoint
         * @param {string[]|undefined} codes list of unified currency codes
         * @param {object} [params] extra parameters specific to the bitrue api endpoint
         * @returns {object} a list of [fee structures]{@link https://docs.ccxt.com/#/?id=fee-structure}
         */
        await this.loadMarkets ();
        const response = await this.spotV1PublicGetExchangeInfo (params);
        const coins = this.safeValue (response, 'coins');
        return this.parseDepositWithdrawFees (coins, codes, 'coin');
    }

    parseTransfer (transfer, currency = undefined) {
        //
        //     fetchTransfers
        //
        //     {
        //         'transferType': 'wallet_to_contract',
        //         'symbol': 'USDT',
        //         'amount': 1.0,
        //         'status': 1,
        //         'ctime': 1685404575000
        //     }
        //
        //     transfer
        //
        //     {}
        //
        const transferType = this.safeString (transfer, 'transferType');
        let fromAccount = undefined;
        let toAccount = undefined;
        if (transferType !== undefined) {
            const accountSplit = transferType.split ('_to_');
            fromAccount = this.safeString (accountSplit, 0);
            toAccount = this.safeString (accountSplit, 1);
        }
        const timestamp = this.safeInteger (transfer, 'ctime');
        return {
            'info': transfer,
            'id': undefined,
            'timestamp': timestamp,
            'datetime': this.iso8601 (timestamp),
            'currency': this.safeString (currency, 'code'),
            'amount': this.safeNumber (transfer, 'amount'),
            'fromAccount': fromAccount,
            'toAccount': toAccount,
            'status': 'ok',
        };
    }

    async fetchTransfers (code: string = undefined, since: Int = undefined, limit: Int = undefined, params = {}) {
        /**
         * @method
         * @name bitrue#fetchTransfers
         * @description fetch a history of internal transfers made on an account
         * @see https://www.bitrue.com/api-docs#get-future-account-transfer-history-list-user_data-hmac-sha256
         * @see https://www.bitrue.com/api_docs_includes_file/delivery.html#get-future-account-transfer-history-list-user_data-hmac-sha256
         * @param {string} code unified currency code of the currency transferred
         * @param {int} [since] the earliest time in ms to fetch transfers for
         * @param {int} [limit] the maximum number of transfers structures to retrieve
         * @param {object} [params] extra parameters specific to the bitrue api endpoint
         * @param {int} [params.until] the latest time in ms to fetch transfers for
         * @returns {object[]} a list of [transfer structures]{@link https://github.com/ccxt/ccxt/wiki/Manual#transfer-structure}
         */
        await this.loadMarkets ();
        const type = this.safeString2 (params, 'type', 'transferType');
        const request = {
            'transferType': type,
        };
        let currency = undefined;
        if (code !== undefined) {
            currency = this.currency (code);
            request['coinSymbol'] = currency['id'];
        }
        if (since !== undefined) {
            request['beginTime'] = since;
        }
        if (limit !== undefined) {
            if (limit > 200) {
                limit = 200;
            }
            request['limit'] = limit;
        }
        const until = this.safeInteger (params, 'until');
        if (until !== undefined) {
            params = this.omit (params, 'until');
            request['endTime'] = until;
        }
        const response = await this.fapiV2PrivateGetFuturesTransferHistory (this.extend (request, params));
        //
        //     {
        //         'code': '0',
        //         'msg': 'Success',
        //         'data': [{
        //             'transferType': 'wallet_to_contract',
        //             'symbol': 'USDT',
        //             'amount': 1.0,
        //             'status': 1,
        //             'ctime': 1685404575000
        //         }]
        //     }
        //
        const data = this.safeValue (response, 'data', {});
        return this.parseTransfers (data, currency, since, limit);
    }

    async transfer (code: string, amount, fromAccount, toAccount, params = {}) {
        /**
         * @method
         * @name bitrue#transfer
         * @description transfer currency internally between wallets on the same account
         * @see https://www.bitrue.com/api-docs#new-future-account-transfer-user_data-hmac-sha256
         * @see https://www.bitrue.com/api_docs_includes_file/delivery.html#user-commission-rate-user_data-hmac-sha256
         * @param {string} code unified currency code
         * @param {float} amount amount to transfer
         * @param {string} fromAccount account to transfer from
         * @param {string} toAccount account to transfer to
         * @param {object} [params] extra parameters specific to the bitrue api endpoint
         * @param {string} [params.type] transfer type wallet_to_contract or contract_to_wallet
         * @returns {object} a [transfer structure]{@link https://github.com/ccxt/ccxt/wiki/Manual#transfer-structure}
         */
        await this.loadMarkets ();
        const currency = this.currency (code);
        const request = {
            'coinSymbol': currency['id'],
            'amount': this.currencyToPrecision (code, amount),
        };
        request['transferType'] = this.safeString2 (params, 'type', 'transferType');
        params = this.omit (params, [ 'type', 'transferType' ]);
        const response = await this.fapiV2PrivatePostFuturesTransfer (this.extend (request, params));
        //
        //     {
        //         'code': '0',
        //         'msg': 'Success',
        //         'data': null
        //     }
        //
        const data = this.safeValue (response, 'data', {});
        return this.parseTransfer (data, currency);
    }

    async setLeverage (leverage, symbol: string = undefined, params = {}) {
        /**
         * @method
         * @name bitrue#setLeverage
         * @description set the level of leverage for a market
         * @see https://www.bitrue.com/api-docs#change-initial-leverage-trade-hmac-sha256
         * @see https://www.bitrue.com/api_docs_includes_file/delivery.html#change-initial-leverage-trade-hmac-sha256
         * @param {float} leverage the rate of leverage
         * @param {string} symbol unified market symbol
         * @param {object} [params] extra parameters specific to the bitrue api endpoint
         * @returns {object} response from the exchange
         */
        if (symbol === undefined) {
            throw new ArgumentsRequired (this.id + ' setLeverage() requires a symbol argument');
        }
        if ((leverage < 1) || (leverage > 125)) {
            throw new BadRequest (this.id + ' leverage should be between 1 and 125');
        }
        await this.loadMarkets ();
        const market = this.market (symbol);
        let type = undefined;
        [ type, params ] = this.handleMarketTypeAndParams ('setLeverage', market, params);
        let subType = undefined;
        [ subType, params ] = this.handleSubTypeAndParams ('setLeverage', market, params);
        let response = undefined;
        const request = {
            'contractName': market['id'],
            'leverage': leverage,
        };
        if (!market['future']) {
            throw new NotSupported (this.id + ' setLeverage only support future markets');
        }
        if (this.isLinear (type, subType)) {
            response = await this.fapiV2PrivatePostLevelEdit (this.extend (request, params));
        } else if (this.isInverse (type, subType)) {
            response = await this.dapiV2PrivatePostLevelEdit (this.extend (request, params));
        }
        return response;
    }

    parseMarginModification (data, market = undefined) {
        return {
            'info': data,
            'type': undefined,
            'amount': undefined,
            'code': undefined,
            'symbol': market['symbol'],
            'status': undefined,
        };
    }

    async setMargin (symbol: string, amount, params = {}) {
        /**
         * @method
         * @name bitrue#setMargin
         * @description Either adds or reduces margin in an isolated position in order to set the margin to a specific value
         * @see https://www.bitrue.com/api-docs#modify-isolated-position-margin-trade-hmac-sha256
         * @see https://www.bitrue.com/api_docs_includes_file/delivery.html#modify-isolated-position-margin-trade-hmac-sha256
         * @param {string} symbol unified market symbol of the market to set margin in
         * @param {float} amount the amount to set the margin to
         * @param {object} [params] parameters specific to the bitrue api endpoint
         * @returns {object} A [margin structure]{@link https://github.com/ccxt/ccxt/wiki/Manual#add-margin-structure}
         */
        await this.loadMarkets ();
        const market = this.market (symbol);
        if (!market['future']) {
            throw new NotSupported (this.id + ' setMargin only support future markets');
        }
        let type = undefined;
        [ type, params ] = this.handleMarketTypeAndParams ('setMargin', market, params);
        let subType = undefined;
        [ subType, params ] = this.handleSubTypeAndParams ('setMargin', market, params);
        let response = undefined;
        const request = {
            'contractName': market['id'],
            'amount': this.parseNumber (amount),
        };
        if (this.isLinear (type, subType)) {
            response = await this.fapiV2PrivatePostPositionMargin (this.extend (request, params));
        } else if (this.isInverse (type, subType)) {
            response = await this.dapiV2PrivatePostPositionMargin (this.extend (request, params));
        }
        //
        //     {
        //         "code": 0,
        //         "msg": "success"
        //         "data": null
        //     }
        //
        return this.parseMarginModification (response, market);
    }

    sign (path, api = 'public', method = 'GET', params = {}, headers = undefined, body = undefined) {
        const type = this.safeString (api, 0);
        const version = this.safeString (api, 1);
        const access = this.safeString (api, 2);
        let url = undefined;
        if (type === 'api' && version === 'kline') {
            url = this.urls['api'][type];
        } else {
            url = this.urls['api'][type] + '/' + version;
        }
        url = url + '/' + this.implodeParams (path, params);
        params = this.omit (params, this.extractParams (path));
        if (access === 'private') {
            this.checkRequiredCredentials ();
            const recvWindow = this.safeInteger (this.options, 'recvWindow', 5000);
            if (type === 'spot') {
                let query = this.urlencode (this.extend ({
                    'timestamp': this.nonce (),
                    'recvWindow': recvWindow,
                }, params));
                const signature = this.hmac (this.encode (query), this.encode (this.secret), sha256);
                query += '&' + 'signature=' + signature;
                headers = {
                    'X-MBX-APIKEY': this.apiKey,
                };
                if ((method === 'GET') || (method === 'DELETE')) {
                    url += '?' + query;
                } else {
                    body = query;
                    headers['Content-Type'] = 'application/x-www-form-urlencoded';
                }
            } else {
                const timestamp = this.nonce ().toString ();
                let signPath = undefined;
                if (type === 'fapi') {
                    signPath = '/fapi';
                } else if (type === 'dapi') {
                    signPath = '/dapi';
                }
                signPath = signPath + '/' + version + '/' + path;
                let signMessage = timestamp + method + signPath;
                if (method === 'GET') {
                    const signature = this.hmac (this.encode (signMessage), this.encode (this.secret), sha256);
                    headers = {
                        'X-CH-APIKEY': this.apiKey,
                        'X-CH-SIGN': signature,
                        'X-CH-TS': timestamp,
                    };
                    url += '?' + this.urlencode (params);
                } else {
                    const query = this.extend ({
                        'recvWindow': recvWindow,
                    }, params);
                    body = this.json (query);
                    signMessage = signMessage + JSON.stringify (body);
                    const signature = this.hmac (this.encode (signMessage), this.encode (this.secret), sha256);
                    headers = {
                        'Content-Type': 'application/json',
                        'X-CH-APIKEY': this.apiKey,
                        'X-CH-SIGN': signature,
                        'X-CH-TS': timestamp,
                    };
                }
            }
        } else {
            if (Object.keys (params).length) {
                url += '?' + this.urlencode (params);
            }
        }
        return { 'url': url, 'method': method, 'body': body, 'headers': headers };
    }

    handleErrors (code, reason, url, method, headers, body, response, requestHeaders, requestBody) {
        if ((code === 418) || (code === 429)) {
            throw new DDoSProtection (this.id + ' ' + code.toString () + ' ' + reason + ' ' + body);
        }
        // error response in a form: { "code": -1013, "msg": "Invalid quantity." }
        // following block cointains legacy checks against message patterns in "msg" property
        // will switch "code" checks eventually, when we know all of them
        if (code >= 400) {
            if (body.indexOf ('Price * QTY is zero or less') >= 0) {
                throw new InvalidOrder (this.id + ' order cost = amount * price is zero or less ' + body);
            }
            if (body.indexOf ('LOT_SIZE') >= 0) {
                throw new InvalidOrder (this.id + ' order amount should be evenly divisible by lot size ' + body);
            }
            if (body.indexOf ('PRICE_FILTER') >= 0) {
                throw new InvalidOrder (this.id + ' order price is invalid, i.e. exceeds allowed price precision, exceeds min price or max price limits or is invalid float value in general, use this.priceToPrecision (symbol, amount) ' + body);
            }
        }
        if (response === undefined) {
            return undefined; // fallback to default error handler
        }
        // check success value for wapi endpoints
        // response in format {'msg': 'The coin does not exist.', 'success': true/false}
        const success = this.safeValue (response, 'success', true);
        if (!success) {
            const messageInner = this.safeString (response, 'msg');
            let parsedMessage = undefined;
            if (messageInner !== undefined) {
                try {
                    parsedMessage = JSON.parse (messageInner);
                } catch (e) {
                    // do nothing
                    parsedMessage = undefined;
                }
                if (parsedMessage !== undefined) {
                    response = parsedMessage;
                }
            }
        }
        const message = this.safeString (response, 'msg');
        if (message !== undefined) {
            this.throwExactlyMatchedException (this.exceptions['exact'], message, this.id + ' ' + message);
            this.throwBroadlyMatchedException (this.exceptions['broad'], message, this.id + ' ' + message);
        }
        // checks against error codes
        const error = this.safeString (response, 'code');
        if (error !== undefined) {
            // https://github.com/ccxt/ccxt/issues/6501
            // https://github.com/ccxt/ccxt/issues/7742
            if ((error === '200') || Precise.stringEquals (error, '0')) {
                return undefined;
            }
            // a workaround for {"code":-2015,"msg":"Invalid API-key, IP, or permissions for action."}
            // despite that their message is very confusing, it is raised by Binance
            // on a temporary ban, the API key is valid, but disabled for a while
            if ((error === '-2015') && this.options['hasAlreadyAuthenticatedSuccessfully']) {
                throw new DDoSProtection (this.id + ' temporary banned: ' + body);
            }
            const feedback = this.id + ' ' + body;
            this.throwExactlyMatchedException (this.exceptions['exact'], error, feedback);
            throw new ExchangeError (feedback);
        }
        if (!success) {
            throw new ExchangeError (this.id + ' ' + body);
        }
        return undefined;
    }

    calculateRateLimiterCost (api, method, path, params, config = {}) {
        if (('noSymbol' in config) && !('symbol' in params)) {
            return config['noSymbol'];
        } else if (('byLimit' in config) && ('limit' in params)) {
            const limit = params['limit'];
            const byLimit = config['byLimit'] as any;
            for (let i = 0; i < byLimit.length; i++) {
                const entry = byLimit[i];
                if (limit <= entry[0]) {
                    return entry[1];
                }
            }
        }
        return this.safeValue (config, 'cost', 1);
    }
}<|MERGE_RESOLUTION|>--- conflicted
+++ resolved
@@ -1000,13 +1000,9 @@
          * @see https://www.bitrue.com/api-docs#account-information-v2-user_data-hmac-sha256
          * @see https://www.bitrue.com/api_docs_includes_file/delivery.html#account-information-v2-user_data-hmac-sha256
          * @param {object} [params] extra parameters specific to the bitrue api endpoint
-<<<<<<< HEAD
          * @param {string} [params.type] 'future', 'delivery', 'spot', 'swap'
          * @param {string} [params.subType] 'linear', 'inverse'
-         * @returns {object} a [balance structure]{@link https://github.com/ccxt/ccxt/wiki/Manual#balance-structure}
-=======
          * @returns {object} a [balance structure]{@link https://docs.ccxt.com/#/?id=balance-structure}
->>>>>>> dcf03a6d
          */
         await this.loadMarkets ();
         const defaultType = this.safeString2 (this.options, 'fetchBalance', 'defaultType', 'spot');
