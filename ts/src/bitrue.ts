--- conflicted
+++ resolved
@@ -469,12 +469,8 @@
          * @method
          * @name bitrue#fetchStatus
          * @description the latest known information on the availability of the exchange API
-<<<<<<< HEAD
+         * @see https://github.com/Bitrue-exchange/Spot-official-api-docs#test-connectivity
          * @param {object} [params] extra parameters specific to the exchange API endpoint
-=======
-         * @see https://github.com/Bitrue-exchange/Spot-official-api-docs#test-connectivity
-         * @param {object} [params] extra parameters specific to the bitrue api endpoint
->>>>>>> 7d932e3e
          * @returns {object} a [status structure]{@link https://docs.ccxt.com/#/?id=exchange-status-structure}
          */
         const response = await this.spotV1PublicGetPing (params);
@@ -500,12 +496,8 @@
          * @method
          * @name bitrue#fetchTime
          * @description fetches the current integer timestamp in milliseconds from the exchange server
-<<<<<<< HEAD
+         * @see https://github.com/Bitrue-exchange/Spot-official-api-docs#check-server-time
          * @param {object} [params] extra parameters specific to the exchange API endpoint
-=======
-         * @see https://github.com/Bitrue-exchange/Spot-official-api-docs#check-server-time
-         * @param {object} [params] extra parameters specific to the bitrue api endpoint
->>>>>>> 7d932e3e
          * @returns {int} the current integer timestamp in milliseconds from the exchange server
          */
         const response = await this.spotV1PublicGetTime (params);
@@ -723,14 +715,10 @@
          * @method
          * @name bitrue#fetchMarkets
          * @description retrieves data on all markets for bitrue
-<<<<<<< HEAD
-         * @param {object} [params] extra parameters specific to the exchange API endpoint
-=======
          * @see https://github.com/Bitrue-exchange/Spot-official-api-docs#exchangeInfo_endpoint
          * @see https://www.bitrue.com/api-docs#current-open-contract
          * @see https://www.bitrue.com/api_docs_includes_file/delivery.html#current-open-contract
          * @param {object} [params] extra parameters specific to the exchange api endpoint
->>>>>>> 7d932e3e
          * @returns {object[]} an array of objects representing market data
          */
         const promisesRaw = [];
@@ -1001,16 +989,12 @@
          * @method
          * @name bitrue#fetchBalance
          * @description query for balance and get the amount of funds available for trading or funds locked in orders
-<<<<<<< HEAD
-         * @param {object} [params] extra parameters specific to the exchange API endpoint
-=======
          * @see https://github.com/Bitrue-exchange/Spot-official-api-docs#account-information-user_data
          * @see https://www.bitrue.com/api-docs#account-information-v2-user_data-hmac-sha256
          * @see https://www.bitrue.com/api_docs_includes_file/delivery.html#account-information-v2-user_data-hmac-sha256
-         * @param {object} [params] extra parameters specific to the bitrue api endpoint
+         * @param {object} [params] extra parameters specific to the exchange API endpoint
          * @param {string} [params.type] 'future', 'delivery', 'spot', 'swap'
          * @param {string} [params.subType] 'linear', 'inverse'
->>>>>>> 7d932e3e
          * @returns {object} a [balance structure]{@link https://docs.ccxt.com/#/?id=balance-structure}
          */
         await this.loadMarkets ();
@@ -1910,13 +1894,8 @@
          * @param {string} side 'buy' or 'sell'
          * @param {float} amount how much of currency you want to trade in units of base currency
          * @param {float} [price] the price at which the order is to be fullfilled, in units of the quote currency, ignored in market orders
-<<<<<<< HEAD
          * @param {object} [params] extra parameters specific to the exchange API endpoint
-         * @param {float} [params.triggerPrice] the price at which a trigger order is triggered at
-=======
-         * @param {object} [params] extra parameters specific to the bitrue api endpoint
          * @param {float} [params.triggerPrice] *spot only* the price at which a trigger order is triggered at
->>>>>>> 7d932e3e
          * @param {string} [params.clientOrderId] a unique id for the order, automatically generated if not sent
          * @param {decimal} [params.leverage] in future order, the leverage value of the order should consistent with the user contract configuration, default is 1
          * @param {string} [params.timeInForce] 'fok', 'ioc' or 'po'
@@ -2350,7 +2329,7 @@
          * @see https://www.bitrue.com/api-docs#cancel-all-open-orders-trade-hmac-sha256
          * @see https://www.bitrue.com/api_docs_includes_file/delivery.html#cancel-all-open-orders-trade-hmac-sha256
          * @param {string} symbol unified market symbol of the market to cancel orders in
-         * @param {object} [params] extra parameters specific to the bitrue api endpoint
+         * @param {object} [params] extra parameters specific to the exchange API endpoint
          * @param {string} [params.marginMode] 'cross' or 'isolated', for spot margin trading
          * @returns {object[]} a list of [order structures]{@link https://github.com/ccxt/ccxt/wiki/Manual#order-structure}
          */
@@ -2912,7 +2891,7 @@
          * @param {string} code unified currency code of the currency transferred
          * @param {int} [since] the earliest time in ms to fetch transfers for
          * @param {int} [limit] the maximum number of transfers structures to retrieve
-         * @param {object} [params] extra parameters specific to the bitrue api endpoint
+         * @param {object} [params] extra parameters specific to the exchange API endpoint
          * @param {int} [params.until] the latest time in ms to fetch transfers for
          * @param {string} [params.type] transfer type wallet_to_contract or contract_to_wallet
          * @returns {object[]} a list of [transfer structures]{@link https://github.com/ccxt/ccxt/wiki/Manual#transfer-structure}
@@ -2970,7 +2949,7 @@
          * @param {float} amount amount to transfer
          * @param {string} fromAccount account to transfer from
          * @param {string} toAccount account to transfer to
-         * @param {object} [params] extra parameters specific to the bitrue api endpoint
+         * @param {object} [params] extra parameters specific to the exchange API endpoint
          * @returns {object} a [transfer structure]{@link https://github.com/ccxt/ccxt/wiki/Manual#transfer-structure}
          */
         await this.loadMarkets ();
@@ -3004,7 +2983,7 @@
          * @see https://www.bitrue.com/api_docs_includes_file/delivery.html#change-initial-leverage-trade-hmac-sha256
          * @param {float} leverage the rate of leverage
          * @param {string} symbol unified market symbol
-         * @param {object} [params] extra parameters specific to the bitrue api endpoint
+         * @param {object} [params] extra parameters specific to the exchange API endpoint
          * @returns {object} response from the exchange
          */
         if (symbol === undefined) {
@@ -3051,7 +3030,7 @@
          * @see https://www.bitrue.com/api_docs_includes_file/delivery.html#modify-isolated-position-margin-trade-hmac-sha256
          * @param {string} symbol unified market symbol of the market to set margin in
          * @param {float} amount the amount to set the margin to
-         * @param {object} [params] parameters specific to the bitrue api endpoint
+         * @param {object} [params] parameters specific to the exchange API endpoint
          * @returns {object} A [margin structure]{@link https://github.com/ccxt/ccxt/wiki/Manual#add-margin-structure}
          */
         await this.loadMarkets ();
