--- conflicted
+++ resolved
@@ -1247,14 +1247,9 @@
          * @method
          * @name okx#fetchMarkets
          * @description retrieves data on all markets for okx
-<<<<<<< HEAD
          * @see https://www.okx.com/docs-v5/en/#rest-api-public-data-get-instruments
-         * @param {object} params extra parameters specific to the exchange api endpoint
-         * @returns {[object]} an array of objects representing market data
-=======
          * @param {object} [params] extra parameters specific to the exchange api endpoint
          * @returns {object[]} an array of objects representing market data
->>>>>>> 6bdb5e4d
          */
         const types = this.safeValue (this.options, 'fetchMarkets');
         let promises = [];
