
//  ---------------------------------------------------------------------------

import Exchange from './abstract/huobi.js';
import { AccountNotEnabled, ArgumentsRequired, AuthenticationError, ExchangeError, PermissionDenied, ExchangeNotAvailable, OnMaintenance, InvalidOrder, OrderNotFound, InsufficientFunds, BadSymbol, BadRequest, RateLimitExceeded, RequestTimeout, NetworkError, NotSupported } from './base/errors.js';
import { Precise } from './base/Precise.js';
import { TICK_SIZE, TRUNCATE } from './base/functions/number.js';
import { sha256 } from './static_dependencies/noble-hashes/sha256.js';
<<<<<<< HEAD
import { Int, OrderSide, OrderType, Order, OHLCV, Trade } from './base/types.js';
=======
import { FundingRateHistory, Int, OrderSide, OrderType } from './base/types.js';
>>>>>>> 0c395b26

//  ---------------------------------------------------------------------------

/**
 * @class huobi
 * @extends Exchange
 */
export default class huobi extends Exchange {
    describe () {
        return this.deepExtend (super.describe (), {
            'id': 'huobi',
            'name': 'Huobi',
            'countries': [ 'CN' ],
            'rateLimit': 100,
            'userAgent': this.userAgents['chrome100'],
            'certified': true,
            'version': 'v1',
            'hostname': 'api.huobi.pro', // api.testnet.huobi.pro
            'pro': true,
            'has': {
                'CORS': undefined,
                'spot': true,
                'margin': true,
                'swap': true,
                'future': true,
                'option': undefined,
                'addMargin': undefined,
                'borrowMargin': true,
                'cancelAllOrders': true,
                'cancelOrder': true,
                'cancelOrders': true,
                'createDepositAddress': undefined,
                'createOrder': true,
                'createReduceOnlyOrder': false,
                'createStopLimitOrder': true,
                'createStopMarketOrder': true,
                'createStopOrder': true,
                'fetchAccounts': true,
                'fetchBalance': true,
                'fetchBidsAsks': undefined,
                'fetchBorrowInterest': true,
                'fetchBorrowRate': undefined,
                'fetchBorrowRateHistories': undefined,
                'fetchBorrowRateHistory': undefined,
                'fetchBorrowRates': true,
                'fetchBorrowRatesPerSymbol': true,
                'fetchCanceledOrders': undefined,
                'fetchClosedOrder': undefined,
                'fetchClosedOrders': true,
                'fetchCurrencies': true,
                'fetchDeposit': undefined,
                'fetchDepositAddress': true,
                'fetchDepositAddresses': undefined,
                'fetchDepositAddressesByNetwork': true,
                'fetchDeposits': true,
                'fetchDepositWithdrawFee': 'emulated',
                'fetchDepositWithdrawFees': true,
                'fetchFundingHistory': true,
                'fetchFundingRate': true,
                'fetchFundingRateHistory': true,
                'fetchFundingRates': true,
                'fetchIndexOHLCV': true,
                'fetchL3OrderBook': undefined,
                'fetchLedger': true,
                'fetchLedgerEntry': undefined,
                'fetchLeverage': false,
                'fetchLeverageTiers': true,
                'fetchMarketLeverageTiers': true,
                'fetchMarkets': true,
                'fetchMarkOHLCV': true,
                'fetchMyTrades': true,
                'fetchOHLCV': true,
                'fetchOpenInterest': true,
                'fetchOpenInterestHistory': true,
                'fetchOpenOrder': undefined,
                'fetchOpenOrders': true,
                'fetchOrder': true,
                'fetchOrderBook': true,
                'fetchOrderBooks': undefined,
                'fetchOrders': true,
                'fetchOrderTrades': true,
                'fetchPosition': true,
                'fetchPositions': true,
                'fetchPositionsRisk': false,
                'fetchPremiumIndexOHLCV': true,
                'fetchSettlementHistory': true,
                'fetchStatus': true,
                'fetchTicker': true,
                'fetchTickers': true,
                'fetchTime': true,
                'fetchTrades': true,
                'fetchTradingFee': true,
                'fetchTradingFees': false,
                'fetchTradingLimits': true,
                'fetchTransactionFee': undefined,
                'fetchTransactionFees': undefined,
                'fetchTransactions': undefined,
                'fetchTransfers': undefined,
                'fetchWithdrawAddresses': true,
                'fetchWithdrawal': undefined,
                'fetchWithdrawals': true,
                'fetchWithdrawalWhitelist': undefined,
                'reduceMargin': undefined,
                'repayMargin': true,
                'setLeverage': true,
                'setMarginMode': false,
                'setPositionMode': false,
                'signIn': undefined,
                'transfer': true,
                'withdraw': true,
            },
            'timeframes': {
                '1m': '1min',
                '5m': '5min',
                '15m': '15min',
                '30m': '30min',
                '1h': '60min',
                '4h': '4hour',
                '1d': '1day',
                '1w': '1week',
                '1M': '1mon',
                '1y': '1year',
            },
            'urls': {
                // 'test': {
                //     'market': 'https://api.testnet.huobi.pro',
                //     'public': 'https://api.testnet.huobi.pro',
                //     'private': 'https://api.testnet.huobi.pro',
                // },
                'logo': 'https://user-images.githubusercontent.com/1294454/76137448-22748a80-604e-11ea-8069-6e389271911d.jpg',
                'hostnames': {
                    'contract': 'api.hbdm.com',
                    'spot': 'api.huobi.pro',
                    'status': {
                        'spot': 'status.huobigroup.com',
                        'future': {
                            'inverse': 'status-dm.huobigroup.com',
                            'linear': 'status-linear-swap.huobigroup.com', // USDT-Margined Contracts
                        },
                        'swap': {
                            'inverse': 'status-swap.huobigroup.com',
                            'linear': 'status-linear-swap.huobigroup.com', // USDT-Margined Contracts
                        },
                    },
                    // recommended for AWS
                    // 'contract': 'api.hbdm.vn',
                    // 'spot': 'api-aws.huobi.pro',
                },
                'api': {
                    'status': 'https://{hostname}',
                    'contract': 'https://{hostname}',
                    'spot': 'https://{hostname}',
                    'public': 'https://{hostname}',
                    'private': 'https://{hostname}',
                    'v2Public': 'https://{hostname}',
                    'v2Private': 'https://{hostname}',
                },
                'www': 'https://www.huobi.com',
                'referral': {
                    'url': 'https://www.huobi.com/en-us/v/register/double-invite/?inviter_id=11343840&invite_code=6rmm2223',
                    'discount': 0.15,
                },
                'doc': [
                    'https://huobiapi.github.io/docs/spot/v1/en/',
                    'https://huobiapi.github.io/docs/dm/v1/en/',
                    'https://huobiapi.github.io/docs/coin_margined_swap/v1/en/',
                    'https://huobiapi.github.io/docs/usdt_swap/v1/en/',
                    'https://www.huobi.com/en-us/opend/newApiPages/',
                ],
                'fees': 'https://www.huobi.com/about/fee/',
            },
            'api': {
                // ------------------------------------------------------------
                // old api definitions
                'v2Public': {
                    'get': {
                        'reference/currencies': 1, // 币链参考信息
                        'market-status': 1, // 获取当前市场状态
                    },
                },
                'v2Private': {
                    'get': {
                        'account/ledger': 1,
                        'account/withdraw/quota': 1,
                        'account/withdraw/address': 1, // 提币地址查询(限母用户可用)
                        'account/deposit/address': 1,
                        'account/repayment': 5, // 还币交易记录查询
                        'reference/transact-fee-rate': 1,
                        'account/asset-valuation': 0.2, // 获取账户资产估值
                        'point/account': 5, // 点卡余额查询
                        'sub-user/user-list': 1, // 获取子用户列表
                        'sub-user/user-state': 1, // 获取特定子用户的用户状态
                        'sub-user/account-list': 1, // 获取特定子用户的账户列表
                        'sub-user/deposit-address': 1, // 子用户充币地址查询
                        'sub-user/query-deposit': 1, // 子用户充币记录查询
                        'user/api-key': 1, // 母子用户API key信息查询
                        'user/uid': 1, // 母子用户获取用户UID
                        'algo-orders/opening': 1, // 查询未触发OPEN策略委托
                        'algo-orders/history': 1, // 查询策略委托历史
                        'algo-orders/specific': 1, // 查询特定策略委托
                        'c2c/offers': 1, // 查询借入借出订单
                        'c2c/offer': 1, // 查询特定借入借出订单及其交易记录
                        'c2c/transactions': 1, // 查询借入借出交易记录
                        'c2c/repayment': 1, // 查询还币交易记录
                        'c2c/account': 1, // 查询账户余额
                        'etp/reference': 1, // 基础参考信息
                        'etp/transactions': 5, // 获取杠杆ETP申赎记录
                        'etp/transaction': 5, // 获取特定杠杆ETP申赎记录
                        'etp/rebalance': 1, // 获取杠杆ETP调仓记录
                        'etp/limit': 1, // 获取ETP持仓限额
                    },
                    'post': {
                        'account/transfer': 1,
                        'account/repayment': 5, // 归还借币（全仓逐仓通用）
                        'point/transfer': 5, // 点卡划转
                        'sub-user/management': 1, // 冻结/解冻子用户
                        'sub-user/creation': 1, // 子用户创建
                        'sub-user/tradable-market': 1, // 设置子用户交易权限
                        'sub-user/transferability': 1, // 设置子用户资产转出权限
                        'sub-user/api-key-generation': 1, // 子用户API key创建
                        'sub-user/api-key-modification': 1, // 修改子用户API key
                        'sub-user/api-key-deletion': 1, // 删除子用户API key
                        'sub-user/deduct-mode': 1, // 设置子用户手续费抵扣模式
                        'algo-orders': 1, // 策略委托下单
                        'algo-orders/cancel-all-after': 1, // 自动撤销订单
                        'algo-orders/cancellation': 1, // 策略委托（触发前）撤单
                        'c2c/offer': 1, // 借入借出下单
                        'c2c/cancellation': 1, // 借入借出撤单
                        'c2c/cancel-all': 1, // 撤销所有借入借出订单
                        'c2c/repayment': 1, // 还币
                        'c2c/transfer': 1, // 资产划转
                        'etp/creation': 5, // 杠杆ETP换入
                        'etp/redemption': 5, // 杠杆ETP换出
                        'etp/{transactId}/cancel': 10, // 杠杆ETP单个撤单
                        'etp/batch-cancel': 50, // 杠杆ETP批量撤单
                    },
                },
                'public': {
                    'get': {
                        'common/symbols': 1, // 查询系统支持的所有交易对
                        'common/currencys': 1, // 查询系统支持的所有币种
                        'common/timestamp': 1, // 查询系统当前时间
                        'common/exchange': 1, // order limits
                        'settings/currencys': 1, // ?language=en-US
                    },
                },
                'private': {
                    'get': {
                        'account/accounts': 0.2, // 查询当前用户的所有账户(即account-id)
                        'account/accounts/{id}/balance': 0.2, // 查询指定账户的余额
                        'account/accounts/{sub-uid}': 1,
                        'account/history': 4,
                        'cross-margin/loan-info': 1,
                        'margin/loan-info': 1, // 查询借币币息率及额度
                        'fee/fee-rate/get': 1,
                        'order/openOrders': 0.4,
                        'order/orders': 0.4,
                        'order/orders/{id}': 0.4, // 查询某个订单详情
                        'order/orders/{id}/matchresults': 0.4, // 查询某个订单的成交明细
                        'order/orders/getClientOrder': 0.4,
                        'order/history': 1, // 查询当前委托、历史委托
                        'order/matchresults': 1, // 查询当前成交、历史成交
                        // 'dw/withdraw-virtual/addresses', // 查询虚拟币提现地址（Deprecated）
                        'query/deposit-withdraw': 1,
                        // 'margin/loan-info', // duplicate
                        'margin/loan-orders': 0.2, // 借贷订单
                        'margin/accounts/balance': 0.2, // 借贷账户详情
                        'cross-margin/loan-orders': 1, // 查询借币订单
                        'cross-margin/accounts/balance': 1, // 借币账户详情
                        'points/actions': 1,
                        'points/orders': 1,
                        'subuser/aggregate-balance': 10,
                        'stable-coin/exchange_rate': 1,
                        'stable-coin/quote': 1,
                    },
                    'post': {
                        'account/transfer': 1, // 资产划转(该节点为母用户和子用户进行资产划转的通用接口。)
                        'futures/transfer': 1,
                        'order/batch-orders': 0.4,
                        'order/orders/place': 0.2, // 创建并执行一个新订单 (一步下单， 推荐使用)
                        'order/orders/submitCancelClientOrder': 0.2,
                        'order/orders/batchCancelOpenOrders': 0.4,
                        // 'order/orders', // 创建一个新的订单请求 （仅创建订单，不执行下单）
                        // 'order/orders/{id}/place', // 执行一个订单 （仅执行已创建的订单）
                        'order/orders/{id}/submitcancel': 0.2, // 申请撤销一个订单请求
                        'order/orders/batchcancel': 0.4, // 批量撤销订单
                        // 'dw/balance/transfer', // 资产划转
                        'dw/withdraw/api/create': 1, // 申请提现虚拟币
                        // 'dw/withdraw-virtual/create', // 申请提现虚拟币
                        // 'dw/withdraw-virtual/{id}/place', // 确认申请虚拟币提现（Deprecated）
                        'dw/withdraw-virtual/{id}/cancel': 1, // 申请取消提现虚拟币
                        'dw/transfer-in/margin': 10, // 现货账户划入至借贷账户
                        'dw/transfer-out/margin': 10, // 借贷账户划出至现货账户
                        'margin/orders': 10, // 申请借贷
                        'margin/orders/{id}/repay': 10, // 归还借贷
                        'cross-margin/transfer-in': 1, // 资产划转
                        'cross-margin/transfer-out': 1, // 资产划转
                        'cross-margin/orders': 1, // 申请借币
                        'cross-margin/orders/{id}/repay': 1, // 归还借币
                        'stable-coin/exchange': 1,
                        'subuser/transfer': 10,
                    },
                },
                // ------------------------------------------------------------
                // new api definitions
                // 'https://status.huobigroup.com/api/v2/summary.json': 1,
                // 'https://status-dm.huobigroup.com/api/v2/summary.json': 1,
                // 'https://status-swap.huobigroup.com/api/v2/summary.json': 1,
                // 'https://status-linear-swap.huobigroup.com/api/v2/summary.json': 1,
                'status': {
                    'public': {
                        'spot': {
                            'get': {
                                'api/v2/summary.json': 1,
                            },
                        },
                        'future': {
                            'inverse': {
                                'get': {
                                    'api/v2/summary.json': 1,
                                },
                            },
                            'linear': {
                                'get': {
                                    'api/v2/summary.json': 1,
                                },
                            },
                        },
                        'swap': {
                            'inverse': {
                                'get': {
                                    'api/v2/summary.json': 1,
                                },
                            },
                            'linear': {
                                'get': {
                                    'api/v2/summary.json': 1,
                                },
                            },
                        },
                    },
                },
                'spot': {
                    'public': {
                        'get': {
                            'v2/market-status': 1,
                            'v1/common/symbols': 1,
                            'v1/common/currencys': 1,
                            'v2/settings/common/currencies': 1,
                            'v2/reference/currencies': 1,
                            'v1/common/timestamp': 1,
                            'v1/common/exchange': 1, // order limits
                            'v1/settings/common/chains': 1,
                            'v1/settings/common/currencys': 1,
                            'v1/settings/common/symbols': 1,
                            'v2/settings/common/symbols': 1,
                            'v1/settings/common/market-symbols': 1,
                            // Market Data
                            'market/history/candles': 1,
                            'market/history/kline': 1,
                            'market/detail/merged': 1,
                            'market/tickers': 1,
                            'market/detail': 1,
                            'market/depth': 1,
                            'market/trade': 1,
                            'market/history/trade': 1,
                            'market/etp': 1, // Get real-time equity of leveraged ETP
                            // ETP
                            'v2/etp/reference': 1,
                            'v2/etp/rebalance': 1,
                        },
                    },
                    'private': {
                        'get': {
                            // Account
                            'v1/account/accounts': 0.2,
                            'v1/account/accounts/{account-id}/balance': 0.2,
                            'v2/account/valuation': 1,
                            'v2/account/asset-valuation': 0.2,
                            'v1/account/history': 4,
                            'v2/account/ledger': 1,
                            'v2/point/account': 5,
                            // Wallet (Deposit and Withdraw)
                            'v2/account/deposit/address': 1,
                            'v2/account/withdraw/quota': 1,
                            'v2/account/withdraw/address': 1,
                            'v2/reference/currencies': 1,
                            'v1/query/deposit-withdraw': 1,
                            'v1/query/withdraw/client-order-id': 1,
                            // Sub user management
                            'v2/user/api-key': 1,
                            'v2/user/uid': 1,
                            'v2/sub-user/user-list': 1,
                            'v2/sub-user/user-state': 1,
                            'v2/sub-user/account-list': 1,
                            'v2/sub-user/deposit-address': 1,
                            'v2/sub-user/query-deposit': 1,
                            'v1/subuser/aggregate-balance': 10,
                            'v1/account/accounts/{sub-uid}': 1,
                            // Trading
                            'v1/order/openOrders': 0.4,
                            'v1/order/orders/{order-id}': 0.4,
                            'v1/order/orders/getClientOrder': 0.4,
                            'v1/order/orders/{order-id}/matchresult': 0.4,
                            'v1/order/orders/{order-id}/matchresults': 0.4,
                            'v1/order/orders': 0.4,
                            'v1/order/history': 1,
                            'v1/order/matchresults': 1,
                            'v2/reference/transact-fee-rate': 1,
                            // Conditional Order
                            'v2/algo-orders/opening': 1,
                            'v2/algo-orders/history': 1,
                            'v2/algo-orders/specific': 1,
                            // Margin Loan (Cross/Isolated)
                            'v1/margin/loan-info': 1,
                            'v1/margin/loan-orders': 0.2,
                            'v1/margin/accounts/balance': 0.2,
                            'v1/cross-margin/loan-info': 1,
                            'v1/cross-margin/loan-orders': 1,
                            'v1/cross-margin/accounts/balance': 1,
                            'v2/account/repayment': 5,
                            // Stable Coin Exchange
                            'v1/stable-coin/quote': 1,
                            'v1/stable_coin/exchange_rate': 1,
                            // ETP
                            'v2/etp/transactions': 5,
                            'v2/etp/transaction': 5,
                            'v2/etp/limit': 1,
                        },
                        'post': {
                            // Account
                            'v1/account/transfer': 1,
                            'v1/futures/transfer': 1, // future transfers
                            'v2/point/transfer': 5,
                            'v2/account/transfer': 1, // swap transfers
                            // Wallet (Deposit and Withdraw)
                            'v1/dw/withdraw/api/create': 1,
                            'v1/dw/withdraw-virtual/{withdraw-id}/cancel': 1,
                            // Sub user management
                            'v2/sub-user/deduct-mode': 1,
                            'v2/sub-user/creation': 1,
                            'v2/sub-user/management': 1,
                            'v2/sub-user/tradable-market': 1,
                            'v2/sub-user/transferability': 1,
                            'v2/sub-user/api-key-generation': 1,
                            'v2/sub-user/api-key-modification': 1,
                            'v2/sub-user/api-key-deletion': 1,
                            'v1/subuser/transfer': 10,
                            // Trading
                            'v1/order/orders/place': 0.2,
                            'v1/order/batch-orders': 0.4,
                            'v1/order/auto/place': 0.2,
                            'v1/order/orders/{order-id}/submitcancel': 0.2,
                            'v1/order/orders/submitCancelClientOrder': 0.2,
                            'v1/order/orders/batchCancelOpenOrders': 0.4,
                            'v1/order/orders/batchcancel': 0.4,
                            'v2/algo-orders/cancel-all-after': 1,
                            // Conditional Order
                            'v2/algo-orders': 1,
                            'v2/algo-orders/cancellation': 1,
                            // Margin Loan (Cross/Isolated)
                            'v2/account/repayment': 5,
                            'v1/dw/transfer-in/margin': 10,
                            'v1/dw/transfer-out/margin': 10,
                            'v1/margin/orders': 10,
                            'v1/margin/orders/{order-id}/repay': 10,
                            'v1/cross-margin/transfer-in': 1,
                            'v1/cross-margin/transfer-out': 1,
                            'v1/cross-margin/orders': 1,
                            'v1/cross-margin/orders/{order-id}/repay': 1,
                            // Stable Coin Exchange
                            'v1/stable-coin/exchange': 1,
                            // ETP
                            'v2/etp/creation': 5,
                            'v2/etp/redemption': 5,
                            'v2/etp/{transactId}/cancel': 10,
                            'v2/etp/batch-cancel': 50,
                        },
                    },
                },
                'contract': {
                    'public': {
                        'get': {
                            'api/v1/timestamp': 1,
                            'heartbeat/': 1, // backslash is not a typo
                            // Future Market Data interface
                            'api/v1/contract_contract_info': 1,
                            'api/v1/contract_index': 1,
                            'api/v1/contract_price_limit': 1,
                            'api/v1/contract_open_interest': 1,
                            'api/v1/contract_delivery_price': 1,
                            'market/depth': 1,
                            'market/bbo': 1,
                            'market/history/kline': 1,
                            'index/market/history/mark_price_kline': 1,
                            'market/detail/merged': 1,
                            'market/detail/batch_merged': 1,
                            'v2/market/detail/batch_merged': 1,
                            'market/trade': 1,
                            'market/history/trade': 1,
                            'api/v1/contract_risk_info': 1,
                            'api/v1/contract_insurance_fund': 1,
                            'api/v1/contract_adjustfactor': 1,
                            'api/v1/contract_his_open_interest': 1,
                            'api/v1/contract_ladder_margin': 1,
                            'api/v1/contract_api_state': 1,
                            'api/v1/contract_elite_account_ratio': 1,
                            'api/v1/contract_elite_position_ratio': 1,
                            'api/v1/contract_liquidation_orders': 1,
                            'api/v1/contract_settlement_records': 1,
                            'index/market/history/index': 1,
                            'index/market/history/basis': 1,
                            'api/v1/contract_estimated_settlement_price': 1,
                            'api/v3/contract_liquidation_orders': 1,
                            // Swap Market Data interface
                            'swap-api/v1/swap_contract_info': 1,
                            'swap-api/v1/swap_index': 1,
                            'swap-api/v1/swap_price_limit': 1,
                            'swap-api/v1/swap_open_interest': 1,
                            'swap-ex/market/depth': 1,
                            'swap-ex/market/bbo': 1,
                            'swap-ex/market/history/kline': 1,
                            'index/market/history/swap_mark_price_kline': 1,
                            'swap-ex/market/detail/merged': 1,
                            'v2/swap-ex/market/detail/batch_merged': 1,
                            'index/market/history/swap_premium_index_kline': 1,
                            'swap-ex/market/detail/batch_merged': 1,
                            'swap-ex/market/trade': 1,
                            'swap-ex/market/history/trade': 1,
                            'swap-api/v1/swap_risk_info': 1,
                            'swap-api/v1/swap_insurance_fund': 1,
                            'swap-api/v1/swap_adjustfactor': 1,
                            'swap-api/v1/swap_his_open_interest': 1,
                            'swap-api/v1/swap_ladder_margin': 1,
                            'swap-api/v1/swap_api_state': 1,
                            'swap-api/v1/swap_elite_account_ratio': 1,
                            'swap-api/v1/swap_elite_position_ratio': 1,
                            'swap-api/v1/swap_estimated_settlement_price': 1,
                            'swap-api/v1/swap_liquidation_orders': 1,
                            'swap-api/v1/swap_settlement_records': 1,
                            'swap-api/v1/swap_funding_rate': 1,
                            'swap-api/v1/swap_batch_funding_rate': 1,
                            'swap-api/v1/swap_historical_funding_rate': 1,
                            'swap-api/v3/swap_liquidation_orders': 1,
                            'index/market/history/swap_estimated_rate_kline': 1,
                            'index/market/history/swap_basis': 1,
                            // Swap Market Data interface
                            'linear-swap-api/v1/swap_contract_info': 1,
                            'linear-swap-api/v1/swap_index': 1,
                            'linear-swap-api/v1/swap_price_limit': 1,
                            'linear-swap-api/v1/swap_open_interest': 1,
                            'linear-swap-ex/market/depth': 1,
                            'linear-swap-ex/market/bbo': 1,
                            'linear-swap-ex/market/history/kline': 1,
                            'index/market/history/linear_swap_mark_price_kline': 1,
                            'linear-swap-ex/market/detail/merged': 1,
                            'linear-swap-ex/market/detail/batch_merged': 1,
                            'v2/linear-swap-ex/market/detail/batch_merged': 1,
                            'linear-swap-ex/market/trade': 1,
                            'linear-swap-ex/market/history/trade': 1,
                            'linear-swap-api/v1/swap_risk_info': 1,
                            'swap-api/v1/linear-swap-api/v1/swap_insurance_fund': 1,
                            'linear-swap-api/v1/swap_adjustfactor': 1,
                            'linear-swap-api/v1/swap_cross_adjustfactor': 1,
                            'linear-swap-api/v1/swap_his_open_interest': 1,
                            'linear-swap-api/v1/swap_ladder_margin': 1,
                            'linear-swap-api/v1/swap_cross_ladder_margin': 1,
                            'linear-swap-api/v1/swap_api_state': 1,
                            'linear-swap-api/v1/swap_cross_transfer_state': 1,
                            'linear-swap-api/v1/swap_cross_trade_state': 1,
                            'linear-swap-api/v1/swap_elite_account_ratio': 1,
                            'linear-swap-api/v1/swap_elite_position_ratio': 1,
                            'linear-swap-api/v1/swap_liquidation_orders': 1,
                            'linear-swap-api/v1/swap_settlement_records': 1,
                            'linear-swap-api/v1/swap_funding_rate': 1,
                            'linear-swap-api/v1/swap_batch_funding_rate': 1,
                            'linear-swap-api/v1/swap_historical_funding_rate': 1,
                            'linear-swap-api/v3/swap_liquidation_orders': 1,
                            'index/market/history/linear_swap_premium_index_kline': 1,
                            'index/market/history/linear_swap_estimated_rate_kline': 1,
                            'index/market/history/linear_swap_basis': 1,
                            'linear-swap-api/v1/swap_estimated_settlement_price': 1,
                        },
                    },
                    'private': {
                        'get': {
                            // Future Account Interface
                            'api/v1/contract_api_trading_status': 1,
                            // Swap Account Interface
                            'swap-api/v1/swap_api_trading_status': 1,
                            // Swap Account Interface
                            'linear-swap-api/v1/swap_api_trading_status': 1,
                            'linear-swap-api/v1/swap_cross_position_side': 1,
                            'linear-swap-api/v1/swap_position_side': 1,
                            'linear-swap-api/v3/unified_account_info': 1,
                            'linear-swap-api/v3/fix_position_margin_change_record': 1,
                            'linear-swap-api/v3/swap_unified_account_type': 1,
                            'linear-swap-api/v3/linear_swap_overview_account_info': 1,
                        },
                        'post': {
                            // Future Account Interface
                            'api/v1/contract_balance_valuation': 1,
                            'api/v1/contract_account_info': 1,
                            'api/v1/contract_position_info': 1,
                            'api/v1/contract_sub_auth': 1,
                            'api/v1/contract_sub_account_list': 1,
                            'api/v1/contract_sub_account_info_list': 1,
                            'api/v1/contract_sub_account_info': 1,
                            'api/v1/contract_sub_position_info': 1,
                            'api/v1/contract_financial_record': 1,
                            'api/v1/contract_financial_record_exact': 1,
                            'api/v1/contract_user_settlement_records': 1,
                            'api/v1/contract_order_limit': 1,
                            'api/v1/contract_fee': 1,
                            'api/v1/contract_transfer_limit': 1,
                            'api/v1/contract_position_limit': 1,
                            'api/v1/contract_account_position_info': 1,
                            'api/v1/contract_master_sub_transfer': 1,
                            'api/v1/contract_master_sub_transfer_record': 1,
                            'api/v1/contract_available_level_rate': 1,
                            'api/v3/contract_financial_record': 1,
                            'api/v3/contract_financial_record_exact': 1,
                            // Future Trade Interface
                            'api/v1/contract-cancel-after': 1,
                            'api/v1/contract_order': 1,
                            'v1/contract_batchorder': 1,
                            'api/v1/contract_cancel': 1,
                            'api/v1/contract_cancelall': 1,
                            'api/v1/contract_switch_lever_rate': 1,
                            'api/v1/lightning_close_position': 1,
                            'api/v1/contract_order_info': 1,
                            'api/v1/contract_order_detail': 1,
                            'api/v1/contract_openorders': 1,
                            'api/v1/contract_hisorders': 1,
                            'api/v1/contract_hisorders_exact': 1,
                            'api/v1/contract_matchresults': 1,
                            'api/v1/contract_matchresults_exact': 1,
                            'api/v3/contract_hisorders': 1,
                            'api/v3/contract_hisorders_exact': 1,
                            'api/v3/contract_matchresults': 1,
                            'api/v3/contract_matchresults_exact': 1,
                            // Contract Strategy Order Interface
                            'api/v1/contract_trigger_order': 1,
                            'api/v1/contract_trigger_cancel': 1,
                            'api/v1/contract_trigger_cancelall': 1,
                            'api/v1/contract_trigger_openorders': 1,
                            'api/v1/contract_trigger_hisorders': 1,
                            'api/v1/contract_tpsl_order': 1,
                            'api/v1/contract_tpsl_cancel': 1,
                            'api/v1/contract_tpsl_cancelall': 1,
                            'api/v1/contract_tpsl_openorders': 1,
                            'api/v1/contract_tpsl_hisorders': 1,
                            'api/v1/contract_relation_tpsl_order': 1,
                            'api/v1/contract_track_order': 1,
                            'api/v1/contract_track_cancel': 1,
                            'api/v1/contract_track_cancelall': 1,
                            'api/v1/contract_track_openorders': 1,
                            'api/v1/contract_track_hisorders': 1,
                            // Swap Account Interface
                            'swap-api/v1/swap_balance_valuation': 1,
                            'swap-api/v1/swap_account_info': 1,
                            'swap-api/v1/swap_position_info': 1,
                            'swap-api/v1/swap_account_position_info': 1,
                            'swap-api/v1/swap_sub_auth': 1,
                            'swap-api/v1/swap_sub_account_list': 1,
                            'swap-api/v1/swap_sub_account_info_list': 1,
                            'swap-api/v1/swap_sub_account_info': 1,
                            'swap-api/v1/swap_sub_position_info': 1,
                            'swap-api/v1/swap_financial_record': 1,
                            'swap-api/v1/swap_financial_record_exact': 1,
                            'swap-api/v1/swap_user_settlement_records': 1,
                            'swap-api/v1/swap_available_level_rate': 1,
                            'swap-api/v1/swap_order_limit': 1,
                            'swap-api/v1/swap_fee': 1,
                            'swap-api/v1/swap_transfer_limit': 1,
                            'swap-api/v1/swap_position_limit': 1,
                            'swap-api/v1/swap_master_sub_transfer': 1,
                            'swap-api/v1/swap_master_sub_transfer_record': 1,
                            'swap-api/v3/swap_financial_record': 1,
                            'swap-api/v3/swap_financial_record_exact': 1,
                            // Swap Trade Interface
                            'swap-api/v1/swap-cancel-after': 1,
                            'swap-api/v1/swap_order': 1,
                            'swap-api/v1/swap_batchorder': 1,
                            'swap-api/v1/swap_cancel': 1,
                            'swap-api/v1/swap_cancelall': 1,
                            'swap-api/v1/swap_lightning_close_position': 1,
                            'swap-api/v1/swap_switch_lever_rate': 1,
                            'swap-api/v1/swap_order_info': 1,
                            'swap-api/v1/swap_order_detail': 1,
                            'swap-api/v1/swap_openorders': 1,
                            'swap-api/v1/swap_hisorders': 1,
                            'swap-api/v1/swap_hisorders_exact': 1,
                            'swap-api/v1/swap_matchresults': 1,
                            'swap-api/v1/swap_matchresults_exact': 1,
                            'swap-api/v3/swap_matchresults': 1,
                            'swap-api/v3/swap_matchresults_exact': 1,
                            'swap-api/v3/swap_hisorders': 1,
                            'swap-api/v3/swap_hisorders_exact': 1,
                            // Swap Strategy Order Interface
                            'swap-api/v1/swap_trigger_order': 1,
                            'swap-api/v1/swap_trigger_cancel': 1,
                            'swap-api/v1/swap_trigger_cancelall': 1,
                            'swap-api/v1/swap_trigger_openorders': 1,
                            'swap-api/v1/swap_trigger_hisorders': 1,
                            'swap-api/v1/swap_tpsl_order': 1,
                            'swap-api/v1/swap_tpsl_cancel': 1,
                            'swap-api/v1/swap_tpsl_cancelall': 1,
                            'swap-api/v1/swap_tpsl_openorders': 1,
                            'swap-api/v1/swap_tpsl_hisorders': 1,
                            'swap-api/v1/swap_relation_tpsl_order': 1,
                            'swap-api/v1/swap_track_order': 1,
                            'swap-api/v1/swap_track_cancel': 1,
                            'swap-api/v1/swap_track_cancelall': 1,
                            'swap-api/v1/swap_track_openorders': 1,
                            'swap-api/v1/swap_track_hisorders': 1,
                            // Swap Account Interface
                            'linear-swap-api/v1/swap_lever_position_limit': 1,
                            'linear-swap-api/v1/swap_cross_lever_position_limit': 1,
                            'linear-swap-api/v1/swap_balance_valuation': 1,
                            'linear-swap-api/v1/swap_account_info': 1,
                            'linear-swap-api/v1/swap_cross_account_info': 1,
                            'linear-swap-api/v1/swap_position_info': 1,
                            'linear-swap-api/v1/swap_cross_position_info': 1,
                            'linear-swap-api/v1/swap_account_position_info': 1,
                            'linear-swap-api/v1/swap_cross_account_position_info': 1,
                            'linear-swap-api/v1/swap_sub_auth': 1,
                            'linear-swap-api/v1/swap_sub_account_list': 1,
                            'linear-swap-api/v1/swap_cross_sub_account_list': 1,
                            'linear-swap-api/v1/swap_sub_account_info_list': 1,
                            'linear-swap-api/v1/swap_cross_sub_account_info_list': 1,
                            'linear-swap-api/v1/swap_sub_account_info': 1,
                            'linear-swap-api/v1/swap_cross_sub_account_info': 1,
                            'linear-swap-api/v1/swap_sub_position_info': 1,
                            'linear-swap-api/v1/swap_cross_sub_position_info': 1,
                            'linear-swap-api/v1/swap_financial_record': 1,
                            'linear-swap-api/v1/swap_financial_record_exact': 1,
                            'linear-swap-api/v1/swap_user_settlement_records': 1,
                            'linear-swap-api/v1/swap_cross_user_settlement_records': 1,
                            'linear-swap-api/v1/swap_available_level_rate': 1,
                            'linear-swap-api/v1/swap_cross_available_level_rate': 1,
                            'linear-swap-api/v1/swap_order_limit': 1,
                            'linear-swap-api/v1/swap_fee': 1,
                            'linear-swap-api/v1/swap_transfer_limit': 1,
                            'linear-swap-api/v1/swap_cross_transfer_limit': 1,
                            'linear-swap-api/v1/swap_position_limit': 1,
                            'linear-swap-api/v1/swap_cross_position_limit': 1,
                            'linear-swap-api/v1/swap_master_sub_transfer': 1,
                            'linear-swap-api/v1/swap_master_sub_transfer_record': 1,
                            'linear-swap-api/v1/swap_transfer_inner': 1,
                            'linear-swap-api/v3/swap_financial_record': 1,
                            'linear-swap-api/v3/swap_financial_record_exact': 1,
                            // Swap Trade Interface
                            'linear-swap-api/v1/swap_order': 1,
                            'linear-swap-api/v1/swap_cross_order': 1,
                            'linear-swap-api/v1/swap_batchorder': 1,
                            'linear-swap-api/v1/swap_cross_batchorder': 1,
                            'linear-swap-api/v1/swap_cancel': 1,
                            'linear-swap-api/v1/swap_cross_cancel': 1,
                            'linear-swap-api/v1/swap_cancelall': 1,
                            'linear-swap-api/v1/swap_cross_cancelall': 1,
                            'linear-swap-api/v1/swap_switch_lever_rate': 1,
                            'linear-swap-api/v1/swap_cross_switch_lever_rate': 1,
                            'linear-swap-api/v1/swap_lightning_close_position': 1,
                            'linear-swap-api/v1/swap_cross_lightning_close_position': 1,
                            'linear-swap-api/v1/swap_order_info': 1,
                            'linear-swap-api/v1/swap_cross_order_info': 1,
                            'linear-swap-api/v1/swap_order_detail': 1,
                            'linear-swap-api/v1/swap_cross_order_detail': 1,
                            'linear-swap-api/v1/swap_openorders': 1,
                            'linear-swap-api/v1/swap_cross_openorders': 1,
                            'linear-swap-api/v1/swap_hisorders': 1,
                            'linear-swap-api/v1/swap_cross_hisorders': 1,
                            'linear-swap-api/v1/swap_hisorders_exact': 1,
                            'linear-swap-api/v1/swap_cross_hisorders_exact': 1,
                            'linear-swap-api/v1/swap_matchresults': 1,
                            'linear-swap-api/v1/swap_cross_matchresults': 1,
                            'linear-swap-api/v1/swap_matchresults_exact': 1,
                            'linear-swap-api/v1/swap_cross_matchresults_exact': 1,
                            'linear-swap-api/v1/linear-cancel-after': 1,
                            'linear-swap-api/v1/swap_switch_position_mode': 1,
                            'linear-swap-api/v1/swap_cross_switch_position_mode': 1,
                            'linear-swap-api/v3/swap_matchresults': 1,
                            'linear-swap-api/v3/swap_cross_matchresults': 1,
                            'linear-swap-api/v3/swap_matchresults_exact': 1,
                            'linear-swap-api/v3/swap_cross_matchresults_exact': 1,
                            'linear-swap-api/v3/swap_hisorders': 1,
                            'linear-swap-api/v3/swap_cross_hisorders': 1,
                            'linear-swap-api/v3/swap_hisorders_exact': 1,
                            'linear-swap-api/v3/swap_cross_hisorders_exact': 1,
                            'linear-swap-api/v3/fix_position_margin_change': 1,
                            'linear-swap-api/v3/swap_switch_account_type': 1,
                            'linear-swap-api/v3/linear_swap_fee_switch': 1,
                            // Swap Strategy Order Interface
                            'linear-swap-api/v1/swap_trigger_order': 1,
                            'linear-swap-api/v1/swap_cross_trigger_order': 1,
                            'linear-swap-api/v1/swap_trigger_cancel': 1,
                            'linear-swap-api/v1/swap_cross_trigger_cancel': 1,
                            'linear-swap-api/v1/swap_trigger_cancelall': 1,
                            'linear-swap-api/v1/swap_cross_trigger_cancelall': 1,
                            'linear-swap-api/v1/swap_trigger_openorders': 1,
                            'linear-swap-api/v1/swap_cross_trigger_openorders': 1,
                            'linear-swap-api/v1/swap_trigger_hisorders': 1,
                            'linear-swap-api/v1/swap_cross_trigger_hisorders': 1,
                            'linear-swap-api/v1/swap_tpsl_order': 1,
                            'linear-swap-api/v1/swap_cross_tpsl_order': 1,
                            'linear-swap-api/v1/swap_tpsl_cancel': 1,
                            'linear-swap-api/v1/swap_cross_tpsl_cancel': 1,
                            'linear-swap-api/v1/swap_tpsl_cancelall': 1,
                            'linear-swap-api/v1/swap_cross_tpsl_cancelall': 1,
                            'linear-swap-api/v1/swap_tpsl_openorders': 1,
                            'linear-swap-api/v1/swap_cross_tpsl_openorders': 1,
                            'linear-swap-api/v1/swap_tpsl_hisorders': 1,
                            'linear-swap-api/v1/swap_cross_tpsl_hisorders': 1,
                            'linear-swap-api/v1/swap_relation_tpsl_order': 1,
                            'linear-swap-api/v1/swap_cross_relation_tpsl_order': 1,
                            'linear-swap-api/v1/swap_track_order': 1,
                            'linear-swap-api/v1/swap_cross_track_order': 1,
                            'linear-swap-api/v1/swap_track_cancel': 1,
                            'linear-swap-api/v1/swap_cross_track_cancel': 1,
                            'linear-swap-api/v1/swap_track_cancelall': 1,
                            'linear-swap-api/v1/swap_cross_track_cancelall': 1,
                            'linear-swap-api/v1/swap_track_openorders': 1,
                            'linear-swap-api/v1/swap_cross_track_openorders': 1,
                            'linear-swap-api/v1/swap_track_hisorders': 1,
                            'linear-swap-api/v1/swap_cross_track_hisorders': 1,
                        },
                    },
                },
            },
            'fees': {
                'trading': {
                    'feeSide': 'get',
                    'tierBased': false,
                    'percentage': true,
                    'maker': this.parseNumber ('0.002'),
                    'taker': this.parseNumber ('0.002'),
                },
            },
            'exceptions': {
                'broad': {
                    'contract is restricted of closing positions on API.  Please contact customer service': OnMaintenance,
                    'maintain': OnMaintenance,
                    'API key has no permission': PermissionDenied, // {"status":"error","err-code":"api-signature-not-valid","err-msg":"Signature not valid: API key has no permission [API Key没有权限]","data":null}
                },
                'exact': {
                    // err-code
                    '403': AuthenticationError,  // {"status":"error","err_code":403,"err_msg":"Incorrect Access key [Access key错误]","ts":1652774224344}
                    '1010': AccountNotEnabled, // {"status":"error","err_code":1010,"err_msg":"Account doesnt exist.","ts":1648137970490}
                    '1003': AuthenticationError, // {code: '1003', message: 'invalid signature'}
                    '1013': BadSymbol, // {"status":"error","err_code":1013,"err_msg":"This contract symbol doesnt exist.","ts":1640550459583}
                    '1017': OrderNotFound, // {"status":"error","err_code":1017,"err_msg":"Order doesnt exist.","ts":1640550859242}
                    '1034': InvalidOrder, // {"status":"error","err_code":1034,"err_msg":"Incorrect field of order price type.","ts":1643802870182}
                    '1036': InvalidOrder, // {"status":"error","err_code":1036,"err_msg":"Incorrect field of open long form.","ts":1643802518986}
                    '1039': InvalidOrder, // {"status":"error","err_code":1039,"err_msg":"Buy price must be lower than 39270.9USDT. Sell price must exceed 37731USDT.","ts":1643802374403}
                    '1041': InvalidOrder, // {"status":"error","err_code":1041,"err_msg":"The order amount exceeds the limit (170000Cont), please modify and order again.","ts":1643802784940}
                    '1047': InsufficientFunds, // {"status":"error","err_code":1047,"err_msg":"Insufficient margin available.","ts":1643802672652}
                    '1048': InsufficientFunds,  // {"status":"error","err_code":1048,"err_msg":"Insufficient close amount available.","ts":1652772408864}
                    '1051': InvalidOrder, // {"status":"error","err_code":1051,"err_msg":"No orders to cancel.","ts":1652552125876}
                    '1066': BadSymbol, // {"status":"error","err_code":1066,"err_msg":"The symbol field cannot be empty. Please re-enter.","ts":1640550819147}
                    '1067': InvalidOrder, // {"status":"error","err_code":1067,"err_msg":"The client_order_id field is invalid. Please re-enter.","ts":1643802119413}
                    '1094': InvalidOrder, // {"status":"error","err_code":1094,"err_msg":"The leverage cannot be empty, please switch the leverage or contact customer service","ts":1640496946243}
                    '1220': AccountNotEnabled, // {"status":"error","err_code":1220,"err_msg":"You don’t have access permission as you have not opened contracts trading.","ts":1645096660718}
                    '1303': BadRequest, // {"code":1303,"data":null,"message":"Each transfer-out cannot be less than 5USDT.","success":false,"print-log":true}
                    '1461': InvalidOrder, // {"status":"error","err_code":1461,"err_msg":"Current positions have triggered position limits (5000USDT). Please modify.","ts":1652554651234}
                    'bad-request': BadRequest,
                    'validation-format-error': BadRequest, // {"status":"error","err-code":"validation-format-error","err-msg":"Format Error: order-id.","data":null}
                    'validation-constraints-required': BadRequest, // {"status":"error","err-code":"validation-constraints-required","err-msg":"Field is missing: client-order-id.","data":null}
                    'base-date-limit-error': BadRequest, // {"status":"error","err-code":"base-date-limit-error","err-msg":"date less than system limit","data":null}
                    'api-not-support-temp-addr': PermissionDenied, // {"status":"error","err-code":"api-not-support-temp-addr","err-msg":"API withdrawal does not support temporary addresses","data":null}
                    'timeout': RequestTimeout, // {"ts":1571653730865,"status":"error","err-code":"timeout","err-msg":"Request Timeout"}
                    'gateway-internal-error': ExchangeNotAvailable, // {"status":"error","err-code":"gateway-internal-error","err-msg":"Failed to load data. Try again later.","data":null}
                    'account-frozen-balance-insufficient-error': InsufficientFunds, // {"status":"error","err-code":"account-frozen-balance-insufficient-error","err-msg":"trade account balance is not enough, left: `0.0027`","data":null}
                    'invalid-amount': InvalidOrder, // eg "Paramemter `amount` is invalid."
                    'order-limitorder-amount-min-error': InvalidOrder, // limit order amount error, min: `0.001`
                    'order-limitorder-amount-max-error': InvalidOrder, // market order amount error, max: `1000000`
                    'order-marketorder-amount-min-error': InvalidOrder, // market order amount error, min: `0.01`
                    'order-limitorder-price-min-error': InvalidOrder, // limit order price error
                    'order-limitorder-price-max-error': InvalidOrder, // limit order price error
                    'order-stop-order-hit-trigger': InvalidOrder, // {"status":"error","err-code":"order-stop-order-hit-trigger","err-msg":"Orders that are triggered immediately are not supported.","data":null}
                    'order-value-min-error': InvalidOrder, // {"status":"error","err-code":"order-value-min-error","err-msg":"Order total cannot be lower than: 1 USDT","data":null}
                    'order-invalid-price': InvalidOrder, // {"status":"error","err-code":"order-invalid-price","err-msg":"invalid price","data":null}
                    'order-holding-limit-failed': InvalidOrder, // {"status":"error","err-code":"order-holding-limit-failed","err-msg":"Order failed, exceeded the holding limit of this currency","data":null}
                    'order-orderprice-precision-error': InvalidOrder, // {"status":"error","err-code":"order-orderprice-precision-error","err-msg":"order price precision error, scale: `4`","data":null}
                    'order-etp-nav-price-max-error': InvalidOrder, // {"status":"error","err-code":"order-etp-nav-price-max-error","err-msg":"Order price cannot be higher than 5% of NAV","data":null}
                    'order-orderstate-error': OrderNotFound, // canceling an already canceled order
                    'order-queryorder-invalid': OrderNotFound, // querying a non-existent order
                    'order-update-error': ExchangeNotAvailable, // undocumented error
                    'api-signature-check-failed': AuthenticationError,
                    'api-signature-not-valid': AuthenticationError, // {"status":"error","err-code":"api-signature-not-valid","err-msg":"Signature not valid: Incorrect Access key [Access key错误]","data":null}
                    'base-record-invalid': OrderNotFound, // https://github.com/ccxt/ccxt/issues/5750
                    'base-symbol-trade-disabled': BadSymbol, // {"status":"error","err-code":"base-symbol-trade-disabled","err-msg":"Trading is disabled for this symbol","data":null}
                    'base-symbol-error': BadSymbol, // {"status":"error","err-code":"base-symbol-error","err-msg":"The symbol is invalid","data":null}
                    'system-maintenance': OnMaintenance, // {"status": "error", "err-code": "system-maintenance", "err-msg": "System is in maintenance!", "data": null}
                    'base-request-exceed-frequency-limit': RateLimitExceeded, // {"status":"error","err-code":"base-request-exceed-frequency-limit","err-msg":"Frequency of requests has exceeded the limit, please try again later","data":null}
                    // err-msg
                    'invalid symbol': BadSymbol, // {"ts":1568813334794,"status":"error","err-code":"invalid-parameter","err-msg":"invalid symbol"}
                    'symbol trade not open now': BadSymbol, // {"ts":1576210479343,"status":"error","err-code":"invalid-parameter","err-msg":"symbol trade not open now"}
                    'require-symbol': BadSymbol, // {"status":"error","err-code":"require-symbol","err-msg":"Parameter `symbol` is required.","data":null},
                    'invalid-address': BadRequest, // {"status":"error","err-code":"invalid-address","err-msg":"Invalid address.","data":null},
                    'base-currency-chain-error': BadRequest, // {"status":"error","err-code":"base-currency-chain-error","err-msg":"The current currency chain does not exist","data":null},
                    'dw-insufficient-balance': InsufficientFunds, // {"status":"error","err-code":"dw-insufficient-balance","err-msg":"Insufficient balance. You can only transfer `12.3456` at most.","data":null}
                    'base-withdraw-fee-error': BadRequest, // {"status":"error","err-code":"base-withdraw-fee-error","err-msg":"withdrawal fee is not within limits","data":null}
                    'dw-withdraw-min-limit': BadRequest, // {"status":"error","err-code":"dw-withdraw-min-limit","err-msg":"The withdrawal amount is less than the minimum limit.","data":null}
                    'request limit': RateLimitExceeded, // {"ts":1687004814731,"status":"error","err-code":"invalid-parameter","err-msg":"request limit"}
                },
            },
            'precisionMode': TICK_SIZE,
            'options': {
                'fetchMarkets': {
                    'types': {
                        'spot': true,
                        'future': {
                            'linear': true,
                            'inverse': true,
                        },
                        'swap': {
                            'linear': true,
                            'inverse': true,
                        },
                    },
                },
                'withdraw': {
                    'includeFee': false,
                },
                'defaultType': 'spot', // spot, future, swap
                'defaultSubType': 'linear', // inverse, linear
                'defaultNetwork': 'ERC20',
                'defaultNetworks': {
                    'ETH': 'ERC20',
                    'BTC': 'BTC',
                    'USDT': 'TRC20',
                },
                'networks': {
                    // by displaynames
                    'ALGO': 'ALGO',
                    'ALGORAND': 'ALGO',
                    'BEP20': 'BEP20',
                    'BSC': 'BEP20',
                    'ERC20': 'ERC20',
                    'ETH': 'ERC20',
                    'AVALANCHE': 'AVAXCCHAIN',
                    'AVAX': 'AVAXCCHAIN',
                    'HRC20': 'HECO',
                    'HECO': 'HECO',
                    // 'HT': 'HECO', // HT is not acceptable networkcode for unification
                    'TRC20': 'TRC20',
                    'TRX': 'TRC20',
                    'BTC': 'BTC',
                    'BITCOIN': 'BTC',
                    'ARBITRUM': 'ARB',
                    'ARB': 'ARB',
                    'SOLANA': 'SOL',
                    'SOL': 'SOL',
                    'SPL': 'SOL',
                    'PRC20': 'PRC20',
                    'POLYGON': 'PRC20',
                    'MATIC': 'PRC20',
                },
                'networksById': {
                    'ALGO': 'ALGO',
                    'BEP20': 'BEP20',
                    'ERC20': 'ERC20',
                    'AVAXCCHAIN': 'AVALANCHE',
                    'HECO': 'HRC20',
                    'TRC20': 'TRC20',
                    'BTC': 'BTC',
                    'ARB': 'ARBITRUM',
                    'SOL': 'SOLANA',
                    'PRC20': 'POLYGON',
                },
                // https://github.com/ccxt/ccxt/issues/5376
                'fetchOrdersByStatesMethod': 'spot_private_get_v1_order_orders', // 'spot_private_get_v1_order_history' // https://github.com/ccxt/ccxt/pull/5392
                'createMarketBuyOrderRequiresPrice': true,
                'language': 'en-US',
                'broker': {
                    'id': 'AA03022abc',
                },
                'accountsByType': {
                    'spot': 'pro',
                    'funding': 'pro',
                    'future': 'futures',
                },
                'accountsById': {
                    'spot': 'spot',
                    'margin': 'margin',
                    'otc': 'otc',
                    'point': 'point',
                    'super-margin': 'super-margin',
                    'investment': 'investment',
                    'borrow': 'borrow',
                    'grid-trading': 'grid-trading',
                    'deposit-earning': 'deposit-earning',
                    'otc-options': 'otc-options',
                },
                'marginAccounts': {
                    'cross': 'super-margin',
                    'isolated': 'margin',
                },
                'typesByAccount': {
                    'pro': 'spot',
                    'futures': 'future',
                },
                'spot': {
                    'stopOrderTypes': {
                        'stop-limit': true,
                        'buy-stop-limit': true,
                        'sell-stop-limit': true,
                        'stop-limit-fok': true,
                        'buy-stop-limit-fok': true,
                        'sell-stop-limit-fok': true,
                    },
                    'limitOrderTypes': {
                        'limit': true,
                        'buy-limit': true,
                        'sell-limit': true,
                        'ioc': true,
                        'buy-ioc': true,
                        'sell-ioc': true,
                        'limit-maker': true,
                        'buy-limit-maker': true,
                        'sell-limit-maker': true,
                        'stop-limit': true,
                        'buy-stop-limit': true,
                        'sell-stop-limit': true,
                        'limit-fok': true,
                        'buy-limit-fok': true,
                        'sell-limit-fok': true,
                        'stop-limit-fok': true,
                        'buy-stop-limit-fok': true,
                        'sell-stop-limit-fok': true,
                    },
                },
            },
            'commonCurrencies': {
                // https://github.com/ccxt/ccxt/issues/6081
                // https://github.com/ccxt/ccxt/issues/3365
                // https://github.com/ccxt/ccxt/issues/2873
                'GET': 'Themis', // conflict with GET (Guaranteed Entrance Token, GET Protocol)
                'GTC': 'Game.com', // conflict with Gitcoin and Gastrocoin
                'HIT': 'HitChain',
                'HOT': 'Hydro Protocol', // conflict with HOT (Holo) https://github.com/ccxt/ccxt/issues/4929
                // https://github.com/ccxt/ccxt/issues/7399
                // https://coinmarketcap.com/currencies/pnetwork/
                // https://coinmarketcap.com/currencies/penta/markets/
                // https://en.cryptonomist.ch/blog/eidoo/the-edo-to-pnt-upgrade-what-you-need-to-know-updated/
                'PNT': 'Penta',
                'SBTC': 'Super Bitcoin',
                'SOUL': 'Soulsaver',
                'BIFI': 'Bitcoin File', // conflict with Beefy.Finance https://github.com/ccxt/ccxt/issues/8706
            },
        });
    }

    async fetchStatus (params = {}) {
        await this.loadMarkets ();
        let marketType = undefined;
        [ marketType, params ] = this.handleMarketTypeAndParams ('fetchMyTrades', undefined, params);
        let method = 'statusPublicSpotGetApiV2SummaryJson';
        if (marketType !== 'spot') {
            const subType = this.safeString (params, 'subType', this.options['defaultSubType']);
            if (marketType === 'swap') {
                if (subType === 'linear') {
                    method = 'statusPublicSwapLinearGetApiV2SummaryJson';
                } else if (subType === 'inverse') {
                    method = 'statusPublicSwapInverseGetApiV2SummaryJson';
                }
            } else if (marketType === 'future') {
                if (subType === 'linear') {
                    method = 'statusPublicFutureLinearGetApiV2SummaryJson';
                } else if (subType === 'inverse') {
                    method = 'statusPublicFutureInverseGetApiV2SummaryJson';
                }
            } else if (marketType === 'contract') {
                method = 'contractPublicGetHeartbeat';
            }
        }
        const response = await this[method] ();
        //
        // statusPublicSpotGetApiV2SummaryJson, statusPublicSwapInverseGetApiV2SummaryJson, statusPublicFutureLinearGetApiV2SummaryJson, statusPublicFutureInverseGetApiV2SummaryJson
        //
        //      {
        //          "page": {
        //              "id":"mn7l2lw8pz4p",
        //              "name":"Huobi Futures-USDT-margined Swaps",
        //              "url":"https://status-linear-swap.huobigroup.com",
        //              "time_zone":"Asia/Singapore",
        //              "updated_at":"2022-04-29T12:47:21.319+08:00"},
        //              "components": [
        //                  {
        //                      "id":"lrv093qk3yp5",
        //                      "name":"market data",
        //                      "status":"operational",
        //                      "created_at":"2020-10-29T14:08:59.427+08:00",
        //                      "updated_at":"2020-10-29T14:08:59.427+08:00",
        //                      "position":1,"description":null,
        //                      "showcase":false,
        //                      "start_date":null,
        //                      "group_id":null,
        //                      "page_id":"mn7l2lw8pz4p",
        //                      "group":true,
        //                      "only_show_if_degraded":false,
        //                      "components": [
        //                          "82k5jxg7ltxd" // list of related components
        //                      ]
        //                  },
        //              ],
        //              "incidents": [ // empty array if there are no issues
        //                  {
        //                      "id": "rclfxz2g21ly",  // incident id
        //                      "name": "Market data is delayed",  // incident name
        //                      "status": "investigating",  // incident status
        //                      "created_at": "2020-02-11T03:15:01.913Z",  // incident create time
        //                      "updated_at": "2020-02-11T03:15:02.003Z",   // incident update time
        //                      "monitoring_at": null,
        //                      "resolved_at": null,
        //                      "impact": "minor",  // incident impact
        //                      "shortlink": "http://stspg.io/pkvbwp8jppf9",
        //                      "started_at": "2020-02-11T03:15:01.906Z",
        //                      "page_id": "p0qjfl24znv5",
        //                      "incident_updates": [
        //                          {
        //                              "id": "dwfsk5ttyvtb",
        //                              "status": "investigating",
        //                              "body": "Market data is delayed",
        //                              "incident_id": "rclfxz2g21ly",
        //                              "created_at": "2020-02-11T03:15:02.000Z",
        //                              "updated_at": "2020-02-11T03:15:02.000Z",
        //                              "display_at": "2020-02-11T03:15:02.000Z",
        //                              "affected_components": [
        //                                  {
        //                                      "code": "nctwm9tghxh6",
        //                                      "name": "Market data",
        //                                      "old_status": "operational",
        //                                      "new_status": "degraded_performance"
        //                                  }
        //                              ],
        //                              "deliver_notifications": true,
        //                              "custom_tweet": null,
        //                              "tweet_id": null
        //                          }
        //                      ],
        //                      "components": [
        //                          {
        //                              "id": "nctwm9tghxh6",
        //                              "name": "Market data",
        //                              "status": "degraded_performance",
        //                              "created_at": "2020-01-13T09:34:48.284Z",
        //                              "updated_at": "2020-02-11T03:15:01.951Z",
        //                              "position": 8,
        //                              "description": null,
        //                              "showcase": false,
        //                              "group_id": null,
        //                              "page_id": "p0qjfl24znv5",
        //                              "group": false,
        //                              "only_show_if_degraded": false
        //                          }
        //                      ]
        //                  }, ...
        //              ],
        //              "scheduled_maintenances":[ // empty array if there are no scheduled maintenances
        //                  {
        //                      "id": "k7g299zl765l", // incident id
        //                      "name": "Schedule maintenance", // incident name
        //                      "status": "scheduled", // incident status
        //                      "created_at": "2020-02-11T03:16:31.481Z",  // incident create time
        //                      "updated_at": "2020-02-11T03:16:31.530Z",  // incident update time
        //                      "monitoring_at": null,
        //                      "resolved_at": null,
        //                      "impact": "maintenance",  // incident impact
        //                      "shortlink": "http://stspg.io/md4t4ym7nytd",
        //                      "started_at": "2020-02-11T03:16:31.474Z",
        //                      "page_id": "p0qjfl24znv5",
        //                      "incident_updates": [
        //                          {
        //                              "id": "8whgr3rlbld8",
        //                              "status": "scheduled",
        //                              "body": "We will be undergoing scheduled maintenance during this time.",
        //                              "incident_id": "k7g299zl765l",
        //                              "created_at": "2020-02-11T03:16:31.527Z",
        //                              "updated_at": "2020-02-11T03:16:31.527Z",
        //                              "display_at": "2020-02-11T03:16:31.527Z",
        //                              "affected_components": [
        //                                  {
        //                                      "code": "h028tnzw1n5l",
        //                                      "name": "Deposit And Withdraw - Deposit",
        //                                      "old_status": "operational",
        //                                      "new_status": "operational"
        //                                  }
        //                              ],
        //                              "deliver_notifications": true,
        //                              "custom_tweet": null,
        //                              "tweet_id": null
        //                          }
        //                      ],
        //                      "components": [
        //                          {
        //                              "id": "h028tnzw1n5l",
        //                              "name": "Deposit",
        //                              "status": "operational",
        //                              "created_at": "2019-12-05T02:07:12.372Z",
        //                              "updated_at": "2020-02-10T12:34:52.970Z",
        //                              "position": 1,
        //                              "description": null,
        //                              "showcase": false,
        //                              "group_id": "gtd0nyr3pf0k",
        //                              "page_id": "p0qjfl24znv5",
        //                              "group": false,
        //                              "only_show_if_degraded": false
        //                          }
        //                      ],
        //                      "scheduled_for": "2020-02-15T00:00:00.000Z",  // scheduled maintenance start time
        //                      "scheduled_until": "2020-02-15T01:00:00.000Z"  // scheduled maintenance end time
        //                  }
        //              ],
        //              "status": {
        //                  "indicator":"none", // none, minor, major, critical, maintenance
        //                  "description":"all systems operational" // All Systems Operational, Minor Service Outage, Partial System Outage, Partially Degraded Service, Service Under Maintenance
        //              }
        //          }
        //
        //
        // contractPublicGetHeartbeat
        //
        //      {
        //          "status": "ok", // 'ok', 'error'
        //          "data": {
        //              "heartbeat": 1, // future 1: available, 0: maintenance with service suspended
        //              "estimated_recovery_time": null, // estimated recovery time in milliseconds
        //              "swap_heartbeat": 1,
        //              "swap_estimated_recovery_time": null,
        //              "option_heartbeat": 1,
        //              "option_estimated_recovery_time": null,
        //              "linear_swap_heartbeat": 1,
        //              "linear_swap_estimated_recovery_time": null
        //          },
        //          "ts": 1557714418033
        //      }
        //
        let status = undefined;
        let updated = undefined;
        let url = undefined;
        if (method === 'contractPublicGetHeartbeat') {
            const statusRaw = this.safeString (response, 'status');
            status = (statusRaw === 'ok') ? 'ok' : 'maintenance'; // 'ok', 'error'
            updated = this.safeString (response, 'ts');
        } else {
            const statusData = this.safeValue (response, 'status', {});
            const statusRaw = this.safeString (statusData, 'indicator');
            status = (statusRaw === 'none') ? 'ok' : 'maintenance'; // none, minor, major, critical, maintenance
            const pageData = this.safeValue (response, 'page', {});
            const datetime = this.safeString (pageData, 'updated_at');
            updated = this.parse8601 (datetime);
            url = this.safeString (pageData, 'url');
        }
        return {
            'status': status,
            'updated': updated,
            'eta': undefined,
            'url': url,
            'info': response,
        };
    }

    async fetchTime (params = {}) {
        /**
         * @method
         * @name huobi#fetchTime
         * @description fetches the current integer timestamp in milliseconds from the exchange server
         * @param {object} [params] extra parameters specific to the huobi api endpoint
         * @returns {int} the current integer timestamp in milliseconds from the exchange server
         */
        const options = this.safeValue (this.options, 'fetchTime', {});
        const defaultType = this.safeString (this.options, 'defaultType', 'spot');
        let type = this.safeString (options, 'type', defaultType);
        type = this.safeString (params, 'type', type);
        let method = 'spotPublicGetV1CommonTimestamp';
        if ((type === 'future') || (type === 'swap')) {
            method = 'contractPublicGetApiV1Timestamp';
        }
        const response = await this[method] (params);
        //
        // spot
        //
        //     {"status":"ok","data":1637504261099}
        //
        // future, swap
        //
        //     {"status":"ok","ts":1637504164707}
        //
        return this.safeInteger2 (response, 'data', 'ts');
    }

    parseTradingFee (fee, market = undefined) {
        //
        //     {
        //         "symbol":"btcusdt",
        //         "actualMakerRate":"0.002",
        //         "actualTakerRate":"0.002",
        //         "takerFeeRate":"0.002",
        //         "makerFeeRate":"0.002"
        //     }
        //
        const marketId = this.safeString (fee, 'symbol');
        return {
            'info': fee,
            'symbol': this.safeSymbol (marketId, market),
            'maker': this.safeNumber (fee, 'actualMakerRate'),
            'taker': this.safeNumber (fee, 'actualTakerRate'),
        };
    }

    async fetchTradingFee (symbol: string, params = {}) {
        /**
         * @method
         * @name huobi#fetchTradingFee
         * @description fetch the trading fees for a market
         * @param {string} symbol unified market symbol
         * @param {object} [params] extra parameters specific to the huobi api endpoint
         * @returns {object} a [fee structure]{@link https://github.com/ccxt/ccxt/wiki/Manual#fee-structure}
         */
        await this.loadMarkets ();
        const market = this.market (symbol);
        const request = {
            'symbols': market['id'], // trading symbols comma-separated
        };
        const response = await this.spotPrivateGetV2ReferenceTransactFeeRate (this.extend (request, params));
        //
        //     {
        //         "code":200,
        //         "data":[
        //             {
        //                 "symbol":"btcusdt",
        //                 "actualMakerRate":"0.002",
        //                 "actualTakerRate":"0.002",
        //                 "takerFeeRate":"0.002",
        //                 "makerFeeRate":"0.002"
        //             }
        //         ],
        //         "success":true
        //     }
        //
        const data = this.safeValue (response, 'data', []);
        const first = this.safeValue (data, 0, {});
        return this.parseTradingFee (first, market);
    }

    async fetchTradingLimits (symbols: string[] = undefined, params = {}) {
        // this method should not be called directly, use loadTradingLimits () instead
        //  by default it will try load withdrawal fees of all currencies (with separate requests)
        //  however if you define symbols = [ 'ETH/BTC', 'LTC/BTC' ] in args it will only load those
        await this.loadMarkets ();
        if (symbols === undefined) {
            symbols = this.symbols;
        }
        const result = {};
        for (let i = 0; i < symbols.length; i++) {
            const symbol = symbols[i];
            result[symbol] = await this.fetchTradingLimitsById (this.marketId (symbol), params);
        }
        return result;
    }

    async fetchTradingLimitsById (id: string, params = {}) {
        const request = {
            'symbol': id,
        };
        const response = await this.spotPublicGetV1CommonExchange (this.extend (request, params));
        //
        //     { status:   "ok",
        //         data: {                                  symbol: "aidocbtc",
        //                              'buy-limit-must-less-than':  1.1,
        //                          'sell-limit-must-greater-than':  0.9,
        //                         'limit-order-must-greater-than':  1,
        //                            'limit-order-must-less-than':  5000000,
        //                    'market-buy-order-must-greater-than':  0.0001,
        //                       'market-buy-order-must-less-than':  100,
        //                   'market-sell-order-must-greater-than':  1,
        //                      'market-sell-order-must-less-than':  500000,
        //                       'circuit-break-when-greater-than':  10000,
        //                          'circuit-break-when-less-than':  10,
        //                 'market-sell-order-rate-must-less-than':  0.1,
        //                  'market-buy-order-rate-must-less-than':  0.1        } }
        //
        return this.parseTradingLimits (this.safeValue (response, 'data', {}));
    }

    parseTradingLimits (limits, symbol: string = undefined, params = {}) {
        //
        //   {                                  symbol: "aidocbtc",
        //                  'buy-limit-must-less-than':  1.1,
        //              'sell-limit-must-greater-than':  0.9,
        //             'limit-order-must-greater-than':  1,
        //                'limit-order-must-less-than':  5000000,
        //        'market-buy-order-must-greater-than':  0.0001,
        //           'market-buy-order-must-less-than':  100,
        //       'market-sell-order-must-greater-than':  1,
        //          'market-sell-order-must-less-than':  500000,
        //           'circuit-break-when-greater-than':  10000,
        //              'circuit-break-when-less-than':  10,
        //     'market-sell-order-rate-must-less-than':  0.1,
        //      'market-buy-order-rate-must-less-than':  0.1        }
        //
        return {
            'info': limits,
            'limits': {
                'amount': {
                    'min': this.safeNumber (limits, 'limit-order-must-greater-than'),
                    'max': this.safeNumber (limits, 'limit-order-must-less-than'),
                },
            },
        };
    }

    costToPrecision (symbol, cost) {
        return this.decimalToPrecision (cost, TRUNCATE, this.markets[symbol]['precision']['cost'], this.precisionMode);
    }

    async fetchMarkets (params = {}) {
        /**
         * @method
         * @name huobi#fetchMarkets
         * @description retrieves data on all markets for huobi
         * @param {object} [params] extra parameters specific to the exchange api endpoint
         * @returns {object[]} an array of objects representing market data
         */
        const options = this.safeValue (this.options, 'fetchMarkets', {});
        const types = this.safeValue (options, 'types', {});
        let allMarkets = [];
        let promises = [];
        const keys = Object.keys (types);
        for (let i = 0; i < keys.length; i++) {
            const type = keys[i];
            const value = this.safeValue (types, type);
            if (value === true) {
                promises.push (this.fetchMarketsByTypeAndSubType (type, undefined, params));
            } else if (value) {
                const subKeys = Object.keys (value);
                for (let j = 0; j < subKeys.length; j++) {
                    const subType = subKeys[j];
                    const subValue = this.safeValue (value, subType);
                    if (subValue) {
                        promises.push (this.fetchMarketsByTypeAndSubType (type, subType, params));
                    }
                }
            }
        }
        promises = await Promise.all (promises);
        for (let i = 0; i < promises.length; i++) {
            allMarkets = this.arrayConcat (allMarkets, promises[i]);
        }
        return allMarkets;
    }

    async fetchMarketsByTypeAndSubType (type, subType, params = {}) {
        let method = 'spotPublicGetV1CommonSymbols';
        const query = this.omit (params, [ 'type', 'subType' ]);
        const spot = (type === 'spot');
        const contract = (type !== 'spot');
        const future = (type === 'future');
        const swap = (type === 'swap');
        let linear = undefined;
        let inverse = undefined;
        const request = {};
        if (contract) {
            linear = (subType === 'linear');
            inverse = (subType === 'inverse');
            if (linear) {
                method = 'contractPublicGetLinearSwapApiV1SwapContractInfo';
                if (future) {
                    request['business_type'] = 'futures';
                }
            } else if (inverse) {
                if (future) {
                    method = 'contractPublicGetApiV1ContractContractInfo';
                } else if (swap) {
                    method = 'contractPublicGetSwapApiV1SwapContractInfo';
                }
            }
        }
        const response = await this[method] (this.extend (request, query));
        //
        // spot
        //
        //     {
        //         "status":"ok",
        //         "data":[
        //             {
        //                 "base-currency":"xrp3s",
        //                 "quote-currency":"usdt",
        //                 "price-precision":4,
        //                 "amount-precision":4,
        //                 "symbol-partition":"innovation",
        //                 "symbol":"xrp3susdt",
        //                 "state":"online",
        //                 "value-precision":8,
        //                 "min-order-amt":0.01,
        //                 "max-order-amt":1616.4353,
        //                 "min-order-value":5,
        //                 "limit-order-min-order-amt":0.01,
        //                 "limit-order-max-order-amt":1616.4353,
        //                 "limit-order-max-buy-amt":1616.4353,
        //                 "limit-order-max-sell-amt":1616.4353,
        //                 "sell-market-min-order-amt":0.01,
        //                 "sell-market-max-order-amt":1616.4353,
        //                 "buy-market-max-order-value":2500,
        //                 "max-order-value":2500,
        //                 "underlying":"xrpusdt",
        //                 "mgmt-fee-rate":0.035000000000000000,
        //                 "charge-time":"23:55:00",
        //                 "rebal-time":"00:00:00",
        //                 "rebal-threshold":-5,
        //                 "init-nav":10.000000000000000000,
        //                 "api-trading":"enabled",
        //                 "tags":"etp,nav,holdinglimit"
        //             },
        //         ]
        //     }
        //
        // inverse future
        //
        //     {
        //         "status":"ok",
        //         "data":[
        //             {
        //                 "symbol":"BTC",
        //                 "contract_code":"BTC211126",
        //                 "contract_type":"this_week",
        //                 "contract_size":100.000000000000000000,
        //                 "price_tick":0.010000000000000000,
        //                 "delivery_date":"20211126",
        //                 "delivery_time":"1637913600000",
        //                 "create_date":"20211112",
        //                 "contract_status":1,
        //                 "settlement_time":"1637481600000"
        //             },
        //         ],
        //         "ts":1637474595140
        //     }
        //
        // linear futures
        //
        //     {
        //         "status":"ok",
        //         "data":[
        //             {
        //                 "symbol":"BTC",
        //                 "contract_code":"BTC-USDT-211231",
        //                 "contract_size":0.001000000000000000,
        //                 "price_tick":0.100000000000000000,
        //                 "delivery_date":"20211231",
        //                 "delivery_time":"1640937600000",
        //                 "create_date":"20211228",
        //                 "contract_status":1,
        //                 "settlement_date":"1640764800000",
        //                 "support_margin_mode":"cross",
        //                 "business_type":"futures",
        //                 "pair":"BTC-USDT",
        //                 "contract_type":"this_week" // next_week, quarter
        //             },
        //         ],
        //         "ts":1640736207263
        //     }
        //
        // swaps
        //
        //     {
        //         "status":"ok",
        //         "data":[
        //             {
        //                 "symbol":"BTC",
        //                 "contract_code":"BTC-USDT",
        //                 "contract_size":0.001000000000000000,
        //                 "price_tick":0.100000000000000000,
        //                 "delivery_time":"",
        //                 "create_date":"20201021",
        //                 "contract_status":1,
        //                 "settlement_date":"1637481600000",
        //                 "support_margin_mode":"all", // isolated
        //             },
        //         ],
        //         "ts":1637474774467
        //     }
        //
        const markets = this.safeValue (response, 'data', []);
        const numMarkets = markets.length;
        if (numMarkets < 1) {
            throw new NetworkError (this.id + ' fetchMarkets() returned an empty response: ' + this.json (markets));
        }
        const result = [];
        for (let i = 0; i < markets.length; i++) {
            const market = markets[i];
            let baseId = undefined;
            let quoteId = undefined;
            let settleId = undefined;
            let id = undefined;
            let lowercaseId = undefined;
            let lowercaseBaseId = undefined;
            if (contract) {
                id = this.safeString (market, 'contract_code');
                lowercaseId = id.toLowerCase ();
                if (swap) {
                    const parts = id.split ('-');
                    baseId = this.safeString (market, 'symbol');
                    lowercaseBaseId = baseId.toLowerCase ();
                    quoteId = this.safeStringLower (parts, 1);
                    settleId = inverse ? baseId : quoteId;
                } else if (future) {
                    baseId = this.safeString (market, 'symbol');
                    lowercaseBaseId = baseId.toLowerCase ();
                    if (inverse) {
                        quoteId = 'USD';
                        settleId = baseId;
                    } else {
                        const pair = this.safeString (market, 'pair');
                        const parts = pair.split ('-');
                        quoteId = this.safeString (parts, 1);
                        settleId = quoteId;
                    }
                }
            } else {
                baseId = this.safeString (market, 'base-currency');
                lowercaseBaseId = baseId.toLowerCase ();
                quoteId = this.safeString (market, 'quote-currency');
                id = baseId + quoteId;
                lowercaseId = id.toLowerCase ();
            }
            const base = this.safeCurrencyCode (baseId);
            const quote = this.safeCurrencyCode (quoteId);
            const settle = this.safeCurrencyCode (settleId);
            let symbol = base + '/' + quote;
            let expiry = undefined;
            if (contract) {
                if (inverse) {
                    symbol += ':' + base;
                } else if (linear) {
                    symbol += ':' + quote;
                }
                if (future) {
                    expiry = this.safeInteger (market, 'delivery_time');
                    symbol += '-' + this.yymmdd (expiry);
                }
            }
            const contractSize = this.safeNumber (market, 'contract_size');
            let minCost = this.safeNumber (market, 'min-order-value');
            const maxAmount = this.safeNumber (market, 'max-order-amt');
            let minAmount = this.safeNumber (market, 'min-order-amt');
            if (contract) {
                if (linear) {
                    minAmount = contractSize;
                } else if (inverse) {
                    minCost = contractSize;
                }
            }
            let pricePrecision = undefined;
            let amountPrecision = undefined;
            let costPrecision = undefined;
            if (spot) {
                pricePrecision = this.parseNumber (this.parsePrecision (this.safeString (market, 'price-precision')));
                amountPrecision = this.parseNumber (this.parsePrecision (this.safeString (market, 'amount-precision')));
                costPrecision = this.parseNumber (this.parsePrecision (this.safeString (market, 'value-precision')));
            } else {
                pricePrecision = this.safeNumber (market, 'price_tick');
                amountPrecision = this.parseNumber ('1'); // other markets have step size of 1 contract
            }
            let maker = undefined;
            let taker = undefined;
            if (spot) {
                maker = (base === 'OMG') ? this.parseNumber ('0') : this.parseNumber ('0.002');
                taker = (base === 'OMG') ? this.parseNumber ('0') : this.parseNumber ('0.002');
            }
            let active = undefined;
            if (spot) {
                const state = this.safeString (market, 'state');
                active = (state === 'online');
            } else if (contract) {
                const contractStatus = this.safeInteger (market, 'contract_status');
                active = (contractStatus === 1);
            }
            const leverageRatio = this.safeString (market, 'leverage-ratio', '1');
            const superLeverageRatio = this.safeString (market, 'super-margin-leverage-ratio', '1');
            const hasLeverage = Precise.stringGt (leverageRatio, '1') || Precise.stringGt (superLeverageRatio, '1');
            // 0 Delisting
            // 1 Listing
            // 2 Pending Listing
            // 3 Suspension
            // 4 Suspending of Listing
            // 5 In Settlement
            // 6 Delivering
            // 7 Settlement Completed
            // 8 Delivered
            // 9 Suspending of Trade
            result.push ({
                'id': id,
                'lowercaseId': lowercaseId,
                'symbol': symbol,
                'base': base,
                'quote': quote,
                'settle': settle,
                'baseId': baseId,
                'lowercaseBaseId': lowercaseBaseId,
                'quoteId': quoteId,
                'settleId': settleId,
                'type': type,
                'spot': spot,
                'margin': (spot && hasLeverage),
                'swap': swap,
                'future': future,
                'option': false,
                'active': active,
                'contract': contract,
                'linear': linear,
                'inverse': inverse,
                'taker': taker,
                'maker': maker,
                'contractSize': contractSize,
                'expiry': expiry,
                'expiryDatetime': this.iso8601 (expiry),
                'strike': undefined,
                'optionType': undefined,
                'precision': {
                    'amount': amountPrecision,
                    'price': pricePrecision,
                    'cost': costPrecision,
                },
                'limits': {
                    'leverage': {
                        'min': this.parseNumber ('1'),
                        'max': this.parseNumber (leverageRatio),
                        'superMax': this.parseNumber (superLeverageRatio),
                    },
                    'amount': {
                        'min': minAmount,
                        'max': maxAmount,
                    },
                    'price': {
                        'min': undefined,
                        'max': undefined,
                    },
                    'cost': {
                        'min': minCost,
                        'max': undefined,
                    },
                },
                'info': market,
            });
        }
        return result;
    }

    parseTicker (ticker, market = undefined) {
        //
        // fetchTicker
        //
        //     {
        //         "amount": 26228.672978342216,
        //         "open": 9078.95,
        //         "close": 9146.86,
        //         "high": 9155.41,
        //         "id": 209988544334,
        //         "count": 265846,
        //         "low": 8988.0,
        //         "version": 209988544334,
        //         "ask": [ 9146.87, 0.156134 ],
        //         "vol": 2.3822168242201668E8,
        //         "bid": [ 9146.86, 0.080758 ],
        //     }
        //
        // fetchTickers
        //
        //     {
        //         symbol: "bhdht",
        //         open:  2.3938,
        //         high:  2.4151,
        //         low:  2.3323,
        //         close:  2.3909,
        //         amount:  628.992,
        //         vol:  1493.71841095,
        //         count:  2088,
        //         bid:  2.3643,
        //         bidSize:  0.7136,
        //         ask:  2.4061,
        //         askSize:  0.4156
        //     }
        //
        // watchTikcer - bbo
        //     {
        //         seqId: 161499562790,
        //         ask: 16829.51,
        //         askSize: 0.707776,
        //         bid: 16829.5,
        //         bidSize: 1.685945,
        //         quoteTime: 1671941599612,
        //         symbol: 'btcusdt'
        //     }
        //
        const marketId = this.safeString2 (ticker, 'symbol', 'contract_code');
        const symbol = this.safeSymbol (marketId, market);
        const timestamp = this.safeInteger2 (ticker, 'ts', 'quoteTime');
        let bid = undefined;
        let bidVolume = undefined;
        let ask = undefined;
        let askVolume = undefined;
        if ('bid' in ticker) {
            if (Array.isArray (ticker['bid'])) {
                bid = this.safeString (ticker['bid'], 0);
                bidVolume = this.safeString (ticker['bid'], 1);
            } else {
                bid = this.safeString (ticker, 'bid');
                bidVolume = this.safeString (ticker, 'bidSize');
            }
        }
        if ('ask' in ticker) {
            if (Array.isArray (ticker['ask'])) {
                ask = this.safeString (ticker['ask'], 0);
                askVolume = this.safeString (ticker['ask'], 1);
            } else {
                ask = this.safeString (ticker, 'ask');
                askVolume = this.safeString (ticker, 'askSize');
            }
        }
        const open = this.safeString (ticker, 'open');
        const close = this.safeString (ticker, 'close');
        const baseVolume = this.safeString (ticker, 'amount');
        const quoteVolume = this.safeString (ticker, 'vol');
        return this.safeTicker ({
            'symbol': symbol,
            'timestamp': timestamp,
            'datetime': this.iso8601 (timestamp),
            'high': this.safeString (ticker, 'high'),
            'low': this.safeString (ticker, 'low'),
            'bid': bid,
            'bidVolume': bidVolume,
            'ask': ask,
            'askVolume': askVolume,
            'vwap': undefined,
            'open': open,
            'close': close,
            'last': close,
            'previousClose': undefined,
            'change': undefined,
            'percentage': undefined,
            'average': undefined,
            'baseVolume': baseVolume,
            'quoteVolume': quoteVolume,
            'info': ticker,
        }, market);
    }

    async fetchTicker (symbol: string, params = {}) {
        /**
         * @method
         * @name huobi#fetchTicker
         * @description fetches a price ticker, a statistical calculation with the information calculated over the past 24 hours for a specific market
         * @param {string} symbol unified symbol of the market to fetch the ticker for
         * @param {object} [params] extra parameters specific to the huobi api endpoint
         * @returns {object} a [ticker structure]{@link https://github.com/ccxt/ccxt/wiki/Manual#ticker-structure}
         */
        await this.loadMarkets ();
        const market = this.market (symbol);
        const request = {};
        let fieldName = 'symbol';
        let method = 'spotPublicGetMarketDetailMerged';
        if (market['linear']) {
            method = 'contractPublicGetLinearSwapExMarketDetailMerged';
            fieldName = 'contract_code';
        } else if (market['inverse']) {
            if (market['future']) {
                method = 'contractPublicGetMarketDetailMerged';
            } else if (market['swap']) {
                method = 'contractPublicGetSwapExMarketDetailMerged';
                fieldName = 'contract_code';
            }
        }
        request[fieldName] = market['id'];
        const response = await this[method] (this.extend (request, params));
        //
        // spot
        //
        //     {
        //         "status": "ok",
        //         "ch": "market.btcusdt.detail.merged",
        //         "ts": 1583494336669,
        //         "tick": {
        //             "amount": 26228.672978342216,
        //             "open": 9078.95,
        //             "close": 9146.86,
        //             "high": 9155.41,
        //             "id": 209988544334,
        //             "count": 265846,
        //             "low": 8988.0,
        //             "version": 209988544334,
        //             "ask": [ 9146.87, 0.156134 ],
        //             "vol": 2.3822168242201668E8,
        //             "bid": [ 9146.86, 0.080758 ],
        //         }
        //     }
        //
        // future, swap
        //
        //     {
        //         "ch":"market.BTC211126.detail.merged",
        //         "status":"ok",
        //         "tick":{
        //             "amount":"669.3385682049668320322569544150680718474",
        //             "ask":[59117.44,48],
        //             "bid":[59082,48],
        //             "close":"59087.97",
        //             "count":5947,
        //             "high":"59892.62",
        //             "id":1637502670,
        //             "low":"57402.87",
        //             "open":"57638",
        //             "ts":1637502670059,
        //             "vol":"394598"
        //         },
        //         "ts":1637502670059
        //     }
        //
        const tick = this.safeValue (response, 'tick', {});
        const ticker = this.parseTicker (tick, market);
        const timestamp = this.safeInteger (response, 'ts');
        ticker['timestamp'] = timestamp;
        ticker['datetime'] = this.iso8601 (timestamp);
        return ticker;
    }

    async fetchTickers (symbols: string[] = undefined, params = {}) {
        /**
         * @method
         * @name huobi#fetchTickers
         * @description fetches price tickers for multiple markets, statistical calculations with the information calculated over the past 24 hours each market
         * @see https://huobiapi.github.io/docs/spot/v1/en/#get-latest-tickers-for-all-pairs
         * @see https://huobiapi.github.io/docs/usdt_swap/v1/en/#general-get-a-batch-of-market-data-overview
         * @see https://huobiapi.github.io/docs/dm/v1/en/#get-a-batch-of-market-data-overview
         * @see https://huobiapi.github.io/docs/coin_margined_swap/v1/en/#get-a-batch-of-market-data-overview-v2
         * @param {string[]|undefined} symbols unified symbols of the markets to fetch the ticker for, all market tickers are returned if not assigned
         * @param {object} [params] extra parameters specific to the huobi api endpoint
         * @returns {object} a dictionary of [ticker structures]{@link https://github.com/ccxt/ccxt/wiki/Manual#ticker-structure}
         */
        await this.loadMarkets ();
        symbols = this.marketSymbols (symbols);
        const first = this.safeString (symbols, 0);
        let market = undefined;
        if (first !== undefined) {
            market = this.market (first);
        }
        let type = undefined;
        let subType = undefined;
        let method = 'spotPublicGetMarketTickers';
        [ type, params ] = this.handleMarketTypeAndParams ('fetchTickers', market, params);
        [ subType, params ] = this.handleSubTypeAndParams ('fetchTickers', market, params);
        const request = {};
        const future = (type === 'future');
        const swap = (type === 'swap');
        const linear = (subType === 'linear');
        const inverse = (subType === 'inverse');
        if (future || swap) {
            if (linear) {
                method = 'contractPublicGetLinearSwapExMarketDetailBatchMerged';
                if (future) {
                    request['business_type'] = 'futures';
                }
            } else if (inverse) {
                if (future) {
                    method = 'contractPublicGetMarketDetailBatchMerged';
                } else if (swap) {
                    method = 'contractPublicGetSwapExMarketDetailBatchMerged';
                }
            }
        }
        params = this.omit (params, [ 'type', 'subType' ]);
        const response = await this[method] (this.extend (request, params));
        //
        // spot
        //
        //     {
        //         "data":[
        //             {
        //                 "symbol":"hbcbtc",
        //                 "open":5.313E-5,
        //                 "high":5.34E-5,
        //                 "low":5.112E-5,
        //                 "close":5.175E-5,
        //                 "amount":1183.87,
        //                 "vol":0.0618599229,
        //                 "count":205,
        //                 "bid":5.126E-5,
        //                 "bidSize":5.25,
        //                 "ask":5.214E-5,
        //                 "askSize":150.0
        //             },
        //         ],
        //         "status":"ok",
        //         "ts":1639547261293
        //     }
        //
        // inverse swaps, linear swaps, inverse futures
        //
        //     {
        //         "status":"ok",
        //         "ticks":[
        //             {
        //                 "id":1637504679,
        //                 "ts":1637504679372,
        //                 "ask":[0.10644,100],
        //                 "bid":[0.10624,26],
        //                 "symbol":"TRX_CW",
        //                 "open":"0.10233",
        //                 "close":"0.10644",
        //                 "low":"0.1017",
        //                 "high":"0.10725",
        //                 "amount":"2340267.415144052378486261756692535687481566",
        //                 "count":882,
        //                 "vol":"24706"
        //             }
        //         ],
        //         "ts":1637504679376
        //     }
        //
        // linear futures
        //
        //     {
        //         "status":"ok",
        //         "ticks":[
        //             {
        //                 "id":1640745627,
        //                 "ts":1640745627957,
        //                 "ask":[48079.1,20],
        //                 "bid":[47713.8,125],
        //                 "business_type":"futures",
        //                 "contract_code":"BTC-USDT-CW",
        //                 "open":"49011.8",
        //                 "close":"47934",
        //                 "low":"47292.3",
        //                 "high":"49011.8",
        //                 "amount":"17.398",
        //                 "count":1515,
        //                 "vol":"17398",
        //                 "trade_turnover":"840726.5048"
        //             }
        //         ],
        //         "ts":1640745627988
        //     }
        //
        const tickers = this.safeValue2 (response, 'data', 'ticks', []);
        const timestamp = this.safeInteger (response, 'ts');
        const result = {};
        for (let i = 0; i < tickers.length; i++) {
            const ticker = this.parseTicker (tickers[i]);
            // the market ids for linear futures are non-standard and differ from all the other endpoints
            // we are doing a linear-matching here
            if (future && linear) {
                for (let j = 0; j < this.symbols.length; j++) {
                    const symbolInner = this.symbols[j];
                    const marketInner = this.market (symbolInner);
                    const contractType = this.safeString (marketInner['info'], 'contract_type');
                    if ((contractType === 'this_week') && (ticker['symbol'] === (marketInner['baseId'] + '-' + marketInner['quoteId'] + '-CW'))) {
                        ticker['symbol'] = marketInner['symbol'];
                        break;
                    } else if ((contractType === 'next_week') && (ticker['symbol'] === (marketInner['baseId'] + '-' + marketInner['quoteId'] + '-NW'))) {
                        ticker['symbol'] = marketInner['symbol'];
                        break;
                    } else if ((contractType === 'this_quarter') && (ticker['symbol'] === (marketInner['baseId'] + '-' + marketInner['quoteId'] + '-CQ'))) {
                        ticker['symbol'] = marketInner['symbol'];
                        break;
                    } else if ((contractType === 'next_quarter') && (ticker['symbol'] === (marketInner['baseId'] + '-' + marketInner['quoteId'] + '-NQ'))) {
                        ticker['symbol'] = marketInner['symbol'];
                        break;
                    }
                }
            }
            const symbol = ticker['symbol'];
            ticker['timestamp'] = timestamp;
            ticker['datetime'] = this.iso8601 (timestamp);
            result[symbol] = ticker;
        }
        return this.filterByArray (result, 'symbol', symbols);
    }

    async fetchOrderBook (symbol: string, limit: Int = undefined, params = {}) {
        /**
         * @method
         * @name huobi#fetchOrderBook
         * @description fetches information on open orders with bid (buy) and ask (sell) prices, volumes and other data
         * @param {string} symbol unified symbol of the market to fetch the order book for
         * @param {int} [limit] the maximum amount of order book entries to return
         * @param {object} [params] extra parameters specific to the huobi api endpoint
         * @returns {object} A dictionary of [order book structures]{@link https://github.com/ccxt/ccxt/wiki/Manual#order-book-structure} indexed by market symbols
         */
        await this.loadMarkets ();
        const market = this.market (symbol);
        const request = {
            //
            // from the API docs
            //
            //     to get depth data within step 150, use step0, step1, step2, step3, step4, step5, step14, step15（merged depth data 0-5,14-15, when step is 0，depth data will not be merged
            //     to get depth data within step 20, use step6, step7, step8, step9, step10, step11, step12, step13(merged depth data 7-13), when step is 6, depth data will not be merged
            //
            'type': 'step0',
            // 'symbol': market['id'], // spot, future
            // 'contract_code': market['id'], // swap
        };
        let fieldName = 'symbol';
        let method = 'spotPublicGetMarketDepth';
        if (market['linear']) {
            method = 'contractPublicGetLinearSwapExMarketDepth';
            fieldName = 'contract_code';
        } else if (market['inverse']) {
            if (market['future']) {
                method = 'contractPublicGetMarketDepth';
            } else if (market['swap']) {
                method = 'contractPublicGetSwapExMarketDepth';
                fieldName = 'contract_code';
            }
        } else {
            if (limit !== undefined) {
                // Valid depths are 5, 10, 20 or empty https://huobiapi.github.io/docs/spot/v1/en/#get-market-depth
                if ((limit !== 5) && (limit !== 10) && (limit !== 20) && (limit !== 150)) {
                    throw new BadRequest (this.id + ' fetchOrderBook() limit argument must be undefined, 5, 10, 20, or 150, default is 150');
                }
                // only set the depth if it is not 150
                // 150 is the implicit default on the exchange side for step0 and no orderbook aggregation
                // it is not accepted by the exchange if you set it explicitly
                if (limit !== 150) {
                    request['depth'] = limit;
                }
            }
        }
        request[fieldName] = market['id'];
        const response = await this[method] (this.extend (request, params));
        //
        // spot, future, swap
        //
        //     {
        //         "status": "ok",
        //         "ch": "market.btcusdt.depth.step0",
        //         "ts": 1583474832790,
        //         "tick": {
        //             "bids": [
        //                 [ 9100.290000000000000000, 0.200000000000000000 ],
        //                 [ 9099.820000000000000000, 0.200000000000000000 ],
        //                 [ 9099.610000000000000000, 0.205000000000000000 ],
        //             ],
        //             "asks": [
        //                 [ 9100.640000000000000000, 0.005904000000000000 ],
        //                 [ 9101.010000000000000000, 0.287311000000000000 ],
        //                 [ 9101.030000000000000000, 0.012121000000000000 ],
        //             ],
        //             "ch":"market.BTC-USD.depth.step0",
        //             "ts":1583474832008,
        //             "id":1637554816,
        //             "mrid":121654491624,
        //             "version":104999698781
        //         }
        //     }
        //
        if ('tick' in response) {
            if (!response['tick']) {
                throw new BadSymbol (this.id + ' fetchOrderBook() returned empty response: ' + this.json (response));
            }
            const tick = this.safeValue (response, 'tick');
            const timestamp = this.safeInteger (tick, 'ts', this.safeInteger (response, 'ts'));
            const result = this.parseOrderBook (tick, symbol, timestamp);
            result['nonce'] = this.safeInteger (tick, 'version');
            return result;
        }
        throw new ExchangeError (this.id + ' fetchOrderBook() returned unrecognized response: ' + this.json (response));
    }

    parseTrade (trade, market = undefined) {
        //
        // spot fetchTrades (public)
        //
        //     {
        //         "amount": 0.010411000000000000,
        //         "trade-id": 102090736910,
        //         "ts": 1583497692182,
        //         "id": 10500517034273194594947,
        //         "price": 9096.050000000000000000,
        //         "direction": "sell"
        //     }
        //
        // spot fetchMyTrades (private)
        //
        //     {
        //          'symbol': 'swftcbtc',
        //          'fee-currency': 'swftc',
        //          'filled-fees': '0',
        //          'source': 'spot-api',
        //          'id': 83789509854000,
        //          'type': 'buy-limit',
        //          'order-id': 83711103204909,
        //          'filled-points': '0.005826843283532154',
        //          'fee-deduct-currency': 'ht',
        //          'filled-amount': '45941.53',
        //          'price': '0.0000001401',
        //          'created-at': 1597933260729,
        //          'match-id': 100087455560,
        //          'role': 'maker',
        //          'trade-id': 100050305348
        //     }
        //
        // linear swap isolated margin fetchOrder details
        //
        //     {
        //         "trade_id": 131560927,
        //         "trade_price": 13059.800000000000000000,
        //         "trade_volume": 1.000000000000000000,
        //         "trade_turnover": 13.059800000000000000,
        //         "trade_fee": -0.005223920000000000,
        //         "created_at": 1603703614715,
        //         "role": "taker",
        //         "fee_asset": "USDT",
        //         "profit": 0,
        //         "real_profit": 0,
        //         "id": "131560927-770334322963152896-1"
        //     }
        //
        // inverse swap cross margin fetchMyTrades
        //
        //     {
        //         "contract_type":"swap",
        //         "pair":"O3-USDT",
        //         "business_type":"swap",
        //         "query_id":652123190,
        //         "match_id":28306009409,
        //         "order_id":941137865226903553,
        //         "symbol":"O3",
        //         "contract_code":"O3-USDT",
        //         "direction":"sell",
        //         "offset":"open",
        //         "trade_volume":100.000000000000000000,
        //         "trade_price":0.398500000000000000,
        //         "trade_turnover":39.850000000000000000,
        //         "trade_fee":-0.007970000000000000,
        //         "offset_profitloss":0E-18,
        //         "create_date":1644426352999,
        //         "role":"Maker",
        //         "order_source":"api",
        //         "order_id_str":"941137865226903553",
        //         "id":"28306009409-941137865226903553-1",
        //         "fee_asset":"USDT",
        //         "margin_mode":"cross",
        //         "margin_account":"USDT",
        //         "real_profit":0E-18,
        //         "trade_partition":"USDT"
        //     }
        //
        const marketId = this.safeString2 (trade, 'contract_code', 'symbol');
        market = this.safeMarket (marketId, market);
        const symbol = market['symbol'];
        let timestamp = this.safeInteger2 (trade, 'ts', 'created-at');
        timestamp = this.safeInteger2 (trade, 'created_at', 'create_date', timestamp);
        const order = this.safeString2 (trade, 'order-id', 'order_id');
        let side = this.safeString (trade, 'direction');
        let type = this.safeString (trade, 'type');
        if (type !== undefined) {
            const typeParts = type.split ('-');
            side = typeParts[0];
            type = typeParts[1];
        }
        const takerOrMaker = this.safeStringLower (trade, 'role');
        const priceString = this.safeString2 (trade, 'price', 'trade_price');
        let amountString = this.safeString2 (trade, 'filled-amount', 'amount');
        amountString = this.safeString (trade, 'trade_volume', amountString);
        const costString = this.safeString (trade, 'trade_turnover');
        let fee = undefined;
        let feeCost = this.safeString2 (trade, 'filled-fees', 'trade_fee');
        const feeCurrencyId = this.safeString2 (trade, 'fee-currency', 'fee_asset');
        let feeCurrency = this.safeCurrencyCode (feeCurrencyId);
        const filledPoints = this.safeString (trade, 'filled-points');
        if (filledPoints !== undefined) {
            if ((feeCost === undefined) || Precise.stringEquals (feeCost, '0')) {
                const feeDeductCurrency = this.safeString (trade, 'fee-deduct-currency');
                if (feeDeductCurrency !== undefined) {
                    feeCost = filledPoints;
                    feeCurrency = this.safeCurrencyCode (feeDeductCurrency);
                }
            }
        }
        if (feeCost !== undefined) {
            fee = {
                'cost': feeCost,
                'currency': feeCurrency,
            };
        }
        const id = this.safeStringN (trade, [ 'trade_id', 'trade-id', 'id' ]);
        return this.safeTrade ({
            'id': id,
            'info': trade,
            'order': order,
            'timestamp': timestamp,
            'datetime': this.iso8601 (timestamp),
            'symbol': symbol,
            'type': type,
            'side': side,
            'takerOrMaker': takerOrMaker,
            'price': priceString,
            'amount': amountString,
            'cost': costString,
            'fee': fee,
        }, market);
    }

    async fetchOrderTrades (id: string, symbol: string = undefined, since: Int = undefined, limit: Int = undefined, params = {}) {
        /**
         * @method
         * @name huobi#fetchOrderTrades
         * @description fetch all the trades made from a single order
         * @param {string} id order id
         * @param {string} symbol unified market symbol
         * @param {int} [since] the earliest time in ms to fetch trades for
         * @param {int} [limit] the maximum number of trades to retrieve
         * @param {object} [params] extra parameters specific to the huobi api endpoint
         * @returns {object[]} a list of [trade structures]{@link https://github.com/ccxt/ccxt/wiki/Manual#trade-structure}
         */
        let market = undefined;
        if (symbol !== undefined) {
            market = this.market (symbol);
        }
        let marketType = undefined;
        [ marketType, params ] = this.handleMarketTypeAndParams ('fetchOrderTrades', market, params);
        if (marketType !== 'spot') {
            throw new NotSupported (this.id + ' fetchOrderTrades() is only supported for spot markets');
        }
        return await this.fetchSpotOrderTrades (id, symbol, since, limit, params);
    }

    async fetchSpotOrderTrades (id: string, symbol: string = undefined, since: Int = undefined, limit: Int = undefined, params = {}) {
        await this.loadMarkets ();
        const request = {
            'order-id': id,
        };
        const response = await this.spotPrivateGetV1OrderOrdersOrderIdMatchresults (this.extend (request, params));
        return this.parseTrades (response['data'], undefined, since, limit);
    }

    async fetchMyTrades (symbol: string = undefined, since: Int = undefined, limit: Int = undefined, params = {}) {
        /**
         * @method
         * @name huobi#fetchMyTrades
         * @see https://huobiapi.github.io/docs/usdt_swap/v1/en/#isolated-get-history-match-results-via-multiple-fields-new
         * @see https://huobiapi.github.io/docs/usdt_swap/v1/en/#cross-get-history-match-results-via-multiple-fields-new
         * @see https://huobiapi.github.io/docs/spot/v1/en/#search-match-results
         * @description fetch all trades made by the user
         * @param {string} symbol unified market symbol
         * @param {int} [since] the earliest time in ms to fetch trades for
         * @param {int} [limit] the maximum number of trades structures to retrieve
         * @param {object} [params] extra parameters specific to the huobi api endpoint
         * @param {int} [params.until] the latest time in ms to fetch trades for
         * @param {boolean} [params.paginate] default false, when true will automatically paginate by calling this endpoint multiple times. See in the docs all the [availble parameters](https://github.com/ccxt/ccxt/wiki/Manual#pagination-params)
         * @returns {Trade[]} a list of [trade structures]{@link https://github.com/ccxt/ccxt/wiki/Manual#trade-structure}
         */
        await this.loadMarkets ();
        let paginate = false;
        [ paginate, params ] = this.handleOptionAndParams (params, 'fetchMyTrades', 'paginate');
        if (paginate) {
            return await this.fetchPaginatedCallDynamic ('fetchMyTrades', symbol, since, limit, params) as Trade[];
        }
        let market = undefined;
        if (symbol !== undefined) {
            market = this.market (symbol);
        }
        let marketType = undefined;
        [ marketType, params ] = this.handleMarketTypeAndParams ('fetchMyTrades', market, params);
        let request = {
            // spot -----------------------------------------------------------
            // 'symbol': market['id'],
            // 'types': 'buy-market,sell-market,buy-limit,sell-limit,buy-ioc,sell-ioc,buy-limit-maker,sell-limit-maker,buy-stop-limit,sell-stop-limit',
            // 'start-time': since, // max 48 hours within 120 days
            // 'end-time': this.milliseconds (), // max 48 hours within 120 days
            // 'from': 'id', // tring false N/A Search internal id to begin with if search next page, then this should be the last id (not trade-id) of last page; if search previous page, then this should be the first id (not trade-id) of last page
            // 'direct': 'next', // next, prev
            // 'size': limit, // default 100, max 500 The number of orders to return [1-500]
            // contracts ------------------------------------------------------
            // 'symbol': market['settleId'], // required
            // 'trade_type': 0, // required, 0 all, 1 open long, 2 open short, 3 close short, 4 close long, 5 liquidate long positions, 6 liquidate short positions
            // 'contract_code': market['id'],
            // 'start_time': since, // max 48 hours within 120 days
            // 'end_time': this.milliseconds (), // max 48 hours within 120 days
            // 'from_id': 'id', // tring false N/A Search internal id to begin with if search next page, then this should be the last id (not trade-id) of last page; if search previous page, then this should be the first id (not trade-id) of last page
            // 'direct': 'prev', // next, prev
            // 'size': limit, // default 20, max 50
        };
        let method = undefined;
        if (marketType === 'spot') {
            if (symbol !== undefined) {
                market = this.market (symbol);
                request['symbol'] = market['id'];
            }
            if (limit !== undefined) {
                request['size'] = limit; // default 100, max 500
            }
            if (since !== undefined) {
                request['start-time'] = since; // a date within 120 days from today
                // request['end-time'] = this.sum (since, 172800000); // 48 hours window
            }
            [ request, params ] = this.handleUntilOption ('end-time', request, params);
            method = 'spotPrivateGetV1OrderMatchresults';
        } else {
            this.checkRequiredSymbol ('fetchMyTrades', symbol);
            request['contract'] = market['id'];
            request['trade_type'] = 0; // 0 all, 1 open long, 2 open short, 3 close short, 4 close long, 5 liquidate long positions, 6 liquidate short positions
            if (since !== undefined) {
                request['start_time'] = since; // a date within 120 days from today
                // request['end_time'] = this.sum (request['start_time'], 172800000); // 48 hours window
            }
            [ request, params ] = this.handleUntilOption ('end_time', request, params);
            if (limit !== undefined) {
                request['page_size'] = limit; // default 100, max 500
            }
            if (market['linear']) {
                let marginMode = undefined;
                [ marginMode, params ] = this.handleMarginModeAndParams ('fetchMyTrades', params);
                marginMode = (marginMode === undefined) ? 'cross' : marginMode;
                if (marginMode === 'isolated') {
                    method = 'contractPrivatePostLinearSwapApiV3SwapMatchresultsExact';
                } else if (marginMode === 'cross') {
                    method = 'contractPrivatePostLinearSwapApiV3SwapCrossMatchresultsExact';
                }
            } else if (market['inverse']) {
                if (marketType === 'future') {
                    method = 'contractPrivatePostApiV3ContractMatchresultsExact';
                    request['symbol'] = market['settleId'];
                } else if (marketType === 'swap') {
                    method = 'contractPrivatePostSwapApiV3SwapMatchresultsExact';
                } else {
                    throw new NotSupported (this.id + ' fetchMyTrades() does not support ' + marketType + ' markets');
                }
            }
        }
        const response = await this[method] (this.extend (request, params));
        //
        // spot
        //
        //     {
        //         "status": "ok",
        //         "data": [
        //             {
        //                 "symbol": "polyusdt",
        //                 "fee-currency": "poly",
        //                 "source": "spot-web",
        //                 "price": "0.338",
        //                 "created-at": 1629443051839,
        //                 "role": "taker",
        //                 "order-id": 345487249132375,
        //                 "match-id": 5014,
        //                 "trade-id": 1085,
        //                 "filled-amount": "147.928994082840236",
        //                 "filled-fees": "0",
        //                 "filled-points": "0.1",
        //                 "fee-deduct-currency": "hbpoint",
        //                 "fee-deduct-state": "done",
        //                 "id": 313288753120940,
        //                 "type": "buy-market"
        //             }
        //         ]
        //     }
        //
        // contracts
        //
        //     {
        //         "status": "ok",
        //         "data": {
        //             "trades": [
        //                 {
        //                     "query_id": 2424420723,
        //                     "match_id": 113891764710,
        //                     "order_id": 773135295142658048,
        //                     "symbol": "ADA",
        //                     "contract_type": "quarter", // swap
        //                     "business_type": "futures", // swap
        //                     "contract_code": "ADA201225",
        //                     "direction": "buy",
        //                     "offset": "open",
        //                     "trade_volume": 1,
        //                     "trade_price": 0.092,
        //                     "trade_turnover": 10,
        //                     "trade_fee": -0.021739130434782608,
        //                     "offset_profitloss": 0,
        //                     "create_date": 1604371703183,
        //                     "role": "Maker",
        //                     "order_source": "web",
        //                     "order_id_str": "773135295142658048",
        //                     "fee_asset": "ADA",
        //                     "margin_mode": "isolated", // cross
        //                     "margin_account": "BTC-USDT",
        //                     "real_profit": 0,
        //                     "id": "113891764710-773135295142658048-1",
        //                     "trade_partition":"USDT",
        //                 }
        //             ],
        //             "remain_size": 15,
        //             "next_id": 2424413094
        //         },
        //         "ts": 1604372202243
        //     }
        //
        let trades = this.safeValue (response, 'data');
        if (!Array.isArray (trades)) {
            trades = this.safeValue (trades, 'trades');
        }
        return this.parseTrades (trades, market, since, limit);
    }

    async fetchTrades (symbol: string, since: Int = undefined, limit = 1000, params = {}) {
        /**
         * @method
         * @name huobi#fetchTrades
         * @see https://huobiapi.github.io/docs/spot/v1/en/#get-the-most-recent-trades
         * @see https://huobiapi.github.io/docs/dm/v1/en/#query-a-batch-of-trade-records-of-a-contract
         * @see https://huobiapi.github.io/docs/coin_margined_swap/v1/en/#query-a-batch-of-trade-records-of-a-contract
         * @see https://huobiapi.github.io/docs/usdt_swap/v1/en/#general-query-a-batch-of-trade-records-of-a-contract
         * @description get the list of most recent trades for a particular symbol
         * @param {string} symbol unified symbol of the market to fetch trades for
         * @param {int} [since] timestamp in ms of the earliest trade to fetch
         * @param {int} [limit] the maximum amount of trades to fetch
         * @param {object} [params] extra parameters specific to the huobi api endpoint
         * @returns {Trade[]} a list of [trade structures]{@link https://github.com/ccxt/ccxt/wiki/Manual#public-trades}
         */
        await this.loadMarkets ();
        const market = this.market (symbol);
        const request = {
            // 'symbol': market['id'], // spot, future
            // 'contract_code': market['id'], // swap
        };
        let fieldName = 'symbol';
        let method = 'spotPublicGetMarketHistoryTrade';
        if (market['future']) {
            if (market['inverse']) {
                method = 'contractPublicGetMarketHistoryTrade';
            } else if (market['linear']) {
                method = 'contractPublicGetLinearSwapExMarketHistoryTrade';
                fieldName = 'contract_code';
            }
        } else if (market['swap']) {
            if (market['inverse']) {
                method = 'contractPublicGetSwapExMarketHistoryTrade';
            } else if (market['linear']) {
                method = 'contractPublicGetLinearSwapExMarketHistoryTrade';
            }
            fieldName = 'contract_code';
        }
        request[fieldName] = market['id'];
        if (limit !== undefined) {
            request['size'] = Math.min (limit, 2000); // max 2000
        }
        const response = await this[method] (this.extend (request, params));
        //
        //     {
        //         "status": "ok",
        //         "ch": "market.btcusdt.trade.detail",
        //         "ts": 1583497692365,
        //         "data": [
        //             {
        //                 "id": 105005170342,
        //                 "ts": 1583497692182,
        //                 "data": [
        //                     {
        //                         "amount": 0.010411000000000000,
        //                         "trade-id": 102090736910,
        //                         "ts": 1583497692182,
        //                         "id": 10500517034273194594947,
        //                         "price": 9096.050000000000000000,
        //                         "direction": "sell"
        //                     }
        //                 ]
        //             },
        //             // ...
        //         ]
        //     }
        //
        const data = this.safeValue (response, 'data', []);
        let result = [];
        for (let i = 0; i < data.length; i++) {
            const trades = this.safeValue (data[i], 'data', []);
            for (let j = 0; j < trades.length; j++) {
                const trade = this.parseTrade (trades[j], market);
                result.push (trade);
            }
        }
        result = this.sortBy (result, 'timestamp');
        return this.filterBySymbolSinceLimit (result, market['symbol'], since, limit) as any;
    }

    parseOHLCV (ohlcv, market = undefined) {
        //
        //     {
        //         "amount":1.2082,
        //         "open":0.025096,
        //         "close":0.025095,
        //         "high":0.025096,
        //         "id":1591515300,
        //         "count":6,
        //         "low":0.025095,
        //         "vol":0.0303205097
        //     }
        //
        return [
            this.safeTimestamp (ohlcv, 'id'),
            this.safeNumber (ohlcv, 'open'),
            this.safeNumber (ohlcv, 'high'),
            this.safeNumber (ohlcv, 'low'),
            this.safeNumber (ohlcv, 'close'),
            this.safeNumber (ohlcv, 'amount'),
        ];
    }

    async fetchOHLCV (symbol: string, timeframe = '1m', since: Int = undefined, limit: Int = undefined, params = {}) {
        /**
         * @method
         * @name huobi#fetchOHLCV
         * @description fetches historical candlestick data containing the open, high, low, and close price, and the volume of a market
         * @see https://huobiapi.github.io/docs/spot/v1/en/#get-klines-candles
         * @see https://huobiapi.github.io/docs/dm/v1/en/#get-kline-data
         * @see https://huobiapi.github.io/docs/coin_margined_swap/v1/en/#get-kline-data
         * @see https://huobiapi.github.io/docs/usdt_swap/v1/en/#general-get-kline-data
         * @param {string} symbol unified symbol of the market to fetch OHLCV data for
         * @param {string} timeframe the length of time each candle represents
         * @param {int} [since] timestamp in ms of the earliest candle to fetch
         * @param {int} [limit] the maximum amount of candles to fetch
         * @param {object} [params] extra parameters specific to the huobi api endpoint
         * @param {boolean} [params.paginate] default false, when true will automatically paginate by calling this endpoint multiple times. See in the docs all the [availble parameters](https://github.com/ccxt/ccxt/wiki/Manual#pagination-params)
         * @returns {int[][]} A list of candles ordered as timestamp, open, high, low, close, volume
         */
        await this.loadMarkets ();
        let paginate = false;
        [ paginate, params ] = this.handleOptionAndParams (params, 'fetchOHLCV', 'paginate');
        if (paginate) {
            return await this.fetchPaginatedCallDeterministic ('fetchOHLCV', symbol, since, limit, timeframe, params, 1000) as OHLCV[];
        }
        const market = this.market (symbol);
        const request = {
            'period': this.safeString (this.timeframes, timeframe, timeframe),
            // 'symbol': market['id'], // spot, future
            // 'contract_code': market['id'], // swap
            // 'size': 1000, // max 1000 for spot, 2000 for contracts
            // 'from': parseInt ((since / 1000).toString ()), spot only
            // 'to': this.seconds (), spot only
        };
        let fieldName = 'symbol';
        const price = this.safeString (params, 'price');
        params = this.omit (params, 'price');
        let method = 'spotPublicGetMarketHistoryCandles';
        if (market['spot']) {
            if (timeframe === '1M' || timeframe === '1y') {
                // for some reason 1M and 1Y does not work with the regular endpoint
                // https://github.com/ccxt/ccxt/issues/18006
                method = 'spotPublicGetMarketHistoryKline';
            }
            if (since !== undefined) {
                request['from'] = this.parseToInt (since / 1000);
            }
            if (limit !== undefined) {
                request['size'] = limit; // max 2000
            }
        } else if (market['future']) {
            if (market['inverse']) {
                if (price === 'mark') {
                    method = 'contractPublicGetIndexMarketHistoryMarkPriceKline';
                } else if (price === 'index') {
                    method = 'contractPublicGetIndexMarketHistoryIndex';
                } else if (price === 'premiumIndex') {
                    throw new BadRequest (this.id + ' ' + market['type'] + ' has no api endpoint for ' + price + ' kline data');
                } else {
                    method = 'contractPublicGetMarketHistoryKline';
                }
            } else if (market['linear']) {
                if (price === 'mark') {
                    method = 'contractPublicGetIndexMarketHistoryLinearSwapMarkPriceKline';
                } else if (price === 'index') {
                    throw new BadRequest (this.id + ' ' + market['type'] + ' has no api endpoint for ' + price + ' kline data');
                } else if (price === 'premiumIndex') {
                    method = 'contractPublicGetIndexMarketHistoryLinearSwapPremiumIndexKline';
                } else {
                    method = 'contractPublicGetLinearSwapExMarketHistoryKline';
                }
                fieldName = 'contract_code';
            }
        } else if (market['swap']) {
            if (market['inverse']) {
                if (price === 'mark') {
                    method = 'contractPublicGetIndexMarketHistorySwapMarkPriceKline';
                } else if (price === 'index') {
                    throw new BadRequest (this.id + ' ' + market['type'] + ' has no api endpoint for ' + price + ' kline data');
                } else if (price === 'premiumIndex') {
                    method = 'contractPublicGetIndexMarketHistorySwapPremiumIndexKline';
                } else {
                    method = 'contractPublicGetSwapExMarketHistoryKline';
                }
            } else if (market['linear']) {
                if (price === 'mark') {
                    method = 'contractPublicGetIndexMarketHistoryLinearSwapMarkPriceKline';
                } else if (price === 'index') {
                    throw new BadRequest (this.id + ' ' + market['type'] + ' has no api endpoint for ' + price + ' kline data');
                } else if (price === 'premiumIndex') {
                    method = 'contractPublicGetIndexMarketHistoryLinearSwapPremiumIndexKline';
                } else {
                    method = 'contractPublicGetLinearSwapExMarketHistoryKline';
                }
            }
            fieldName = 'contract_code';
        }
        if (market['contract']) {
            if (limit !== undefined) {
                request['size'] = limit; // when using limit from and to are ignored
                // https://huobiapi.github.io/docs/usdt_swap/v1/en/#general-get-kline-data
            } else {
                limit = 2000; // only used for from/to calculation
            }
            if (price === undefined) {
                const duration = this.parseTimeframe (timeframe);
                if (since === undefined) {
                    const now = this.seconds ();
                    request['from'] = now - duration * (limit - 1);
                    request['to'] = now;
                } else {
                    const start = this.parseToInt (since / 1000);
                    request['from'] = start;
                    request['to'] = this.sum (start, duration * (limit - 1));
                }
            }
        }
        request[fieldName] = market['id'];
        const response = await this[method] (this.extend (request, params));
        //
        //     {
        //         "status":"ok",
        //         "ch":"market.ethbtc.kline.1min",
        //         "ts":1591515374371,
        //         "data":[
        //             {"amount":0.0,"open":0.025095,"close":0.025095,"high":0.025095,"id":1591515360,"count":0,"low":0.025095,"vol":0.0},
        //             {"amount":1.2082,"open":0.025096,"close":0.025095,"high":0.025096,"id":1591515300,"count":6,"low":0.025095,"vol":0.0303205097},
        //             {"amount":0.0648,"open":0.025096,"close":0.025096,"high":0.025096,"id":1591515240,"count":2,"low":0.025096,"vol":0.0016262208},
        //         ]
        //     }
        //
        const data = this.safeValue (response, 'data', []);
        return this.parseOHLCVs (data, market, timeframe, since, limit);
    }

    async fetchAccounts (params = {}) {
        /**
         * @method
         * @name huobi#fetchAccounts
         * @description fetch all the accounts associated with a profile
         * @param {object} [params] extra parameters specific to the huobi api endpoint
         * @returns {object} a dictionary of [account structures]{@link https://github.com/ccxt/ccxt/wiki/Manual#account-structure} indexed by the account type
         */
        await this.loadMarkets ();
        const response = await this.spotPrivateGetV1AccountAccounts (params);
        //
        //     {
        //         "status":"ok",
        //         "data":[
        //             {"id":5202591,"type":"point","subtype":"","state":"working"},
        //             {"id":1528640,"type":"spot","subtype":"","state":"working"},
        //         ]
        //     }
        //
        const data = this.safeValue (response, 'data');
        return this.parseAccounts (data);
    }

    parseAccount (account) {
        //
        //     {
        //         "id": 5202591,
        //         "type": "point",   // spot, margin, otc, point, super-margin, investment, borrow, grid-trading, deposit-earning, otc-options
        //         "subtype": "",     // The corresponding trading symbol (currency pair) the isolated margin is based on, e.g. btcusdt
        //         "state": "working" // working, lock
        //     }
        //
        const typeId = this.safeString (account, 'type');
        const accountsById = this.safeValue (this.options, 'accountsById', {});
        const type = this.safeValue (accountsById, typeId, typeId);
        return {
            'info': account,
            'id': this.safeString (account, 'id'),
            'type': type,
            'code': undefined,
        };
    }

    async fetchAccountIdByType (type, marginMode = undefined, symbol = undefined, params = {}) {
        const accounts = await this.loadAccounts ();
        const accountId = this.safeValue2 (params, 'accountId', 'account-id');
        if (accountId !== undefined) {
            return accountId;
        }
        if (type === 'spot') {
            if (marginMode === 'cross') {
                type = 'super-margin';
            } else if (marginMode === 'isolated') {
                type = 'margin';
            }
        }
        const marketId = (symbol === undefined) ? undefined : this.marketId (symbol);
        for (let i = 0; i < accounts.length; i++) {
            const account = accounts[i];
            const info = this.safeValue (account, 'info');
            const subtype = this.safeString (info, 'subtype', undefined);
            const typeFromAccount = this.safeString (account, 'type');
            if (type === 'margin') {
                if (subtype === marketId) {
                    return this.safeString (account, 'id');
                }
            } else if (type === typeFromAccount) {
                return this.safeString (account, 'id');
            }
        }
        const defaultAccount = this.safeValue (accounts, 0, {});
        return this.safeString (defaultAccount, 'id');
    }

    async fetchCurrencies (params = {}) {
        /**
         * @method
         * @name huobi#fetchCurrencies
         * @description fetches all available currencies on an exchange
         * @param {object} [params] extra parameters specific to the huobi api endpoint
         * @returns {object} an associative dictionary of currencies
         */
        const response = await this.spotPublicGetV2ReferenceCurrencies (params);
        //
        //    {
        //        "code": 200,
        //        "data": [
        //            {
        //                "currency": "sxp",
        //                "assetType": "1",
        //                "chains": [
        //                    {
        //                        "chain": "sxp",
        //                        "displayName": "ERC20",
        //                        "baseChain": "ETH",
        //                        "baseChainProtocol": "ERC20",
        //                        "isDynamic": true,
        //                        "numOfConfirmations": "12",
        //                        "numOfFastConfirmations": "12",
        //                        "depositStatus": "allowed",
        //                        "minDepositAmt": "0.23",
        //                        "withdrawStatus": "allowed",
        //                        "minWithdrawAmt": "0.23",
        //                        "withdrawPrecision": "8",
        //                        "maxWithdrawAmt": "227000.000000000000000000",
        //                        "withdrawQuotaPerDay": "227000.000000000000000000",
        //                        "withdrawQuotaPerYear": null,
        //                        "withdrawQuotaTotal": null,
        //                        "withdrawFeeType": "fixed",
        //                        "transactFeeWithdraw": "11.1653",
        //                        "addrWithTag": false,
        //                        "addrDepositTag": false
        //                    }
        //                ],
        //                "instStatus": "normal"
        //            }
        //        ]
        //    }
        //    }
        //
        const data = this.safeValue (response, 'data', []);
        const result = {};
        this.options['networkChainIdsByNames'] = {};
        this.options['networkNamesByChainIds'] = {};
        for (let i = 0; i < data.length; i++) {
            const entry = data[i];
            const currencyId = this.safeString (entry, 'currency');
            const code = this.safeCurrencyCode (currencyId);
            this.options['networkChainIdsByNames'][code] = {};
            const chains = this.safeValue (entry, 'chains', []);
            const networks = {};
            const instStatus = this.safeString (entry, 'instStatus');
            const currencyActive = instStatus === 'normal';
            let minPrecision = undefined;
            let minWithdraw = undefined;
            let maxWithdraw = undefined;
            let deposit = false;
            let withdraw = false;
            for (let j = 0; j < chains.length; j++) {
                const chainEntry = chains[j];
                const uniqueChainId = this.safeString (chainEntry, 'chain'); // i.e. usdterc20, trc20usdt ...
                const title = this.safeString (chainEntry, 'displayName');
                this.options['networkChainIdsByNames'][code][title] = uniqueChainId;
                this.options['networkNamesByChainIds'][uniqueChainId] = title;
                const networkCode = this.networkIdToCode (title, code);
                minWithdraw = this.safeNumber (chainEntry, 'minWithdrawAmt');
                maxWithdraw = this.safeNumber (chainEntry, 'maxWithdrawAmt');
                const withdrawStatus = this.safeString (chainEntry, 'withdrawStatus');
                const depositStatus = this.safeString (chainEntry, 'depositStatus');
                const withdrawEnabled = (withdrawStatus === 'allowed');
                const depositEnabled = (depositStatus === 'allowed');
                withdraw = (withdrawEnabled) ? withdrawEnabled : withdraw;
                deposit = (depositEnabled) ? depositEnabled : deposit;
                const active = withdrawEnabled && depositEnabled;
                const precision = this.parsePrecision (this.safeString (chainEntry, 'withdrawPrecision'));
                if (precision !== undefined) {
                    minPrecision = (minPrecision === undefined) ? precision : Precise.stringMin (precision, minPrecision);
                }
                const fee = this.safeNumber (chainEntry, 'transactFeeWithdraw');
                networks[networkCode] = {
                    'info': chainEntry,
                    'id': uniqueChainId,
                    'network': networkCode,
                    'limits': {
                        'withdraw': {
                            'min': minWithdraw,
                            'max': maxWithdraw,
                        },
                    },
                    'active': active,
                    'deposit': depositEnabled,
                    'withdraw': withdrawEnabled,
                    'fee': fee,
                    'precision': this.parseNumber (precision),
                };
            }
            result[code] = {
                'info': entry,
                'code': code,
                'id': currencyId,
                'active': currencyActive,
                'deposit': deposit,
                'withdraw': withdraw,
                'fee': undefined,
                'name': undefined,
                'limits': {
                    'amount': {
                        'min': undefined,
                        'max': undefined,
                    },
                    'withdraw': {
                        'min': minWithdraw,
                        'max': maxWithdraw,
                    },
                },
                'precision': this.parseNumber (minPrecision),
                'networks': networks,
            };
        }
        return result;
    }

    networkIdToCode (networkId, currencyCode = undefined) {
        // here network-id is provided as a pair of currency & chain (i.e. trc20usdt)
        const keys = Object.keys (this.options['networkNamesByChainIds']);
        const keysLength = keys.length;
        if (keysLength === 0) {
            throw new ExchangeError (this.id + ' networkIdToCode() - markets need to be loaded at first');
        }
        const networkTitle = this.safeValue (this.options['networkNamesByChainIds'], networkId, networkId);
        return super.networkIdToCode (networkTitle);
    }

    networkCodeToId (networkCode, currencyCode = undefined) { // here network-id is provided as a pair of currency & chain (i.e. trc20usdt)
        if (currencyCode === undefined) {
            throw new ArgumentsRequired (this.id + ' networkCodeToId() requires a currencyCode argument');
        }
        const keys = Object.keys (this.options['networkChainIdsByNames']);
        const keysLength = keys.length;
        if (keysLength === 0) {
            throw new ExchangeError (this.id + ' networkCodeToId() - markets need to be loaded at first');
        }
        const uniqueNetworkIds = this.safeValue (this.options['networkChainIdsByNames'], currencyCode, {});
        const networkTitle = super.networkCodeToId (networkCode);
        return this.safeValue (uniqueNetworkIds, networkTitle, networkTitle);
    }

    async fetchBalance (params = {}) {
        /**
         * @method
         * @name huobi#fetchBalance
         * @description query for balance and get the amount of funds available for trading or funds locked in orders
         * @param {object} [params] extra parameters specific to the huobi api endpoint
         * @param {bool} [params.unified] provide this parameter if you have a recent account with unified cross+isolated margin account
         * @returns {object} a [balance structure]{@link https://github.com/ccxt/ccxt/wiki/Manual#balance-structure}
         */
        await this.loadMarkets ();
        let type = undefined;
        [ type, params ] = this.handleMarketTypeAndParams ('fetchBalance', undefined, params);
        const options = this.safeValue (this.options, 'fetchBalance', {});
        const isUnifiedAccount = this.safeValue2 (params, 'isUnifiedAccount', 'unified', false);
        params = this.omit (params, [ 'isUnifiedAccount', 'unified' ]);
        const request = {};
        let method = undefined;
        const spot = (type === 'spot');
        const future = (type === 'future');
        const swap = (type === 'swap');
        const defaultSubType = this.safeString2 (this.options, 'defaultSubType', 'subType', 'linear');
        let subType = this.safeString2 (options, 'defaultSubType', 'subType', defaultSubType);
        subType = this.safeString2 (params, 'defaultSubType', 'subType', subType);
        const inverse = (subType === 'inverse');
        const linear = (subType === 'linear');
        let marginMode = undefined;
        [ marginMode, params ] = this.handleMarginModeAndParams ('fetchBalance', params);
        params = this.omit (params, [ 'defaultSubType', 'subType' ]);
        const isolated = (marginMode === 'isolated');
        const cross = (marginMode === 'cross');
        const margin = (type === 'margin') || (spot && (cross || isolated));
        if (spot || margin) {
            if (margin) {
                if (isolated) {
                    method = 'spotPrivateGetV1MarginAccountsBalance';
                } else {
                    method = 'spotPrivateGetV1CrossMarginAccountsBalance';
                }
            } else {
                await this.loadAccounts ();
                const accountId = await this.fetchAccountIdByType (type, undefined, undefined, params);
                request['account-id'] = accountId;
                method = 'spotPrivateGetV1AccountAccountsAccountIdBalance';
            }
        } else if (isUnifiedAccount) {
            method = 'contractPrivateGetLinearSwapApiV3UnifiedAccountInfo';
        } else if (linear) {
            if (isolated) {
                method = 'contractPrivatePostLinearSwapApiV1SwapAccountInfo';
            } else {
                method = 'contractPrivatePostLinearSwapApiV1SwapCrossAccountInfo';
            }
        } else if (inverse) {
            if (future) {
                method = 'contractPrivatePostApiV1ContractAccountInfo';
            } else if (swap) {
                method = 'contractPrivatePostSwapApiV1SwapAccountInfo';
            }
        }
        const response = await this[method] (this.extend (request, params));
        //
        // spot
        //
        //     {
        //         "status": "ok",
        //         "data": {
        //             "id": 1528640,
        //             "type": "spot",
        //             "state": "working",
        //             "list": [
        //                 { "currency": "lun", "type": "trade", "balance": "0", "seq-num": "0" },
        //                 { "currency": "lun", "type": "frozen", "balance": "0", "seq-num": "0" },
        //                 { "currency": "ht", "type": "frozen", "balance": "0", "seq-num": "145" },
        //             ]
        //         },
        //         "ts":1637644827566
        //     }
        //
        // cross margin
        //
        //     {
        //         "status": "ok",
        //         "data": {
        //             "id": 51015302,
        //             "type": "cross-margin",
        //             "state": "working",
        //             "risk-rate": "2",
        //             "acct-balance-sum": "100",
        //             "debt-balance-sum": "0",
        //             "list": [
        //                 { "currency": "usdt", "type": "trade", "balance": "100" },
        //                 { "currency": "usdt", "type": "frozen", "balance": "0" },
        //                 { "currency": "usdt", "type": "loan-available", "balance": "200" },
        //                 { "currency": "usdt", "type": "transfer-out-available", "balance": "-1" },
        //                 { "currency": "ht", "type": "loan-available", "balance": "36.60724091" },
        //                 { "currency": "ht", "type": "transfer-out-available", "balance": "-1" },
        //                 { "currency": "btc", "type": "trade", "balance": "1168.533000000000000000" },
        //                 { "currency": "btc", "type": "frozen", "balance": "0.000000000000000000" },
        //                 { "currency": "btc", "type": "loan", "balance": "-2.433000000000000000" },
        //                 { "currency": "btc", "type": "interest", "balance": "-0.000533000000000000" },
        //                 { "currency": "btc", "type": "transfer-out-available", "balance": "1163.872174670000000000" },
        //                 { "currency": "btc", "type": "loan-available", "balance": "8161.876538350676000000" }
        //             ]
        //         },
        //         "code": 200
        //     }
        //
        // isolated margin
        //
        //     {
        //         "data": [
        //             {
        //                 "id": 18264,
        //                 "type": "margin",
        //                 "state": "working",
        //                 "symbol": "btcusdt",
        //                 "fl-price": "0",
        //                 "fl-type": "safe",
        //                 "risk-rate": "475.952571086994250554",
        //                 "list": [
        //                     { "currency": "btc","type": "trade","balance": "1168.533000000000000000" },
        //                     { "currency": "btc","type": "frozen","balance": "0.000000000000000000" },
        //                     { "currency": "btc","type": "loan","balance": "-2.433000000000000000" },
        //                     { "currency": "btc","type": "interest","balance": "-0.000533000000000000" },
        //                     { "currency": "btc","type": "transfer-out-available", "balance": "1163.872174670000000000" },
        //                     { "currency": "btc","type": "loan-available", "balance": "8161.876538350676000000" }
        //                 ]
        //             }
        //         ]
        //     }
        //
        // future, swap isolated
        //
        //     {
        //         "status": "ok",
        //         "data": [
        //             {
        //                 "symbol": "BTC",
        //                 "margin_balance": 0,
        //                 "margin_position": 0E-18,
        //                 "margin_frozen": 0,
        //                 "margin_available": 0E-18,
        //                 "profit_real": 0,
        //                 "profit_unreal": 0,
        //                 "risk_rate": null,
        //                 "withdraw_available": 0,
        //                 "liquidation_price": null,
        //                 "lever_rate": 5,
        //                 "adjust_factor": 0.025000000000000000,
        //                 "margin_static": 0,
        //                 "is_debit": 0, // future only
        //                 "contract_code": "BTC-USD", // swap only
        //                 "margin_asset": "USDT", // linear only
        //                 "margin_mode": "isolated", // linear only
        //                 "margin_account": "BTC-USDT" // linear only
        //                 "transfer_profit_ratio": null // inverse only
        //             },
        //         ],
        //         "ts": 1637644827566
        //     }
        //
        // linear cross futures and linear cross swap
        //
        //     {
        //         "status": "ok",
        //         "data": [
        //             {
        //                 "futures_contract_detail": [
        //                     {
        //                         "symbol": "ETH",
        //                         "contract_code": "ETH-USDT-220325",
        //                         "margin_position": 0,
        //                         "margin_frozen": 0,
        //                         "margin_available": 200.000000000000000000,
        //                         "profit_unreal": 0E-18,
        //                         "liquidation_price": null,
        //                         "lever_rate": 5,
        //                         "adjust_factor": 0.060000000000000000,
        //                         "contract_type": "quarter",
        //                         "pair": "ETH-USDT",
        //                         "business_type": "futures"
        //                     },
        //                 ],
        //                 "margin_mode": "cross",
        //                 "margin_account": "USDT",
        //                 "margin_asset": "USDT",
        //                 "margin_balance": 200.000000000000000000,
        //                 "margin_static": 200.000000000000000000,
        //                 "margin_position": 0,
        //                 "margin_frozen": 0,
        //                 "profit_real": 0E-18,
        //                 "profit_unreal": 0,
        //                 "withdraw_available": 2E+2,
        //                 "risk_rate": null,
        //                 "contract_detail": [
        //                     {
        //                         "symbol": "MANA",
        //                         "contract_code": "MANA-USDT",
        //                         "margin_position": 0,
        //                         "margin_frozen": 0,
        //                         "margin_available": 200.000000000000000000,
        //                         "profit_unreal": 0E-18,
        //                         "liquidation_price": null,
        //                         "lever_rate": 5,
        //                         "adjust_factor": 0.100000000000000000,
        //                         "contract_type": "swap",
        //                         "pair": "MANA-USDT",
        //                         "business_type": "swap"
        //                     },
        //                 ]
        //             }
        //         ],
        //         "ts": 1640915104870
        //     }
        //
        // TODO add balance parsing for linear swap
        //
        let result = { 'info': response } as any;
        const data = this.safeValue (response, 'data');
        if (spot || margin) {
            if (isolated) {
                for (let i = 0; i < data.length; i++) {
                    const entry = data[i];
                    const symbol = this.safeSymbol (this.safeString (entry, 'symbol'));
                    const balances = this.safeValue (entry, 'list');
                    const subResult = {};
                    for (let j = 0; j < balances.length; j++) {
                        const balance = balances[j];
                        const currencyId = this.safeString (balance, 'currency');
                        const code = this.safeCurrencyCode (currencyId);
                        subResult[code] = this.parseMarginBalanceHelper (balance, code, subResult);
                    }
                    result[symbol] = this.safeBalance (subResult);
                }
            } else {
                const balances = this.safeValue (data, 'list', []);
                for (let i = 0; i < balances.length; i++) {
                    const balance = balances[i];
                    const currencyId = this.safeString (balance, 'currency');
                    const code = this.safeCurrencyCode (currencyId);
                    result[code] = this.parseMarginBalanceHelper (balance, code, result);
                }
                result = this.safeBalance (result);
            }
        } else if (isUnifiedAccount) {
            for (let i = 0; i < data.length; i++) {
                const entry = data[i];
                const marginAsset = this.safeString (entry, 'margin_asset');
                const currencyCode = this.safeCurrencyCode (marginAsset);
                if (isolated) {
                    const isolated_swap = this.safeValue (entry, 'isolated_swap', {});
                    for (let j = 0; j < isolated_swap.length; j++) {
                        const balance = isolated_swap[j];
                        const marketId = this.safeString (balance, 'contract_code');
                        const subBalance = {
                            'code': currencyCode,
                            'free': this.safeNumber (balance, 'margin_available'),
                        };
                        const symbol = this.safeSymbol (marketId);
                        result[symbol] = subBalance;
                        result = this.safeBalance (result);
                    }
                } else {
                    const account = this.account ();
                    account['free'] = this.safeString (entry, 'margin_static');
                    account['used'] = this.safeString (entry, 'margin_frozen');
                    result[currencyCode] = account;
                    result = this.safeBalance (result);
                }
            }
        } else if (linear) {
            const first = this.safeValue (data, 0, {});
            if (isolated) {
                for (let i = 0; i < data.length; i++) {
                    const balance = data[i];
                    const marketId = this.safeString2 (balance, 'contract_code', 'margin_account');
                    const market = this.safeMarket (marketId);
                    const currencyId = this.safeString (balance, 'margin_asset');
                    const currency = this.safeCurrency (currencyId);
                    const code = this.safeString (market, 'settle', currency['code']);
                    // the exchange outputs positions for delisted markets
                    // https://www.huobi.com/support/en-us/detail/74882968522337
                    // we skip it if the market was delisted
                    if (code !== undefined) {
                        const account = this.account ();
                        account['free'] = this.safeString (balance, 'margin_balance');
                        account['used'] = this.safeString (balance, 'margin_frozen');
                        const accountsByCode = {};
                        accountsByCode[code] = account;
                        const symbol = market['symbol'];
                        result[symbol] = this.safeBalance (accountsByCode);
                    }
                }
            } else {
                const account = this.account ();
                account['free'] = this.safeString (first, 'margin_balance', 'margin_available');
                account['used'] = this.safeString (first, 'margin_frozen');
                const currencyId = this.safeString2 (first, 'margin_asset', 'symbol');
                const code = this.safeCurrencyCode (currencyId);
                result[code] = account;
                result = this.safeBalance (result);
            }
        } else if (inverse) {
            for (let i = 0; i < data.length; i++) {
                const balance = data[i];
                const currencyId = this.safeString (balance, 'symbol');
                const code = this.safeCurrencyCode (currencyId);
                const account = this.account ();
                account['free'] = this.safeString (balance, 'margin_available');
                account['used'] = this.safeString (balance, 'margin_frozen');
                result[code] = account;
            }
            result = this.safeBalance (result);
        }
        return result;
    }

    async fetchOrder (id: string, symbol: string = undefined, params = {}) {
        /**
         * @method
         * @name huobi#fetchOrder
         * @description fetches information on an order made by the user
         * @param {string} symbol unified symbol of the market the order was made in
         * @param {object} [params] extra parameters specific to the huobi api endpoint
         * @returns {object} An [order structure]{@link https://github.com/ccxt/ccxt/wiki/Manual#order-structure}
         */
        await this.loadMarkets ();
        let market = undefined;
        if (symbol !== undefined) {
            market = this.market (symbol);
        }
        let marketType = undefined;
        [ marketType, params ] = this.handleMarketTypeAndParams ('fetchOrder', market, params);
        const request = {
            // spot -----------------------------------------------------------
            // 'order-id': 'id',
            // 'symbol': market['id'],
            // 'client-order-id': clientOrderId,
            // 'clientOrderId': clientOrderId,
            // contracts ------------------------------------------------------
            // 'order_id': id,
            // 'client_order_id': clientOrderId,
            // 'contract_code': market['id'],
            // 'pair': 'BTC-USDT',
            // 'contract_type': 'this_week', // swap, this_week, next_week, quarter, next_ quarter
        };
        let method = undefined;
        if (marketType === 'spot') {
            const clientOrderId = this.safeString (params, 'clientOrderId');
            method = 'spotPrivateGetV1OrderOrdersOrderId';
            if (clientOrderId !== undefined) {
                method = 'spotPrivateGetV1OrderOrdersGetClientOrder';
                // will be filled below in extend ()
                // they expect clientOrderId instead of client-order-id
                // request['clientOrderId'] = clientOrderId;
            } else {
                request['order-id'] = id;
            }
        } else {
            this.checkRequiredSymbol ('fetchOrder', symbol);
            request['contract_code'] = market['id'];
            if (market['linear']) {
                let marginMode = undefined;
                [ marginMode, params ] = this.handleMarginModeAndParams ('fetchOrder', params);
                marginMode = (marginMode === undefined) ? 'cross' : marginMode;
                if (marginMode === 'isolated') {
                    method = 'contractPrivatePostLinearSwapApiV1SwapOrderInfo';
                } else if (marginMode === 'cross') {
                    method = 'contractPrivatePostLinearSwapApiV1SwapCrossOrderInfo';
                }
            } else if (market['inverse']) {
                if (marketType === 'future') {
                    method = 'contractPrivatePostApiV1ContractOrderInfo';
                    request['symbol'] = market['settleId'];
                } else if (marketType === 'swap') {
                    method = 'contractPrivatePostSwapApiV1SwapOrderInfo';
                } else {
                    throw new NotSupported (this.id + ' fetchOrder() does not support ' + marketType + ' markets');
                }
            }
            const clientOrderId = this.safeString2 (params, 'client_order_id', 'clientOrderId');
            if (clientOrderId === undefined) {
                request['order_id'] = id;
            } else {
                request['client_order_id'] = clientOrderId;
                params = this.omit (params, [ 'client_order_id', 'clientOrderId' ]);
            }
        }
        const response = await this[method] (this.extend (request, params));
        //
        // spot
        //
        //     {
        //         "status":"ok",
        //         "data":{
        //             "id":438398393065481,
        //             "symbol":"ethusdt",
        //             "account-id":1528640,
        //             "client-order-id":"AA03022abc2163433e-006b-480e-9ad1-d4781478c5e7",
        //             "amount":"0.100000000000000000",
        //             "price":"3000.000000000000000000",
        //             "created-at":1640549994642,
        //             "type":"buy-limit",
        //             "field-amount":"0.0",
        //             "field-cash-amount":"0.0",
        //             "field-fees":"0.0",
        //             "finished-at":0,
        //             "source":"spot-api",
        //             "state":"submitted",
        //             "canceled-at":0
        //         }
        //     }
        //
        // linear swap cross margin
        //
        //     {
        //         "status":"ok",
        //         "data":[
        //             {
        //                 "business_type":"swap",
        //                 "contract_type":"swap",
        //                 "pair":"BTC-USDT",
        //                 "symbol":"BTC",
        //                 "contract_code":"BTC-USDT",
        //                 "volume":1,
        //                 "price":3000,
        //                 "order_price_type":"limit",
        //                 "order_type":1,
        //                 "direction":"buy",
        //                 "offset":"open",
        //                 "lever_rate":1,
        //                 "order_id":924912513206878210,
        //                 "client_order_id":null,
        //                 "created_at":1640557927189,
        //                 "trade_volume":0,
        //                 "trade_turnover":0,
        //                 "fee":0,
        //                 "trade_avg_price":null,
        //                 "margin_frozen":3.000000000000000000,
        //                 "profit":0,
        //                 "status":3,
        //                 "order_source":"api",
        //                 "order_id_str":"924912513206878210",
        //                 "fee_asset":"USDT",
        //                 "liquidation_type":"0",
        //                 "canceled_at":0,
        //                 "margin_asset":"USDT",
        //                 "margin_account":"USDT",
        //                 "margin_mode":"cross",
        //                 "is_tpsl":0,
        //                 "real_profit":0
        //             }
        //         ],
        //         "ts":1640557982556
        //     }
        //
        // linear swap isolated margin detail
        //
        //     {
        //         "status": "ok",
        //         "data": {
        //             "symbol": "BTC",
        //             "contract_code": "BTC-USDT",
        //             "instrument_price": 0,
        //             "final_interest": 0,
        //             "adjust_value": 0,
        //             "lever_rate": 10,
        //             "direction": "sell",
        //             "offset": "open",
        //             "volume": 1.000000000000000000,
        //             "price": 13059.800000000000000000,
        //             "created_at": 1603703614712,
        //             "canceled_at": 0,
        //             "order_source": "api",
        //             "order_price_type": "opponent",
        //             "margin_frozen": 0,
        //             "profit": 0,
        //             "trades": [
        //                 {
        //                     "trade_id": 131560927,
        //                     "trade_price": 13059.800000000000000000,
        //                     "trade_volume": 1.000000000000000000,
        //                     "trade_turnover": 13.059800000000000000,
        //                     "trade_fee": -0.005223920000000000,
        //                     "created_at": 1603703614715,
        //                     "role": "taker",
        //                     "fee_asset": "USDT",
        //                     "profit": 0,
        //                     "real_profit": 0,
        //                     "id": "131560927-770334322963152896-1"
        //                 }
        //             ],
        //             "total_page": 1,
        //             "current_page": 1,
        //             "total_size": 1,
        //             "liquidation_type": "0",
        //             "fee_asset": "USDT",
        //             "fee": -0.005223920000000000,
        //             "order_id": 770334322963152896,
        //             "order_id_str": "770334322963152896",
        //             "client_order_id": 57012021045,
        //             "order_type": "1",
        //             "status": 6,
        //             "trade_avg_price": 13059.800000000000000000,
        //             "trade_turnover": 13.059800000000000000,
        //             "trade_volume": 1.000000000000000000,
        //             "margin_asset": "USDT",
        //             "margin_mode": "isolated",
        //             "margin_account": "BTC-USDT",
        //             "real_profit": 0,
        //             "is_tpsl": 0
        //         },
        //         "ts": 1603703678477
        //     }
        let order = this.safeValue (response, 'data');
        if (Array.isArray (order)) {
            order = this.safeValue (order, 0);
        }
        return this.parseOrder (order);
    }

    parseMarginBalanceHelper (balance, code, result) {
        let account = undefined;
        if (code in result) {
            account = result[code];
        } else {
            account = this.account ();
        }
        if (balance['type'] === 'trade') {
            account['free'] = this.safeString (balance, 'balance');
        }
        if (balance['type'] === 'frozen') {
            account['used'] = this.safeString (balance, 'balance');
        }
        return account;
    }

    async fetchSpotOrdersByStates (states, symbol: string = undefined, since: Int = undefined, limit: Int = undefined, params = {}) {
        const method = this.safeString (this.options, 'fetchOrdersByStatesMethod', 'spot_private_get_v1_order_orders'); // spot_private_get_v1_order_history
        if (method === 'spot_private_get_v1_order_orders') {
            this.checkRequiredSymbol ('fetchOrders', symbol);
        }
        await this.loadMarkets ();
        let market = undefined;
        let request = {
            // spot_private_get_v1_order_orders GET /v1/order/orders ----------
            // 'symbol': market['id'], // required
            // 'types': 'buy-market,sell-market,buy-limit,sell-limit,buy-ioc,sell-ioc,buy-stop-limit,sell-stop-limit,buy-limit-fok,sell-limit-fok,buy-stop-limit-fok,sell-stop-limit-fok',
            // 'start-time': since, // max window of 48h within a range of 180 days, within past 2 hours for cancelled orders
            // 'end-time': this.milliseconds (),
            'states': states, // filled, partial-canceled, canceled
            // 'from': order['id'],
            // 'direct': 'next', // next, prev, used with from
            // 'size': 100, // max 100
            // spot_private_get_v1_order_history GET /v1/order/history --------
            // 'symbol': market['id'], // optional
            // 'start-time': since, // max window of 48h within a range of 180 days, within past 2 hours for cancelled orders
            // 'end-time': this.milliseconds (),
            // 'direct': 'next', // next, prev, used with from
            // 'size': 100, // max 100
        };
        if (symbol !== undefined) {
            market = this.market (symbol);
            request['symbol'] = market['id'];
        }
        if (since !== undefined) {
            request['start-time'] = since; // a window of 48 hours within 180 days
            request['end-time'] = this.sum (since, 48 * 60 * 60 * 1000);
        }
        [ request, params ] = this.handleUntilOption ('end-time', request, params);
        if (limit !== undefined) {
            request['size'] = limit;
        }
        const response = await this[method] (this.extend (request, params));
        //
        // spot_private_get_v1_order_orders GET /v1/order/orders
        //
        //     {
        //         status: "ok",
        //         data: [
        //             {
        //                 id: 13997833014,
        //                 symbol: "ethbtc",
        //                 'account-id': 3398321,
        //                 'client-order-id': "23456",
        //                 amount: "0.045000000000000000",
        //                 price: "0.034014000000000000",
        //                 'created-at': 1545836976871,
        //                 type: "sell-limit",
        //                 'field-amount': "0.045000000000000000",
        //                 'field-cash-amount': "0.001530630000000000",
        //                 'field-fees': "0.000003061260000000",
        //                 'finished-at': 1545837948214,
        //                 source: "spot-api",
        //                 state: "filled",
        //                 'canceled-at': 0
        //             }
        //         ]
        //     }
        //
        const data = this.safeValue (response, 'data', []);
        return this.parseOrders (data, market, since, limit);
    }

    async fetchSpotOrders (symbol: string = undefined, since: Int = undefined, limit: Int = undefined, params = {}) {
        return await this.fetchSpotOrdersByStates ('pre-submitted,submitted,partial-filled,filled,partial-canceled,canceled', symbol, since, limit, params);
    }

    async fetchClosedSpotOrders (symbol: string = undefined, since: Int = undefined, limit: Int = undefined, params = {}) {
        return await this.fetchSpotOrdersByStates ('filled,partial-canceled,canceled', symbol, since, limit, params);
    }

    async fetchContractOrders (symbol: string = undefined, since: Int = undefined, limit: Int = undefined, params = {}) {
        this.checkRequiredSymbol ('fetchContractOrders', symbol);
        await this.loadMarkets ();
        const market = this.market (symbol);
        let request = {
            // POST /api/v1/contract_hisorders inverse futures ----------------
            // 'symbol': market['settleId'], // BTC, ETH, ...
            // 'order_type': '1', // 1 limit，3 opponent，4 lightning, 5 trigger order, 6 pst_only, 7 optimal_5, 8 optimal_10, 9 optimal_20, 10 fok, 11 ioc
            // POST /swap-api/v3/swap_hisorders inverse swap ------------------
            // POST /linear-swap-api/v3/swap_hisorders linear isolated --------
            // POST /linear-swap-api/v3/swap_cross_hisorders linear cross -----
            'trade_type': 0, // 0:All; 1: Open long; 2: Open short; 3: Close short; 4: Close long; 5: Liquidate long positions; 6: Liquidate short positions, 17:buy(one-way mode), 18:sell(one-way mode)
            'status': '0', // support multiple query seperated by ',',such as '3,4,5', 0: all. 3. Have sumbmitted the orders; 4. Orders partially matched; 5. Orders cancelled with partially matched; 6. Orders fully matched; 7. Orders cancelled;
        };
        let response = undefined;
        const stop = this.safeValue (params, 'stop');
        const stopLossTakeProfit = this.safeValue (params, 'stopLossTakeProfit');
        params = this.omit (params, [ 'stop', 'stopLossTakeProfit' ]);
        if (stop || stopLossTakeProfit) {
            if (limit !== undefined) {
                request['page_size'] = limit;
            }
            request['contract_code'] = market['id'];
            request['create_date'] = 90;
        } else {
            if (since !== undefined) {
                request['start_time'] = since; // max 90 days back
                // request['end_time'] = since + 172800000; // 48 hours window
            }
            request['contract'] = market['id'];
            request['type'] = 1; // 1:All Orders,2:Order in Finished Status
        }
        [ request, params ] = this.handleUntilOption ('end_time', request, params);
        if (market['linear']) {
            let marginMode = undefined;
            [ marginMode, params ] = this.handleMarginModeAndParams ('fetchContractOrders', params);
            marginMode = (marginMode === undefined) ? 'cross' : marginMode;
            if (marginMode === 'isolated') {
                if (stop) {
                    response = await this.contractPrivatePostLinearSwapApiV1SwapTriggerHisorders (this.extend (request, params));
                } else if (stopLossTakeProfit) {
                    response = await this.contractPrivatePostLinearSwapApiV1SwapTpslHisorders (this.extend (request, params));
                } else {
                    response = await this.contractPrivatePostLinearSwapApiV3SwapHisorders (this.extend (request, params));
                }
            } else if (marginMode === 'cross') {
                if (stop) {
                    response = await this.contractPrivatePostLinearSwapApiV1SwapCrossTriggerHisorders (this.extend (request, params));
                } else if (stopLossTakeProfit) {
                    response = await this.contractPrivatePostLinearSwapApiV1SwapCrossTpslHisorders (this.extend (request, params));
                } else {
                    response = await this.contractPrivatePostLinearSwapApiV3SwapCrossHisorders (this.extend (request, params));
                }
            }
        } else if (market['inverse']) {
            if (market['swap']) {
                if (stop) {
                    response = await this.contractPrivatePostSwapApiV1SwapTriggerHisorders (this.extend (request, params));
                } else if (stopLossTakeProfit) {
                    response = await this.contractPrivatePostSwapApiV1SwapTpslHisorders (this.extend (request, params));
                } else {
                    response = await this.contractPrivatePostSwapApiV3SwapHisorders (this.extend (request, params));
                }
            } else if (market['future']) {
                request['symbol'] = market['settleId'];
                if (stop) {
                    response = await this.contractPrivatePostApiV1ContractTriggerHisorders (this.extend (request, params));
                } else if (stopLossTakeProfit) {
                    response = await this.contractPrivatePostApiV1ContractTpslHisorders (this.extend (request, params));
                } else {
                    response = await this.contractPrivatePostApiV3ContractHisorders (this.extend (request, params));
                }
            }
        }
        //
        // future and swap
        //
        //     {
        //         "code": 200,
        //         "msg": "ok",
        //         "data": [
        //             {
        //                 "direction": "buy",
        //                 "offset": "open",
        //                 "volume": 1.000000000000000000,
        //                 "price": 25000.000000000000000000,
        //                 "profit": 0E-18,
        //                 "pair": "BTC-USDT",
        //                 "query_id": 47403349100,
        //                 "order_id": 1103683465337593856,
        //                 "contract_code": "BTC-USDT-230505",
        //                 "symbol": "BTC",
        //                 "lever_rate": 5,
        //                 "create_date": 1683180243577,
        //                 "order_source": "web",
        //                 "canceled_source": "web",
        //                 "order_price_type": 1,
        //                 "order_type": 1,
        //                 "margin_frozen": 0E-18,
        //                 "trade_volume": 0E-18,
        //                 "trade_turnover": 0E-18,
        //                 "fee": 0E-18,
        //                 "trade_avg_price": 0,
        //                 "status": 7,
        //                 "order_id_str": "1103683465337593856",
        //                 "fee_asset": "USDT",
        //                 "fee_amount": 0,
        //                 "fee_quote_amount": 0,
        //                 "liquidation_type": "0",
        //                 "margin_asset": "USDT",
        //                 "margin_mode": "cross",
        //                 "margin_account": "USDT",
        //                 "update_time": 1683180352034,
        //                 "is_tpsl": 0,
        //                 "real_profit": 0,
        //                 "trade_partition": "USDT",
        //                 "reduce_only": 0,
        //                 "contract_type": "this_week",
        //                 "business_type": "futures"
        //             }
        //         ],
        //         "ts": 1683239909141
        //     }
        //
        // trigger
        //
        //     {
        //         "status": "ok",
        //         "data": {
        //             "orders": [
        //                 {
        //                     "contract_type": "swap",
        //                     "business_type": "swap",
        //                     "pair": "BTC-USDT",
        //                     "symbol": "BTC",
        //                     "contract_code": "BTC-USDT",
        //                     "trigger_type": "le",
        //                     "volume": 1.000000000000000000,
        //                     "order_type": 1,
        //                     "direction": "buy",
        //                     "offset": "open",
        //                     "lever_rate": 1,
        //                     "order_id": 1103670703588327424,
        //                     "order_id_str": "1103670703588327424",
        //                     "relation_order_id": "-1",
        //                     "order_price_type": "limit",
        //                     "status": 6,
        //                     "order_source": "web",
        //                     "trigger_price": 25000.000000000000000000,
        //                     "triggered_price": null,
        //                     "order_price": 24000.000000000000000000,
        //                     "created_at": 1683177200945,
        //                     "triggered_at": null,
        //                     "order_insert_at": 0,
        //                     "canceled_at": 1683179075234,
        //                     "fail_code": null,
        //                     "fail_reason": null,
        //                     "margin_mode": "cross",
        //                     "margin_account": "USDT",
        //                     "update_time": 1683179075958,
        //                     "trade_partition": "USDT",
        //                     "reduce_only": 0
        //                 },
        //             ],
        //             "total_page": 1,
        //             "current_page": 1,
        //             "total_size": 2
        //         },
        //         "ts": 1683239702792
        //     }
        //
        // stop-loss and take-profit
        //
        //     {
        //         "status": "ok",
        //         "data": {
        //             "orders": [
        //                 {
        //                     "contract_type": "swap",
        //                     "business_type": "swap",
        //                     "pair": "BTC-USDT",
        //                     "symbol": "BTC",
        //                     "contract_code": "BTC-USDT",
        //                     "margin_mode": "cross",
        //                     "margin_account": "USDT",
        //                     "volume": 1.000000000000000000,
        //                     "order_type": 1,
        //                     "tpsl_order_type": "sl",
        //                     "direction": "sell",
        //                     "order_id": 1103680386844839936,
        //                     "order_id_str": "1103680386844839936",
        //                     "order_source": "web",
        //                     "trigger_type": "le",
        //                     "trigger_price": 25000.000000000000000000,
        //                     "created_at": 1683179509613,
        //                     "order_price_type": "market",
        //                     "status": 11,
        //                     "source_order_id": null,
        //                     "relation_tpsl_order_id": "-1",
        //                     "canceled_at": 0,
        //                     "fail_code": null,
        //                     "fail_reason": null,
        //                     "triggered_price": null,
        //                     "relation_order_id": "-1",
        //                     "update_time": 1683179968231,
        //                     "order_price": 0E-18,
        //                     "trade_partition": "USDT"
        //                 },
        //             ],
        //             "total_page": 1,
        //             "current_page": 1,
        //             "total_size": 2
        //         },
        //         "ts": 1683229230233
        //     }
        //
        let orders = this.safeValue (response, 'data');
        if (!Array.isArray (orders)) {
            orders = this.safeValue (orders, 'orders', []);
        }
        return this.parseOrders (orders, market, since, limit);
    }

    async fetchClosedContractOrders (symbol: string = undefined, since: Int = undefined, limit: Int = undefined, params = {}) {
        const request = {
            'status': '5,6,7', // comma separated, 0 all, 3 submitted orders, 4 partially matched, 5 partially cancelled, 6 fully matched and closed, 7 canceled
        };
        return await this.fetchContractOrders (symbol, since, limit, this.extend (request, params));
    }

    async fetchOrders (symbol: string = undefined, since: Int = undefined, limit: Int = undefined, params = {}) {
        /**
         * @method
         * @name huobi#fetchOrders
         * @see https://huobiapi.github.io/docs/spot/v1/en/#search-past-orders
         * @see https://huobiapi.github.io/docs/spot/v1/en/#search-historical-orders-within-48-hours
         * @see https://huobiapi.github.io/docs/usdt_swap/v1/en/#isolated-get-history-orders-new
         * @see https://huobiapi.github.io/docs/usdt_swap/v1/en/#cross-get-history-orders-new
         * @see https://huobiapi.github.io/docs/coin_margined_swap/v1/en/#get-history-orders-new
         * @see https://huobiapi.github.io/docs/coin_margined_swap/v1/en/#query-history-orders-via-multiple-fields-new
         * @description fetches information on multiple orders made by the user
         * @param {string} symbol unified market symbol of the market orders were made in
         * @param {int} [since] the earliest time in ms to fetch orders for
         * @param {int} [limit] the maximum number of order structures to retrieve
         * @param {object} [params] extra parameters specific to the huobi api endpoint
         * @param {bool} [params.stop] *contract only* if the orders are stop trigger orders or not
         * @param {bool} [params.stopLossTakeProfit] *contract only* if the orders are stop-loss or take-profit orders
         * @param {int} [params.until] the latest time in ms to fetch entries for
         * @returns {Order[]} a list of [order structures]{@link https://github.com/ccxt/ccxt/wiki/Manual#order-structure}
         */
        await this.loadMarkets ();
        let market = undefined;
        if (symbol !== undefined) {
            market = this.market (symbol);
        }
        let marketType = undefined;
        [ marketType, params ] = this.handleMarketTypeAndParams ('fetchOrders', market, params);
        const contract = (marketType === 'swap') || (marketType === 'future');
        if (contract && (symbol === undefined)) {
            throw new ArgumentsRequired (this.id + ' fetchOrders() requires a symbol argument for ' + marketType + ' orders');
        }
        let response = undefined;
        if (contract) {
            response = await this.fetchContractOrders (symbol, since, limit, params);
        } else {
            response = await this.fetchSpotOrders (symbol, since, limit, params);
        }
        return response;
    }

    async fetchClosedOrders (symbol: string = undefined, since: Int = undefined, limit: Int = undefined, params = {}) {
        /**
         * @method
         * @name huobi#fetchClosedOrders
         * @see https://huobiapi.github.io/docs/spot/v1/en/#search-past-orders
         * @see https://huobiapi.github.io/docs/spot/v1/en/#search-historical-orders-within-48-hours
         * @see https://huobiapi.github.io/docs/usdt_swap/v1/en/#isolated-get-history-orders-new
         * @see https://huobiapi.github.io/docs/usdt_swap/v1/en/#cross-get-history-orders-new
         * @see https://huobiapi.github.io/docs/coin_margined_swap/v1/en/#get-history-orders-new
         * @see https://huobiapi.github.io/docs/coin_margined_swap/v1/en/#query-history-orders-via-multiple-fields-new
         * @description fetches information on multiple closed orders made by the user
         * @param {string} symbol unified market symbol of the market orders were made in
         * @param {int} [since] the earliest time in ms to fetch orders for
         * @param {int} [limit] the maximum number of  orde structures to retrieve
         * @param {object} [params] extra parameters specific to the huobi api endpoint
         * @param {int} [params.until] the latest time in ms to fetch entries for
         * @param {boolean} [params.paginate] default false, when true will automatically paginate by calling this endpoint multiple times. See in the docs all the [availble parameters](https://github.com/ccxt/ccxt/wiki/Manual#pagination-params)
         * @returns {Order[]} a list of [order structures]{@link https://github.com/ccxt/ccxt/wiki/Manual#order-structure}
         */
        await this.loadMarkets ();
        let paginate = false;
        [ paginate, params ] = this.handleOptionAndParams (params, 'fetchClosedOrders', 'paginate');
        if (paginate) {
            return await this.fetchPaginatedCallDynamic ('fetchClosedOrders', symbol, since, limit, params, 100) as Order[];
        }
        let market = undefined;
        if (symbol !== undefined) {
            market = this.market (symbol);
        }
        let marketType = undefined;
        [ marketType, params ] = this.handleMarketTypeAndParams ('fetchClosedOrders', market, params);
        let response = undefined;
        if (marketType === 'spot') {
            response = await this.fetchClosedSpotOrders (symbol, since, limit, params);
        } else {
            response = await this.fetchClosedContractOrders (symbol, since, limit, params);
        }
        return response;
    }

    async fetchOpenOrders (symbol: string = undefined, since: Int = undefined, limit: Int = undefined, params = {}) {
        /**
         * @method
         * @name huobi#fetchOpenOrders
         * @see https://huobiapi.github.io/docs/spot/v1/en/#get-all-open-orders
         * @see https://huobiapi.github.io/docs/usdt_swap/v1/en/#isolated-current-unfilled-order-acquisition
         * @see https://huobiapi.github.io/docs/usdt_swap/v1/en/#cross-current-unfilled-order-acquisition
         * @description fetch all unfilled currently open orders
         * @param {string} symbol unified market symbol
         * @param {int} [since] the earliest time in ms to fetch open orders for
         * @param {int} [limit] the maximum number of open order structures to retrieve
         * @param {object} [params] extra parameters specific to the huobi api endpoint
         * @param {bool} [params.stop] *contract only* if the orders are stop trigger orders or not
         * @param {bool} [params.stopLossTakeProfit] *contract only* if the orders are stop-loss or take-profit orders
         * @returns {Order[]} a list of [order structures]{@link https://github.com/ccxt/ccxt/wiki/Manual#order-structure}
         */
        await this.loadMarkets ();
        let market = undefined;
        if (symbol !== undefined) {
            market = this.market (symbol);
        }
        const request = {};
        let marketType = undefined;
        [ marketType, params ] = this.handleMarketTypeAndParams ('fetchOpenOrders', market, params);
        let response = undefined;
        if (marketType === 'spot') {
            if (symbol !== undefined) {
                request['symbol'] = market['id'];
            }
            // todo replace with fetchAccountIdByType
            let accountId = this.safeString (params, 'account-id');
            if (accountId === undefined) {
                // pick the first account
                await this.loadAccounts ();
                for (let i = 0; i < this.accounts.length; i++) {
                    const account = this.accounts[i];
                    if (account['type'] === 'spot') {
                        accountId = this.safeString (account, 'id');
                        if (accountId !== undefined) {
                            break;
                        }
                    }
                }
            }
            request['account-id'] = accountId;
            if (limit !== undefined) {
                request['size'] = limit;
            }
            params = this.omit (params, 'account-id');
            response = await this.spotPrivateGetV1OrderOpenOrders (this.extend (request, params));
        } else {
            this.checkRequiredSymbol ('fetchOpenOrders', symbol);
            if (limit !== undefined) {
                request['page_size'] = limit;
            }
            request['contract_code'] = market['id'];
            const stop = this.safeValue (params, 'stop');
            const stopLossTakeProfit = this.safeValue (params, 'stopLossTakeProfit');
            params = this.omit (params, [ 'stop', 'stopLossTakeProfit' ]);
            if (market['linear']) {
                let marginMode = undefined;
                [ marginMode, params ] = this.handleMarginModeAndParams ('fetchOpenOrders', params);
                marginMode = (marginMode === undefined) ? 'cross' : marginMode;
                if (marginMode === 'isolated') {
                    if (stop) {
                        response = await this.contractPrivatePostLinearSwapApiV1SwapTriggerOpenorders (this.extend (request, params));
                    } else if (stopLossTakeProfit) {
                        response = await this.contractPrivatePostLinearSwapApiV1SwapTpslOpenorders (this.extend (request, params));
                    } else {
                        response = await this.contractPrivatePostLinearSwapApiV1SwapOpenorders (this.extend (request, params));
                    }
                } else if (marginMode === 'cross') {
                    if (stop) {
                        response = await this.contractPrivatePostLinearSwapApiV1SwapCrossTriggerOpenorders (this.extend (request, params));
                    } else if (stopLossTakeProfit) {
                        response = await this.contractPrivatePostLinearSwapApiV1SwapCrossTpslOpenorders (this.extend (request, params));
                    } else {
                        response = await this.contractPrivatePostLinearSwapApiV1SwapCrossOpenorders (this.extend (request, params));
                    }
                }
            } else if (market['inverse']) {
                if (market['swap']) {
                    if (stop) {
                        response = await this.contractPrivatePostSwapApiV1SwapTriggerOpenorders (this.extend (request, params));
                    } else if (stopLossTakeProfit) {
                        response = await this.contractPrivatePostSwapApiV1SwapTpslOpenorders (this.extend (request, params));
                    } else {
                        response = await this.contractPrivatePostSwapApiV1SwapOpenorders (this.extend (request, params));
                    }
                } else if (market['future']) {
                    request['symbol'] = market['settleId'];
                    if (stop) {
                        response = await this.contractPrivatePostApiV1ContractTriggerOpenorders (this.extend (request, params));
                    } else if (stopLossTakeProfit) {
                        response = await this.contractPrivatePostApiV1ContractTpslOpenorders (this.extend (request, params));
                    } else {
                        response = await this.contractPrivatePostApiV1ContractOpenorders (this.extend (request, params));
                    }
                }
            }
        }
        //
        // spot
        //
        //     {
        //         "status":"ok",
        //         "data":[
        //             {
        //                 "symbol":"ethusdt",
        //                 "source":"api",
        //                 "amount":"0.010000000000000000",
        //                 "account-id":1528640,
        //                 "created-at":1561597491963,
        //                 "price":"400.000000000000000000",
        //                 "filled-amount":"0.0",
        //                 "filled-cash-amount":"0.0",
        //                 "filled-fees":"0.0",
        //                 "id":38477101630,
        //                 "state":"submitted",
        //                 "type":"sell-limit"
        //             }
        //         ]
        //     }
        //
        // futures
        //
        //     {
        //         "status": "ok",
        //         "data": {
        //             "orders": [
        //                 {
        //                     "symbol": "ADA",
        //                     "contract_code": "ADA201225",
        //                     "contract_type": "quarter",
        //                     "volume": 1,
        //                     "price": 0.0925,
        //                     "order_price_type": "post_only",
        //                     "order_type": 1,
        //                     "direction": "buy",
        //                     "offset": "close",
        //                     "lever_rate": 20,
        //                     "order_id": 773131315209248768,
        //                     "client_order_id": null,
        //                     "created_at": 1604370469629,
        //                     "trade_volume": 0,
        //                     "trade_turnover": 0,
        //                     "fee": 0,
        //                     "trade_avg_price": null,
        //                     "margin_frozen": 0,
        //                     "profit": 0,
        //                     "status": 3,
        //                     "order_source": "web",
        //                     "order_id_str": "773131315209248768",
        //                     "fee_asset": "ADA",
        //                     "liquidation_type": null,
        //                     "canceled_at": null,
        //                     "is_tpsl": 0,
        //                     "update_time": 1606975980467,
        //                     "real_profit": 0
        //                 }
        //             ],
        //             "total_page": 1,
        //             "current_page": 1,
        //             "total_size": 1
        //         },
        //         "ts": 1604370488518
        //     }
        //
        // trigger
        //
        //     {
        //         "status": "ok",
        //         "data": {
        //             "orders": [
        //                 {
        //                     "contract_type": "swap",
        //                     "business_type": "swap",
        //                     "pair": "BTC-USDT",
        //                     "symbol": "BTC",
        //                     "contract_code": "BTC-USDT",
        //                     "trigger_type": "le",
        //                     "volume": 1.000000000000000000,
        //                     "order_type": 1,
        //                     "direction": "buy",
        //                     "offset": "open",
        //                     "lever_rate": 1,
        //                     "order_id": 1103670703588327424,
        //                     "order_id_str": "1103670703588327424",
        //                     "order_source": "web",
        //                     "trigger_price": 25000.000000000000000000,
        //                     "order_price": 24000.000000000000000000,
        //                     "created_at": 1683177200945,
        //                     "order_price_type": "limit",
        //                     "status": 2,
        //                     "margin_mode": "cross",
        //                     "margin_account": "USDT",
        //                     "trade_partition": "USDT",
        //                     "reduce_only": 0
        //                 }
        //             ],
        //             "total_page": 1,
        //             "current_page": 1,
        //             "total_size": 1
        //         },
        //         "ts": 1683177805320
        //     }
        //
        // stop-loss and take-profit
        //
        //     {
        //         "status": "ok",
        //         "data": {
        //             "orders": [
        //                 {
        //                     "contract_type": "swap",
        //                     "business_type": "swap",
        //                     "pair": "BTC-USDT",
        //                     "symbol": "BTC",
        //                     "contract_code": "BTC-USDT",
        //                     "margin_mode": "cross",
        //                     "margin_account": "USDT",
        //                     "volume": 1.000000000000000000,
        //                     "order_type": 1,
        //                     "direction": "sell",
        //                     "order_id": 1103680386844839936,
        //                     "order_id_str": "1103680386844839936",
        //                     "order_source": "web",
        //                     "trigger_type": "le",
        //                     "trigger_price": 25000.000000000000000000,
        //                     "order_price": 0E-18,
        //                     "created_at": 1683179509613,
        //                     "order_price_type": "market",
        //                     "status": 2,
        //                     "tpsl_order_type": "sl",
        //                     "source_order_id": null,
        //                     "relation_tpsl_order_id": "-1",
        //                     "trade_partition": "USDT"
        //                 }
        //             ],
        //             "total_page": 1,
        //             "current_page": 1,
        //             "total_size": 1
        //         },
        //         "ts": 1683179527011
        //     }
        //
        let orders = this.safeValue (response, 'data');
        if (!Array.isArray (orders)) {
            orders = this.safeValue (orders, 'orders', []);
        }
        return this.parseOrders (orders, market, since, limit);
    }

    parseOrderStatus (status) {
        const statuses = {
            // spot
            'partial-filled': 'open',
            'partial-canceled': 'canceled',
            'filled': 'closed',
            'canceled': 'canceled',
            'submitted': 'open',
            'created': 'open',  // For stop orders
            // contract
            '1': 'open',
            '2': 'open',
            '3': 'open',
            '4': 'open',
            '5': 'canceled', // partially matched
            '6': 'closed',
            '7': 'canceled',
            '11': 'canceling',
        };
        return this.safeString (statuses, status, status);
    }

    parseOrder (order, market = undefined) {
        //
        // spot
        //
        //     {
        //         id:  13997833014,
        //         symbol: "ethbtc",
        //         'account-id':  3398321,
        //         amount: "0.045000000000000000",
        //         price: "0.034014000000000000",
        //         'created-at':  1545836976871,
        //         type: "sell-limit",
        //         'field-amount': "0.045000000000000000", // they have fixed it for filled-amount
        //         'field-cash-amount': "0.001530630000000000", // they have fixed it for filled-cash-amount
        //         'field-fees': "0.000003061260000000", // they have fixed it for filled-fees
        //         'finished-at':  1545837948214,
        //         source: "spot-api",
        //         state: "filled",
        //         'canceled-at':  0
        //     }
        //
        //     {
        //         id:  20395337822,
        //         symbol: "ethbtc",
        //         'account-id':  5685075,
        //         amount: "0.001000000000000000",
        //         price: "0.0",
        //         'created-at':  1545831584023,
        //         type: "buy-market",
        //         'field-amount': "0.029100000000000000", // they have fixed it for filled-amount
        //         'field-cash-amount': "0.000999788700000000", // they have fixed it for filled-cash-amount
        //         'field-fees': "0.000058200000000000", // they have fixed it for filled-fees
        //         'finished-at':  1545831584181,
        //         source: "spot-api",
        //         state: "filled",
        //         'canceled-at':  0
        //     }
        //
        // linear swap cross margin createOrder
        //
        //     {
        //         "order_id":924660854912552960,
        //         "order_id_str":"924660854912552960"
        //     }
        //
        // contracts fetchOrder
        //
        //     {
        //         "business_type":"swap",
        //         "contract_type":"swap",
        //         "pair":"BTC-USDT",
        //         "symbol":"BTC",
        //         "contract_code":"BTC-USDT",
        //         "volume":1,
        //         "price":3000,
        //         "order_price_type":"limit",
        //         "order_type":1,
        //         "direction":"buy",
        //         "offset":"open",
        //         "lever_rate":1,
        //         "order_id":924912513206878210,
        //         "client_order_id":null,
        //         "created_at":1640557927189,
        //         "trade_volume":0,
        //         "trade_turnover":0,
        //         "fee":0,
        //         "trade_avg_price":null,
        //         "margin_frozen":3.000000000000000000,
        //         "profit":0,
        //         "status":3,
        //         "order_source":"api",
        //         "order_id_str":"924912513206878210",
        //         "fee_asset":"USDT",
        //         "liquidation_type":"0",
        //         "canceled_at":0,
        //         "margin_asset":"USDT",
        //         "margin_account":"USDT",
        //         "margin_mode":"cross",
        //         "is_tpsl":0,
        //         "real_profit":0
        //     }
        //
        // contracts fetchOrder detailed
        //
        //     {
        //         "symbol": "BTC",
        //         "contract_code": "BTC-USDT",
        //         "instrument_price": 0,
        //         "final_interest": 0,
        //         "adjust_value": 0,
        //         "lever_rate": 10,
        //         "direction": "sell",
        //         "offset": "open",
        //         "volume": 1.000000000000000000,
        //         "price": 13059.800000000000000000,
        //         "created_at": 1603703614712,
        //         "canceled_at": 0,
        //         "order_source": "api",
        //         "order_price_type": "opponent",
        //         "margin_frozen": 0,
        //         "profit": 0,
        //         "trades": [
        //             {
        //                 "trade_id": 131560927,
        //                 "trade_price": 13059.800000000000000000,
        //                 "trade_volume": 1.000000000000000000,
        //                 "trade_turnover": 13.059800000000000000,
        //                 "trade_fee": -0.005223920000000000,
        //                 "created_at": 1603703614715,
        //                 "role": "taker",
        //                 "fee_asset": "USDT",
        //                 "profit": 0,
        //                 "real_profit": 0,
        //                 "id": "131560927-770334322963152896-1"
        //             }
        //         ],
        //         "total_page": 1,
        //         "current_page": 1,
        //         "total_size": 1,
        //         "liquidation_type": "0",
        //         "fee_asset": "USDT",
        //         "fee": -0.005223920000000000,
        //         "order_id": 770334322963152896,
        //         "order_id_str": "770334322963152896",
        //         "client_order_id": 57012021045,
        //         "order_type": "1",
        //         "status": 6,
        //         "trade_avg_price": 13059.800000000000000000,
        //         "trade_turnover": 13.059800000000000000,
        //         "trade_volume": 1.000000000000000000,
        //         "margin_asset": "USDT",
        //         "margin_mode": "isolated",
        //         "margin_account": "BTC-USDT",
        //         "real_profit": 0,
        //         "is_tpsl": 0
        //     }
        //
        // future and swap: fetchOrders
        //
        //     {
        //         "order_id": 773131315209248768,
        //         "contract_code": "ADA201225",
        //         "symbol": "ADA",
        //         "lever_rate": 20,
        //         "direction": "buy",
        //         "offset": "close",
        //         "volume": 1,
        //         "price": 0.0925,
        //         "create_date": 1604370469629,
        //         "update_time": 1603704221118,
        //         "order_source": "web",
        //         "order_price_type": 6,
        //         "order_type": 1,
        //         "margin_frozen": 0,
        //         "profit": 0,
        //         "contract_type": "quarter",
        //         "trade_volume": 0,
        //         "trade_turnover": 0,
        //         "fee": 0,
        //         "trade_avg_price": 0,
        //         "status": 3,
        //         "order_id_str": "773131315209248768",
        //         "fee_asset": "ADA",
        //         "liquidation_type": "0",
        //         "is_tpsl": 0,
        //         "real_profit": 0
        //         "margin_asset": "USDT",
        //         "margin_mode": "cross",
        //         "margin_account": "USDT",
        //         "trade_partition": "USDT", // only in isolated & cross of linear
        //         "reduce_only": "1", // only in isolated & cross of linear
        //         "contract_type": "quarter", // only in cross-margin (inverse & linear)
        //         "pair": "BTC-USDT", // only in cross-margin (inverse & linear)
        //         "business_type": "futures" // only in cross-margin (inverse & linear)
        //     }
        //
        // trigger: fetchOpenOrders
        //
        //     {
        //         "contract_type": "swap",
        //         "business_type": "swap",
        //         "pair": "BTC-USDT",
        //         "symbol": "BTC",
        //         "contract_code": "BTC-USDT",
        //         "trigger_type": "le",
        //         "volume": 1.000000000000000000,
        //         "order_type": 1,
        //         "direction": "buy",
        //         "offset": "open",
        //         "lever_rate": 1,
        //         "order_id": 1103670703588327424,
        //         "order_id_str": "1103670703588327424",
        //         "order_source": "web",
        //         "trigger_price": 25000.000000000000000000,
        //         "order_price": 24000.000000000000000000,
        //         "created_at": 1683177200945,
        //         "order_price_type": "limit",
        //         "status": 2,
        //         "margin_mode": "cross",
        //         "margin_account": "USDT",
        //         "trade_partition": "USDT",
        //         "reduce_only": 0
        //     }
        //
        // stop-loss and take-profit: fetchOpenOrders
        //
        //     {
        //         "contract_type": "swap",
        //         "business_type": "swap",
        //         "pair": "BTC-USDT",
        //         "symbol": "BTC",
        //         "contract_code": "BTC-USDT",
        //         "margin_mode": "cross",
        //         "margin_account": "USDT",
        //         "volume": 1.000000000000000000,
        //         "order_type": 1,
        //         "direction": "sell",
        //         "order_id": 1103680386844839936,
        //         "order_id_str": "1103680386844839936",
        //         "order_source": "web",
        //         "trigger_type": "le",
        //         "trigger_price": 25000.000000000000000000,
        //         "order_price": 0E-18,
        //         "created_at": 1683179509613,
        //         "order_price_type": "market",
        //         "status": 2,
        //         "tpsl_order_type": "sl",
        //         "source_order_id": null,
        //         "relation_tpsl_order_id": "-1",
        //         "trade_partition": "USDT"
        //     }
        //
        //
        // trigger: fetchOrders
        //
        //     {
        //         "contract_type": "swap",
        //         "business_type": "swap",
        //         "pair": "BTC-USDT",
        //         "symbol": "BTC",
        //         "contract_code": "BTC-USDT",
        //         "trigger_type": "le",
        //         "volume": 1.000000000000000000,
        //         "order_type": 1,
        //         "direction": "buy",
        //         "offset": "open",
        //         "lever_rate": 1,
        //         "order_id": 1103670703588327424,
        //         "order_id_str": "1103670703588327424",
        //         "relation_order_id": "-1",
        //         "order_price_type": "limit",
        //         "status": 6,
        //         "order_source": "web",
        //         "trigger_price": 25000.000000000000000000,
        //         "triggered_price": null,
        //         "order_price": 24000.000000000000000000,
        //         "created_at": 1683177200945,
        //         "triggered_at": null,
        //         "order_insert_at": 0,
        //         "canceled_at": 1683179075234,
        //         "fail_code": null,
        //         "fail_reason": null,
        //         "margin_mode": "cross",
        //         "margin_account": "USDT",
        //         "update_time": 1683179075958,
        //         "trade_partition": "USDT",
        //         "reduce_only": 0
        //     }
        //
        // stop-loss and take-profit: fetchOrders
        //
        //     {
        //         "contract_type": "swap",
        //         "business_type": "swap",
        //         "pair": "BTC-USDT",
        //         "symbol": "BTC",
        //         "contract_code": "BTC-USDT",
        //         "margin_mode": "cross",
        //         "margin_account": "USDT",
        //         "volume": 1.000000000000000000,
        //         "order_type": 1,
        //         "tpsl_order_type": "sl",
        //         "direction": "sell",
        //         "order_id": 1103680386844839936,
        //         "order_id_str": "1103680386844839936",
        //         "order_source": "web",
        //         "trigger_type": "le",
        //         "trigger_price": 25000.000000000000000000,
        //         "created_at": 1683179509613,
        //         "order_price_type": "market",
        //         "status": 11,
        //         "source_order_id": null,
        //         "relation_tpsl_order_id": "-1",
        //         "canceled_at": 0,
        //         "fail_code": null,
        //         "fail_reason": null,
        //         "triggered_price": null,
        //         "relation_order_id": "-1",
        //         "update_time": 1683179968231,
        //         "order_price": 0E-18,
        //         "trade_partition": "USDT"
        //     }
        //
        const id = this.safeString2 (order, 'id', 'order_id_str');
        let side = this.safeString (order, 'direction');
        let type = this.safeString (order, 'order_price_type');
        if ('type' in order) {
            const orderType = order['type'].split ('-');
            side = orderType[0];
            type = orderType[1];
        }
        const status = this.parseOrderStatus (this.safeString2 (order, 'state', 'status'));
        const marketId = this.safeString2 (order, 'contract_code', 'symbol');
        market = this.safeMarket (marketId, market);
        const timestamp = this.safeIntegerN (order, [ 'created_at', 'created-at', 'create_date' ]);
        const clientOrderId = this.safeString2 (order, 'client_order_id', 'client-order-id');
        let cost = undefined;
        let amount = undefined;
        if ((type !== undefined) && (type.indexOf ('market') >= 0)) {
            // for market orders amount is in quote currency, meaning it is the cost
            if (side === 'sell') {
                cost = this.safeString (order, 'field-cash-amount');
            } else {
                cost = this.safeString (order, 'amount');
            }
        } else {
            amount = this.safeString2 (order, 'volume', 'amount');
            cost = this.safeStringN (order, [ 'filled-cash-amount', 'field-cash-amount', 'trade_turnover' ]); // same typo
        }
        const filled = this.safeStringN (order, [ 'filled-amount', 'field-amount', 'trade_volume' ]); // typo in their API, filled amount
        const price = this.safeString2 (order, 'price', 'order_price');
        let feeCost = this.safeString2 (order, 'filled-fees', 'field-fees'); // typo in their API, filled feeSide
        feeCost = this.safeString (order, 'fee', feeCost);
        let fee = undefined;
        if (feeCost !== undefined) {
            let feeCurrency = undefined;
            const feeCurrencyId = this.safeString (order, 'fee_asset');
            if (feeCurrencyId !== undefined) {
                feeCurrency = this.safeCurrencyCode (feeCurrencyId);
            } else {
                feeCurrency = (side === 'sell') ? market['quote'] : market['base'];
            }
            fee = {
                'cost': feeCost,
                'currency': feeCurrency,
            };
        }
        const stopPrice = this.safeString2 (order, 'stop-price', 'trigger_price');
        const average = this.safeString (order, 'trade_avg_price');
        const trades = this.safeValue (order, 'trades');
        const reduceOnlyInteger = this.safeInteger (order, 'reduce_only');
        const reduceOnly = (reduceOnlyInteger === 0) ? false : true;
        return this.safeOrder ({
            'info': order,
            'id': id,
            'clientOrderId': clientOrderId,
            'timestamp': timestamp,
            'datetime': this.iso8601 (timestamp),
            'lastTradeTimestamp': undefined,
            'symbol': market['symbol'],
            'type': type,
            'timeInForce': undefined,
            'postOnly': undefined,
            'side': side,
            'price': price,
            'stopPrice': stopPrice,
            'triggerPrice': stopPrice,
            'average': average,
            'cost': cost,
            'amount': amount,
            'filled': filled,
            'remaining': undefined,
            'status': status,
            'reduceOnly': reduceOnly,
            'fee': fee,
            'trades': trades,
        }, market);
    }

    async createOrder (symbol: string, type: OrderType, side: OrderSide, amount, price = undefined, params = {}) {
        /**
         * @method
         * @name huobi#createOrder
         * @description create a trade order
         * @see https://huobiapi.github.io/docs/spot/v1/en/#place-a-new-order                   // spot, margin
         * @see https://huobiapi.github.io/docs/coin_margined_swap/v1/en/#place-an-order        // coin-m swap
         * @see https://huobiapi.github.io/docs/coin_margined_swap/v1/en/#place-trigger-order   // coin-m swap trigger
         * @see https://huobiapi.github.io/docs/usdt_swap/v1/en/#cross-place-an-order           // usdt-m swap cross
         * @see https://huobiapi.github.io/docs/usdt_swap/v1/en/#cross-place-trigger-order      // usdt-m swap cross trigger
         * @see https://huobiapi.github.io/docs/usdt_swap/v1/en/#isolated-place-an-order        // usdt-m swap isolated
         * @see https://huobiapi.github.io/docs/usdt_swap/v1/en/#isolated-place-trigger-order   // usdt-m swap isolated trigger
         * @see https://huobiapi.github.io/docs/dm/v1/en/#place-an-order                        // coin-m futures
         * @see https://huobiapi.github.io/docs/dm/v1/en/#place-trigger-order                   // coin-m futures contract trigger
         * @param {string} symbol unified symbol of the market to create an order in
         * @param {string} type 'market' or 'limit'
         * @param {string} side 'buy' or 'sell'
         * @param {float} amount how much of currency you want to trade in units of base currency
         * @param {float} [price] the price at which the order is to be fullfilled, in units of the quote currency, ignored in market orders
         * @param {object} [params] extra parameters specific to the huobi api endpoint
         * @param {float} [params.stopPrice] the price a trigger order is triggered at
         * @param {string} [params.triggerType] *contract trigger orders only* ge: greater than or equal to, le: less than or equal to
         * @param {float} [params.stopLossPrice] *contract only* the price a stop-loss order is triggered at
         * @param {float} [params.takeProfitPrice] *contract only* the price a take-profit order is triggered at
         * @param {string} [params.operator] *spot and margin only* gte or lte, trigger price condition
         * @param {string} [params.offset] *contract only* 'open', 'close', or 'both', required in hedge mode
         * @param {bool} [params.postOnly] *contract only* true or false
         * @param {int} [params.leverRate] *contract only* required for all contract orders except tpsl, leverage greater than 20x requires prior approval of high-leverage agreement
         * @returns {object} an [order structure]{@link https://github.com/ccxt/ccxt/wiki/Manual#order-structure}
         */
        await this.loadMarkets ();
        const market = this.market (symbol);
        const [ marketType, query ] = this.handleMarketTypeAndParams ('createOrder', market, params);
        let response = undefined;
        if (marketType === 'spot') {
            response = await this.createSpotOrder (symbol, type, side, amount, price, query);
        } else {
            response = await this.createContractOrder (symbol, type, side, amount, price, query);
        }
        return response;
    }

    async createSpotOrder (symbol: string, type, side, amount, price = undefined, params = {}) {
        /**
         * @ignore
         * @method
         * @name huobi#createSpotOrder
         * @description create a spot trade order
         * @see https://huobiapi.github.io/docs/spot/v1/en/#place-a-new-order
         * @param {string} symbol unified symbol of the market to create an order in
         * @param {string} type 'market' or 'limit'
         * @param {string} side 'buy' or 'sell'
         * @param {float} amount how much of currency you want to trade in units of base currency
         * @param {float} [price] the price at which the order is to be fullfilled, in units of the quote currency, ignored in market orders
         * @param {object} params extra parameters specific to the huobi api endpoint
         * @returns {object} an [order structure]{@link https://github.com/ccxt/ccxt/wiki/Manual#order-structure}
         */
        await this.loadMarkets ();
        await this.loadAccounts ();
        const market = this.market (symbol);
        let marginMode = undefined;
        [ marginMode, params ] = this.handleMarginModeAndParams ('createOrder', params);
        const accountId = await this.fetchAccountIdByType (market['type'], marginMode, symbol);
        const request = {
            // spot -----------------------------------------------------------
            'account-id': accountId,
            'symbol': market['id'],
            // 'type': side + '-' + type, // buy-market, sell-market, buy-limit, sell-limit, buy-ioc, sell-ioc, buy-limit-maker, sell-limit-maker, buy-stop-limit, sell-stop-limit, buy-limit-fok, sell-limit-fok, buy-stop-limit-fok, sell-stop-limit-fok
            // 'amount': this.amountToPrecision (symbol, amount), // for buy market orders it's the order cost
            // 'price': this.priceToPrecision (symbol, price),
            // 'source': 'spot-api', // optional, spot-api, margin-api = isolated margin, super-margin-api = cross margin, c2c-margin-api
            // 'client-order-id': clientOrderId, // optional, max 64 chars, must be unique within 8 hours
            // 'stop-price': this.priceToPrecision (symbol, stopPrice), // trigger price for stop limit orders
            // 'operator': 'gte', // gte, lte, trigger price condition
        };
        let orderType = type.replace ('buy-', '');
        orderType = orderType.replace ('sell-', '');
        const options = this.safeValue (this.options, market['type'], {});
        const stopPrice = this.safeString2 (params, 'stopPrice', 'stop-price');
        if (stopPrice === undefined) {
            const stopOrderTypes = this.safeValue (options, 'stopOrderTypes', {});
            if (orderType in stopOrderTypes) {
                throw new ArgumentsRequired (this.id + ' createOrder() requires a stopPrice or a stop-price parameter for a stop order');
            }
        } else {
            const defaultOperator = (side === 'sell') ? 'lte' : 'gte';
            const stopOperator = this.safeString (params, 'operator', defaultOperator);
            request['stop-price'] = this.priceToPrecision (symbol, stopPrice);
            request['operator'] = stopOperator;
            if ((orderType === 'limit') || (orderType === 'limit-fok')) {
                orderType = 'stop-' + orderType;
            } else if ((orderType !== 'stop-limit') && (orderType !== 'stop-limit-fok')) {
                throw new NotSupported (this.id + ' createOrder() does not support ' + type + ' orders');
            }
        }
        let postOnly = undefined;
        [ postOnly, params ] = this.handlePostOnly (orderType === 'market', orderType === 'limit-maker', params);
        if (postOnly) {
            orderType = 'limit-maker';
        }
        request['type'] = side + '-' + orderType;
        const clientOrderId = this.safeString2 (params, 'clientOrderId', 'client-order-id'); // must be 64 chars max and unique within 24 hours
        if (clientOrderId === undefined) {
            const broker = this.safeValue (this.options, 'broker', {});
            const brokerId = this.safeString (broker, 'id');
            request['client-order-id'] = brokerId + this.uuid ();
        } else {
            request['client-order-id'] = clientOrderId;
        }
        if (marginMode === 'cross') {
            request['source'] = 'super-margin-api';
        } else if (marginMode === 'isolated') {
            request['source'] = 'margin-api';
        } else if (marginMode === 'c2c') {
            request['source'] = 'c2c-margin-api';
        }
        if ((orderType === 'market') && (side === 'buy')) {
            if (this.options['createMarketBuyOrderRequiresPrice']) {
                if (price === undefined) {
                    throw new InvalidOrder (this.id + " market buy order requires price argument to calculate cost (total amount of quote currency to spend for buying, amount * price). To switch off this warning exception and specify cost in the amount argument, set .options['createMarketBuyOrderRequiresPrice'] = false. Make sure you know what you're doing.");
                } else {
                    // despite that cost = amount * price is in quote currency and should have quote precision
                    // the exchange API requires the cost supplied in 'amount' to be of base precision
                    // more about it here:
                    // https://github.com/ccxt/ccxt/pull/4395
                    // https://github.com/ccxt/ccxt/issues/7611
                    // we use amountToPrecision here because the exchange requires cost in base precision
                    const amountString = this.numberToString (amount);
                    const priceString = this.numberToString (price);
                    request['amount'] = this.costToPrecision (symbol, Precise.stringMul (amountString, priceString));
                }
            } else {
                request['amount'] = this.costToPrecision (symbol, amount);
            }
        } else {
            request['amount'] = this.amountToPrecision (symbol, amount);
        }
        const limitOrderTypes = this.safeValue (options, 'limitOrderTypes', {});
        if (orderType in limitOrderTypes) {
            request['price'] = this.priceToPrecision (symbol, price);
        }
        params = this.omit (params, [ 'stopPrice', 'stop-price', 'clientOrderId', 'client-order-id', 'operator' ]);
        const response = await this.spotPrivatePostV1OrderOrdersPlace (this.extend (request, params));
        //
        // spot
        //
        //     {"status":"ok","data":"438398393065481"}
        //
        const id = this.safeString (response, 'data');
        return {
            'info': response,
            'id': id,
            'timestamp': undefined,
            'datetime': undefined,
            'lastTradeTimestamp': undefined,
            'status': undefined,
            'symbol': undefined,
            'type': undefined,
            'side': undefined,
            'price': undefined,
            'amount': undefined,
            'filled': undefined,
            'remaining': undefined,
            'cost': undefined,
            'trades': undefined,
            'fee': undefined,
            'clientOrderId': undefined,
            'average': undefined,
        };
    }

    async createContractOrder (symbol: string, type, side, amount, price = undefined, params = {}) {
        /**
         * @ignore
         * @method
         * @name huobi#createContractOrder
         * @description create a contract trade order
         * @see https://huobiapi.github.io/docs/dm/v1/en/#place-an-order
         * @see https://huobiapi.github.io/docs/coin_margined_swap/v1/en/#place-an-order
         * @see https://huobiapi.github.io/docs/usdt_swap/v1/en/#isolated-place-an-order
         * @see https://huobiapi.github.io/docs/usdt_swap/v1/en/#cross-place-an-order
         * @param {string} symbol unified symbol of the market to create an order in
         * @param {string} type 'market' or 'limit'
         * @param {string} side 'buy' or 'sell'
         * @param {float} amount how much of currency you want to trade in units of base currency
         * @param {float} [price] the price at which the order is to be fullfilled, in units of the quote currency, ignored in market orders
         * @param {object} params extra parameters specific to the huobi api endpoint
         * @returns {object} an [order structure]{@link https://github.com/ccxt/ccxt/wiki/Manual#order-structure}
         */
        const market = this.market (symbol);
        const request = {
            'contract_code': market['id'],
            'volume': this.amountToPrecision (symbol, amount),
            'direction': side,
        };
        let postOnly = undefined;
        [ postOnly, params ] = this.handlePostOnly (type === 'market', type === 'post_only', params);
        if (postOnly) {
            type = 'post_only';
        }
        const triggerPrice = this.safeNumber2 (params, 'stopPrice', 'trigger_price');
        const stopLossTriggerPrice = this.safeNumber2 (params, 'stopLossPrice', 'sl_trigger_price');
        const takeProfitTriggerPrice = this.safeNumber2 (params, 'takeProfitPrice', 'tp_trigger_price');
        const isStop = triggerPrice !== undefined;
        const isStopLossTriggerOrder = stopLossTriggerPrice !== undefined;
        const isTakeProfitTriggerOrder = takeProfitTriggerPrice !== undefined;
        if (isStop) {
            const triggerType = this.safeString2 (params, 'triggerType', 'trigger_type', 'le');
            request['trigger_type'] = triggerType;
            request['trigger_price'] = this.priceToPrecision (symbol, triggerPrice);
            if (price !== undefined) {
                request['order_price'] = this.priceToPrecision (symbol, price);
            }
        } else if (isStopLossTriggerOrder || isTakeProfitTriggerOrder) {
            if (isStopLossTriggerOrder) {
                request['sl_order_price_type'] = type;
                request['sl_trigger_price'] = this.priceToPrecision (symbol, stopLossTriggerPrice);
                if (price !== undefined) {
                    request['sl_order_price'] = this.priceToPrecision (symbol, price);
                }
            } else {
                request['tp_order_price_type'] = type;
                request['tp_trigger_price'] = this.priceToPrecision (symbol, takeProfitTriggerPrice);
                if (price !== undefined) {
                    request['tp_order_price'] = this.priceToPrecision (symbol, price);
                }
            }
        } else {
            const clientOrderId = this.safeInteger2 (params, 'client_order_id', 'clientOrderId');
            if (clientOrderId !== undefined) {
                request['client_order_id'] = clientOrderId;
                params = this.omit (params, [ 'clientOrderId' ]);
            }
            if (type === 'limit' || type === 'ioc' || type === 'fok' || type === 'post_only') {
                request['price'] = this.priceToPrecision (symbol, price);
            }
        }
        if (!isStopLossTriggerOrder && !isTakeProfitTriggerOrder) {
            const leverRate = this.safeInteger2 (params, 'leverRate', 'lever_rate', 1);
            const reduceOnly = this.safeValue2 (params, 'reduceOnly', 'reduce_only', false);
            const openOrClose = (reduceOnly) ? 'close' : 'open';
            const offset = this.safeString (params, 'offset', openOrClose);
            request['offset'] = offset;
            if (reduceOnly) {
                request['reduce_only'] = 1;
            }
            request['lever_rate'] = leverRate;
            request['order_price_type'] = type;
        }
        params = this.omit (params, [ 'reduceOnly', 'stopPrice', 'stopLossPrice', 'takeProfitPrice', 'triggerType', 'leverRate' ]);
        const broker = this.safeValue (this.options, 'broker', {});
        const brokerId = this.safeString (broker, 'id');
        request['channel_code'] = brokerId;
        let response = undefined;
        if (market['linear']) {
            let marginMode = undefined;
            [ marginMode, params ] = this.handleMarginModeAndParams ('createOrder', params);
            marginMode = (marginMode === undefined) ? 'cross' : marginMode;
            if (marginMode === 'isolated') {
                if (isStop) {
                    response = await this.contractPrivatePostLinearSwapApiV1SwapTriggerOrder (this.extend (request, params));
                } else if (isStopLossTriggerOrder || isTakeProfitTriggerOrder) {
                    response = await this.contractPrivatePostLinearSwapApiV1SwapTpslOrder (this.extend (request, params));
                } else {
                    response = await this.contractPrivatePostLinearSwapApiV1SwapOrder (this.extend (request, params));
                }
            } else if (marginMode === 'cross') {
                if (isStop) {
                    response = await this.contractPrivatePostLinearSwapApiV1SwapCrossTriggerOrder (this.extend (request, params));
                } else if (isStopLossTriggerOrder || isTakeProfitTriggerOrder) {
                    response = await this.contractPrivatePostLinearSwapApiV1SwapCrossTpslOrder (this.extend (request, params));
                } else {
                    response = await this.contractPrivatePostLinearSwapApiV1SwapCrossOrder (this.extend (request, params));
                }
            }
        } else if (market['inverse']) {
            if (market['swap']) {
                if (isStop) {
                    response = await this.contractPrivatePostSwapApiV1SwapTriggerOrder (this.extend (request, params));
                } else if (isStopLossTriggerOrder || isTakeProfitTriggerOrder) {
                    response = await this.contractPrivatePostSwapApiV1SwapTpslOrder (this.extend (request, params));
                } else {
                    response = await this.contractPrivatePostSwapApiV1SwapOrder (this.extend (request, params));
                }
            } else if (market['future']) {
                if (isStop) {
                    response = await this.contractPrivatePostApiV1ContractTriggerOrder (this.extend (request, params));
                } else if (isStopLossTriggerOrder || isTakeProfitTriggerOrder) {
                    response = await this.contractPrivatePostApiV1ContractTpslOrder (this.extend (request, params));
                } else {
                    response = await this.contractPrivatePostApiV1ContractOrder (this.extend (request, params));
                }
            }
        }
        //
        //     {
        //         "status": "ok",
        //         "data": {
        //             "order_id": 924660854912552960,
        //             "order_id_str": "924660854912552960"
        //         },
        //         "ts": 1640497927185
        //     }
        //
        // stop-loss and take-profit
        //
        //     {
        //         "status": "ok",
        //         "data": {
        //             "tp_order": {
        //                 "order_id": 1101494204040163328,
        //                 "order_id_str": "1101494204040163328"
        //             },
        //             "sl_order": null
        //         },
        //         "ts": :1682658283024
        //     }
        //
        let data = undefined;
        let result = undefined;
        if (isStopLossTriggerOrder) {
            data = this.safeValue (response, 'data', {});
            result = this.safeValue (data, 'sl_order', {});
        } else if (isTakeProfitTriggerOrder) {
            data = this.safeValue (response, 'data', {});
            result = this.safeValue (data, 'tp_order', {});
        } else {
            result = this.safeValue (response, 'data', {});
        }
        return this.parseOrder (result, market);
    }

    async cancelOrder (id: string, symbol: string = undefined, params = {}) {
        /**
         * @method
         * @name huobi#cancelOrder
         * @description cancels an open order
         * @param {string} id order id
         * @param {string} symbol unified symbol of the market the order was made in
         * @param {object} [params] extra parameters specific to the huobi api endpoint
         * @param {bool} [params.stop] *contract only* if the order is a stop trigger order or not
         * @param {bool} [params.stopLossTakeProfit] *contract only* if the order is a stop-loss or take-profit order
         * @returns {object} An [order structure]{@link https://github.com/ccxt/ccxt/wiki/Manual#order-structure}
         */
        await this.loadMarkets ();
        let market = undefined;
        if (symbol !== undefined) {
            market = this.market (symbol);
        }
        let marketType = undefined;
        [ marketType, params ] = this.handleMarketTypeAndParams ('cancelOrder', market, params);
        const request = {
            // spot -----------------------------------------------------------
            // 'order-id': 'id',
            // 'symbol': market['id'],
            // 'client-order-id': clientOrderId,
            // contracts ------------------------------------------------------
            // 'order_id': id,
            // 'client_order_id': clientOrderId,
            // 'contract_code': market['id'],
            // 'pair': 'BTC-USDT',
            // 'contract_type': 'this_week', // swap, this_week, next_week, quarter, next_ quarter
        };
        let response = undefined;
        if (marketType === 'spot') {
            const clientOrderId = this.safeString2 (params, 'client-order-id', 'clientOrderId');
            if (clientOrderId === undefined) {
                request['order-id'] = id;
                response = await this.spotPrivatePostV1OrderOrdersOrderIdSubmitcancel (this.extend (request, params));
            } else {
                request['client-order-id'] = clientOrderId;
                params = this.omit (params, [ 'client-order-id', 'clientOrderId' ]);
                response = await this.spotPrivatePostV1OrderOrdersSubmitCancelClientOrder (this.extend (request, params));
            }
        } else {
            this.checkRequiredSymbol ('cancelOrder', symbol);
            const clientOrderId = this.safeString2 (params, 'client_order_id', 'clientOrderId');
            if (clientOrderId === undefined) {
                request['order_id'] = id;
            } else {
                request['client_order_id'] = clientOrderId;
                params = this.omit (params, [ 'client_order_id', 'clientOrderId' ]);
            }
            if (market['future']) {
                request['symbol'] = market['settleId'];
            } else {
                request['contract_code'] = market['id'];
            }
            const stop = this.safeValue (params, 'stop');
            const stopLossTakeProfit = this.safeValue (params, 'stopLossTakeProfit');
            params = this.omit (params, [ 'stop', 'stopLossTakeProfit' ]);
            if (market['linear']) {
                let marginMode = undefined;
                [ marginMode, params ] = this.handleMarginModeAndParams ('cancelOrder', params);
                marginMode = (marginMode === undefined) ? 'cross' : marginMode;
                if (marginMode === 'isolated') {
                    if (stop) {
                        response = await this.contractPrivatePostLinearSwapApiV1SwapTriggerCancel (this.extend (request, params));
                    } else if (stopLossTakeProfit) {
                        response = await this.contractPrivatePostLinearSwapApiV1SwapTpslCancel (this.extend (request, params));
                    } else {
                        response = await this.contractPrivatePostLinearSwapApiV1SwapCancel (this.extend (request, params));
                    }
                } else if (marginMode === 'cross') {
                    if (stop) {
                        response = await this.contractPrivatePostLinearSwapApiV1SwapCrossTriggerCancel (this.extend (request, params));
                    } else if (stopLossTakeProfit) {
                        response = await this.contractPrivatePostLinearSwapApiV1SwapCrossTpslCancel (this.extend (request, params));
                    } else {
                        response = await this.contractPrivatePostLinearSwapApiV1SwapCrossCancel (this.extend (request, params));
                    }
                }
            } else if (market['inverse']) {
                if (market['swap']) {
                    if (stop) {
                        response = await this.contractPrivatePostSwapApiV1SwapTriggerCancel (this.extend (request, params));
                    } else if (stopLossTakeProfit) {
                        response = await this.contractPrivatePostSwapApiV1SwapTpslCancel (this.extend (request, params));
                    } else {
                        response = await this.contractPrivatePostSwapApiV1SwapCancel (this.extend (request, params));
                    }
                } else if (market['future']) {
                    if (stop) {
                        response = await this.contractPrivatePostApiV1ContractTriggerCancel (this.extend (request, params));
                    } else if (stopLossTakeProfit) {
                        response = await this.contractPrivatePostApiV1ContractTpslCancel (this.extend (request, params));
                    } else {
                        response = await this.contractPrivatePostApiV1ContractCancel (this.extend (request, params));
                    }
                }
            } else {
                throw new NotSupported (this.id + ' cancelOrder() does not support ' + marketType + ' markets');
            }
        }
        //
        // spot
        //
        //     {
        //         "status": "ok",
        //         "data": "10138899000",
        //     }
        //
        // future and swap
        //
        //     {
        //         "status": "ok",
        //         "data": {
        //             "errors": [],
        //             "successes": "924660854912552960"
        //         },
        //         "ts": 1640504486089
        //     }
        //
        return this.extend (this.parseOrder (response, market), {
            'id': id,
            'status': 'canceled',
        });
    }

    async cancelOrders (ids, symbol: string = undefined, params = {}) {
        /**
         * @method
         * @name huobi#cancelOrders
         * @description cancel multiple orders
         * @param {string[]} ids order ids
         * @param {string} symbol unified market symbol, default is undefined
         * @param {object} [params] extra parameters specific to the huobi api endpoint
         * @param {bool} [params.stop] *contract only* if the orders are stop trigger orders or not
         * @param {bool} [params.stopLossTakeProfit] *contract only* if the orders are stop-loss or take-profit orders
         * @returns {object} an list of [order structures]{@link https://github.com/ccxt/ccxt/wiki/Manual#order-structure}
         */
        await this.loadMarkets ();
        let market = undefined;
        if (symbol !== undefined) {
            market = this.market (symbol);
        }
        let marketType = undefined;
        [ marketType, params ] = this.handleMarketTypeAndParams ('cancelOrders', market, params);
        const request = {
            // spot -----------------------------------------------------------
            // 'order-ids': ids.join (','), // max 50
            // 'client-order-ids': ids.join (','), // max 50
            // contracts ------------------------------------------------------
            // 'order_id': id, // comma separated, max 10
            // 'client_order_id': clientOrderId, // comma separated, max 10
            // 'contract_code': market['id'],
            // 'symbol': market['settleId'],
        };
        let response = undefined;
        if (marketType === 'spot') {
            let clientOrderIds = this.safeValue2 (params, 'client-order-id', 'clientOrderId');
            clientOrderIds = this.safeValue2 (params, 'client-order-ids', 'clientOrderIds', clientOrderIds);
            if (clientOrderIds === undefined) {
                if (typeof clientOrderIds === 'string') {
                    request['order-ids'] = [ ids ];
                } else {
                    request['order-ids'] = ids;
                }
            } else {
                if (typeof clientOrderIds === 'string') {
                    request['client-order-ids'] = [ clientOrderIds ];
                } else {
                    request['client-order-ids'] = clientOrderIds;
                }
                params = this.omit (params, [ 'client-order-id', 'client-order-ids', 'clientOrderId', 'clientOrderIds' ]);
            }
            response = await this.spotPrivatePostV1OrderOrdersBatchcancel (this.extend (request, params));
        } else {
            this.checkRequiredSymbol ('cancelOrders', symbol);
            let clientOrderIds = this.safeString2 (params, 'client_order_id', 'clientOrderId');
            clientOrderIds = this.safeString2 (params, 'client_order_ids', 'clientOrderIds', clientOrderIds);
            if (clientOrderIds === undefined) {
                request['order_id'] = ids.join (',');
            } else {
                request['client_order_id'] = clientOrderIds;
                params = this.omit (params, [ 'client_order_id', 'client_order_ids', 'clientOrderId', 'clientOrderIds' ]);
            }
            if (market['future']) {
                request['symbol'] = market['settleId'];
            } else {
                request['contract_code'] = market['id'];
            }
            const stop = this.safeValue (params, 'stop');
            const stopLossTakeProfit = this.safeValue (params, 'stopLossTakeProfit');
            params = this.omit (params, [ 'stop', 'stopLossTakeProfit' ]);
            if (market['linear']) {
                let marginMode = undefined;
                [ marginMode, params ] = this.handleMarginModeAndParams ('cancelOrders', params);
                marginMode = (marginMode === undefined) ? 'cross' : marginMode;
                if (marginMode === 'isolated') {
                    if (stop) {
                        response = await this.contractPrivatePostLinearSwapApiV1SwapTriggerCancel (this.extend (request, params));
                    } else if (stopLossTakeProfit) {
                        response = await this.contractPrivatePostLinearSwapApiV1SwapTpslCancel (this.extend (request, params));
                    } else {
                        response = await this.contractPrivatePostLinearSwapApiV1SwapCancel (this.extend (request, params));
                    }
                } else if (marginMode === 'cross') {
                    if (stop) {
                        response = await this.contractPrivatePostLinearSwapApiV1SwapCrossTriggerCancel (this.extend (request, params));
                    } else if (stopLossTakeProfit) {
                        response = await this.contractPrivatePostLinearSwapApiV1SwapCrossTpslCancel (this.extend (request, params));
                    } else {
                        response = await this.contractPrivatePostLinearSwapApiV1SwapCrossCancel (this.extend (request, params));
                    }
                }
            } else if (market['inverse']) {
                if (market['swap']) {
                    if (stop) {
                        response = await this.contractPrivatePostSwapApiV1SwapTriggerCancel (this.extend (request, params));
                    } else if (stopLossTakeProfit) {
                        response = await this.contractPrivatePostSwapApiV1SwapTpslCancel (this.extend (request, params));
                    } else {
                        response = await this.contractPrivatePostSwapApiV1SwapCancel (this.extend (request, params));
                    }
                } else if (market['future']) {
                    if (stop) {
                        response = await this.contractPrivatePostApiV1ContractTriggerCancel (this.extend (request, params));
                    } else if (stopLossTakeProfit) {
                        response = await this.contractPrivatePostApiV1ContractTpslCancel (this.extend (request, params));
                    } else {
                        response = await this.contractPrivatePostApiV1ContractCancel (this.extend (request, params));
                    }
                }
            } else {
                throw new NotSupported (this.id + ' cancelOrders() does not support ' + marketType + ' markets');
            }
        }
        //
        // spot
        //
        //     {
        //         "status": "ok",
        //         "data": {
        //             "success": [
        //                 "5983466"
        //             ],
        //             "failed": [
        //                 {
        //                     "err-msg": "Incorrect order state",
        //                     "order-state": 7,
        //                     "order-id": "",
        //                     "err-code": "order-orderstate-error",
        //                     "client-order-id": "first"
        //                 },
        //                 {
        //                     "err-msg": "Incorrect order state",
        //                     "order-state": 7,
        //                     "order-id": "",
        //                     "err-code": "order-orderstate-error",
        //                     "client-order-id": "second"
        //                 },
        //                 {
        //                     "err-msg": "The record is not found.",
        //                     "order-id": "",
        //                     "err-code": "base-not-found",
        //                     "client-order-id": "third"
        //                 }
        //             ]
        //         }
        //     }
        //
        // future and swap
        //
        //     {
        //         "status": "ok",
        //         "data": {
        //             "errors": [
        //                 {
        //                     "order_id": "769206471845261312",
        //                     "err_code": 1061,
        //                     "err_msg": "This order doesnt exist."
        //                 }
        //             ],
        //             "successes": "773120304138219520"
        //         },
        //         "ts": 1604367997451
        //     }
        //
        return response;
    }

    async cancelAllOrders (symbol: string = undefined, params = {}) {
        /**
         * @method
         * @name huobi#cancelAllOrders
         * @description cancel all open orders
         * @param {string} symbol unified market symbol, only orders in the market of this symbol are cancelled when symbol is not undefined
         * @param {object} [params] extra parameters specific to the huobi api endpoint
         * @param {bool} [params.stop] *contract only* if the orders are stop trigger orders or not
         * @param {bool} [params.stopLossTakeProfit] *contract only* if the orders are stop-loss or take-profit orders
         * @returns {object[]} a list of [order structures]{@link https://github.com/ccxt/ccxt/wiki/Manual#order-structure}
         */
        await this.loadMarkets ();
        let market = undefined;
        if (symbol !== undefined) {
            market = this.market (symbol);
        }
        let marketType = undefined;
        [ marketType, params ] = this.handleMarketTypeAndParams ('cancelAllOrders', market, params);
        const request = {
            // spot -----------------------------------------------------------
            // 'account-id': account['id'],
            // 'symbol': market['id'], // a list of comma-separated symbols, all symbols by default
            // 'types' 'string', buy-market, sell-market, buy-limit, sell-limit, buy-ioc, sell-ioc, buy-stop-limit, sell-stop-limit, buy-limit-fok, sell-limit-fok, buy-stop-limit-fok, sell-stop-limit-fok
            // 'side': 'buy', // or 'sell'
            // 'size': 100, // the number of orders to cancel 1-100
            // contract -------------------------------------------------------
            // 'symbol': market['settleId'], // required
            // 'contract_code': market['id'],
            // 'contract_type': 'this_week', // swap, this_week, next_week, quarter, next_ quarter
            // 'direction': 'buy': // buy, sell
            // 'offset': 'open', // open, close
        };
        let response = undefined;
        if (marketType === 'spot') {
            if (symbol !== undefined) {
                request['symbol'] = market['id'];
            }
            response = await this.spotPrivatePostV1OrderOrdersBatchCancelOpenOrders (this.extend (request, params));
        } else {
            this.checkRequiredSymbol ('cancelAllOrders', symbol);
            if (market['future']) {
                request['symbol'] = market['settleId'];
            }
            request['contract_code'] = market['id'];
            const stop = this.safeValue (params, 'stop');
            const stopLossTakeProfit = this.safeValue (params, 'stopLossTakeProfit');
            params = this.omit (params, [ 'stop', 'stopLossTakeProfit' ]);
            if (market['linear']) {
                let marginMode = undefined;
                [ marginMode, params ] = this.handleMarginModeAndParams ('cancelAllOrders', params);
                marginMode = (marginMode === undefined) ? 'cross' : marginMode;
                if (marginMode === 'isolated') {
                    if (stop) {
                        response = await this.contractPrivatePostLinearSwapApiV1SwapTriggerCancelall (this.extend (request, params));
                    } else if (stopLossTakeProfit) {
                        response = await this.contractPrivatePostLinearSwapApiV1SwapTpslCancelall (this.extend (request, params));
                    } else {
                        response = await this.contractPrivatePostLinearSwapApiV1SwapCancelall (this.extend (request, params));
                    }
                } else if (marginMode === 'cross') {
                    if (stop) {
                        response = await this.contractPrivatePostLinearSwapApiV1SwapCrossTriggerCancelall (this.extend (request, params));
                    } else if (stopLossTakeProfit) {
                        response = await this.contractPrivatePostLinearSwapApiV1SwapCrossTpslCancelall (this.extend (request, params));
                    } else {
                        response = await this.contractPrivatePostLinearSwapApiV1SwapCrossCancelall (this.extend (request, params));
                    }
                }
            } else if (market['inverse']) {
                if (market['swap']) {
                    if (stop) {
                        response = await this.contractPrivatePostSwapApiV1SwapTriggerCancelall (this.extend (request, params));
                    } else if (stopLossTakeProfit) {
                        response = await this.contractPrivatePostSwapApiV1SwapTpslCancelall (this.extend (request, params));
                    } else {
                        response = await this.contractPrivatePostSwapApiV1SwapCancelall (this.extend (request, params));
                    }
                } else if (market['future']) {
                    if (stop) {
                        response = await this.contractPrivatePostApiV1ContractTriggerCancelall (this.extend (request, params));
                    } else if (stopLossTakeProfit) {
                        response = await this.contractPrivatePostApiV1ContractTpslCancelall (this.extend (request, params));
                    } else {
                        response = await this.contractPrivatePostApiV1ContractCancelall (this.extend (request, params));
                    }
                }
            } else {
                throw new NotSupported (this.id + ' cancelAllOrders() does not support ' + marketType + ' markets');
            }
        }
        //
        // spot
        //
        //     {
        //         code: 200,
        //         data: {
        //             "success-count": 2,
        //             "failed-count": 0,
        //             "next-id": 5454600
        //         }
        //     }
        //
        // future and swap
        //
        //     {
        //         status: "ok",
        //         data: {
        //             errors: [],
        //             successes: "1104754904426696704"
        //         },
        //         ts: "1683435723755"
        //     }
        //
        return response;
    }

    parseDepositAddress (depositAddress, currency = undefined) {
        //
        //     {
        //         currency: "usdt",
        //         address: "0xf7292eb9ba7bc50358e27f0e025a4d225a64127b",
        //         addressTag: "",
        //         chain: "usdterc20", // trc20usdt, hrc20usdt, usdt, algousdt
        //     }
        //
        const address = this.safeString (depositAddress, 'address');
        const tag = this.safeString (depositAddress, 'addressTag');
        const currencyId = this.safeString (depositAddress, 'currency');
        currency = this.safeCurrency (currencyId, currency);
        const code = this.safeCurrencyCode (currencyId, currency);
        const note = this.safeString (depositAddress, 'note');
        const networkId = this.safeString (depositAddress, 'chain');
        this.checkAddress (address);
        return {
            'currency': code,
            'address': address,
            'tag': tag,
            'network': this.networkIdToCode (networkId, code),
            'note': note,
            'info': depositAddress,
        };
    }

    async fetchDepositAddressesByNetwork (code: string, params = {}) {
        /**
         * @method
         * @name huobi#fetchDepositAddressesByNetwork
         * @description fetch a dictionary of addresses for a currency, indexed by network
         * @param {string} code unified currency code of the currency for the deposit address
         * @param {object} [params] extra parameters specific to the huobi api endpoint
         * @returns {object} a dictionary of [address structures]{@link https://github.com/ccxt/ccxt/wiki/Manual#address-structure} indexed by the network
         */
        await this.loadMarkets ();
        const currency = this.currency (code);
        const request = {
            'currency': currency['id'],
        };
        const response = await this.spotPrivateGetV2AccountDepositAddress (this.extend (request, params));
        //
        //     {
        //         code: 200,
        //         data: [
        //             {
        //                 currency: "eth",
        //                 address: "0xf7292eb9ba7bc50358e27f0e025a4d225a64127b",
        //                 addressTag: "",
        //                 chain: "eth"
        //             }
        //         ]
        //     }
        //
        const data = this.safeValue (response, 'data', []);
        const parsed = this.parseDepositAddresses (data, [ currency['code'] ], false);
        return this.indexBy (parsed, 'network');
    }

    async fetchDepositAddress (code: string, params = {}) {
        /**
         * @method
         * @name huobi#fetchDepositAddress
         * @description fetch the deposit address for a currency associated with this account
         * @param {string} code unified currency code
         * @param {object} [params] extra parameters specific to the huobi api endpoint
         * @returns {object} an [address structure]{@link https://github.com/ccxt/ccxt/wiki/Manual#address-structure}
         */
        await this.loadMarkets ();
        const currency = this.currency (code);
        const [ networkCode, paramsOmited ] = this.handleNetworkCodeAndParams (params);
        const indexedAddresses = await this.fetchDepositAddressesByNetwork (code, paramsOmited);
        const selectedNetworkCode = this.selectNetworkCodeFromUnifiedNetworks (currency['code'], networkCode, indexedAddresses);
        return indexedAddresses[selectedNetworkCode];
    }

    async fetchWithdrawAddresses (code: string, note = undefined, networkCode = undefined, params = {}) {
        await this.loadMarkets ();
        const currency = this.currency (code);
        const request = {
            'currency': currency['id'],
        };
        const response = await this.spotPrivateGetV2AccountWithdrawAddress (this.extend (request, params));
        //
        //     {
        //         code: 200,
        //         data: [
        //             {
        //                 currency: "eth",
        //                 chain: "eth"
        //                 note: "Binance - TRC20",
        //                 addressTag: "",
        //                 address: "0xf7292eb9ba7bc50358e27f0e025a4d225a64127b",
        //             }
        //         ]
        //     }
        //
        const data = this.safeValue (response, 'data', []);
        const allAddresses = this.parseDepositAddresses (data, [ currency['code'] ], false) as any; // cjg: to do remove this weird object or array ambiguity
        const addresses = [];
        for (let i = 0; i < allAddresses.length; i++) {
            const address = allAddresses[i];
            const noteMatch = (note === undefined) || (address['note'] === note);
            const networkMatch = (networkCode === undefined) || (address['network'] === networkCode);
            if (noteMatch && networkMatch) {
                addresses.push (address);
            }
        }
        return addresses;
    }

    async fetchDeposits (code: string = undefined, since: Int = undefined, limit: Int = undefined, params = {}) {
        /**
         * @method
         * @name huobi#fetchDeposits
         * @description fetch all deposits made to an account
         * @param {string} code unified currency code
         * @param {int} [since] the earliest time in ms to fetch deposits for
         * @param {int} [limit] the maximum number of deposits structures to retrieve
         * @param {object} [params] extra parameters specific to the huobi api endpoint
         * @returns {object[]} a list of [transaction structures]{@link https://github.com/ccxt/ccxt/wiki/Manual#transaction-structure}
         */
        if (limit === undefined || limit > 100) {
            limit = 100;
        }
        await this.loadMarkets ();
        let currency = undefined;
        if (code !== undefined) {
            currency = this.currency (code);
        }
        const request = {
            'type': 'deposit',
            'direct': 'next',
            'from': 0, // From 'id' ... if you want to get results after a particular transaction id, pass the id in params.from
        };
        if (currency !== undefined) {
            request['currency'] = currency['id'];
        }
        if (limit !== undefined) {
            request['size'] = limit; // max 100
        }
        const response = await this.spotPrivateGetV1QueryDepositWithdraw (this.extend (request, params));
        //
        //    {
        //         "status": "ok",
        //         "data": [
        //             {
        //                 "id": "75115912",
        //                 "type": "deposit",
        //                 "sub-type": "NORMAL",
        //                 "request-id": "trc20usdt-a2e229a44ef2a948c874366230bb56aa73631cc0a03d177bd8b4c9d38262d7ff-200",
        //                 "currency": "usdt",
        //                 "chain": "trc20usdt",
        //                 "tx-hash": "a2e229a44ef2a948c874366230bb56aa73631cc0a03d177bd8b4c9d38262d7ff",
        //                 "amount": "12.000000000000000000",
        //                 "from-addr-tag": "",
        //                 "address-id": "0",
        //                 "address": "TRFTd1FxepQE6CnpwzUEMEbFaLm5bJK67s",
        //                 "address-tag": "",
        //                 "fee": "0",
        //                 "state": "safe",
        //                 "wallet-confirm": "2",
        //                 "created-at": "1621843808662",
        //                 "updated-at": "1621843857137"
        //             },
        //         ]
        //     }
        //
        return this.parseTransactions (response['data'], currency, since, limit);
    }

    async fetchWithdrawals (code: string = undefined, since: Int = undefined, limit: Int = undefined, params = {}) {
        /**
         * @method
         * @name huobi#fetchWithdrawals
         * @description fetch all withdrawals made from an account
         * @param {string} code unified currency code
         * @param {int} [since] the earliest time in ms to fetch withdrawals for
         * @param {int} [limit] the maximum number of withdrawals structures to retrieve
         * @param {object} [params] extra parameters specific to the huobi api endpoint
         * @returns {object[]} a list of [transaction structures]{@link https://github.com/ccxt/ccxt/wiki/Manual#transaction-structure}
         */
        if (limit === undefined || limit > 100) {
            limit = 100;
        }
        await this.loadMarkets ();
        let currency = undefined;
        if (code !== undefined) {
            currency = this.currency (code);
        }
        const request = {
            'type': 'withdraw',
            'direct': 'next',
            'from': 0, // From 'id' ... if you want to get results after a particular transaction id, pass the id in params.from
        };
        if (currency !== undefined) {
            request['currency'] = currency['id'];
        }
        if (limit !== undefined) {
            request['size'] = limit; // max 100
        }
        const response = await this.spotPrivateGetV1QueryDepositWithdraw (this.extend (request, params));
        //
        //    {
        //         "status": "ok",
        //         "data": [
        //             {
        //                 "id": "61335312",
        //                 "type": "withdraw",
        //                 "sub-type": "NORMAL",
        //                 "currency": "usdt",
        //                 "chain": "trc20usdt",
        //                 "tx-hash": "30a3111f2fead74fae45c6218ca3150fc33cab2aa59cfe41526b96aae79ce4ec",
        //                 "amount": "12.000000000000000000",
        //                 "from-addr-tag": "",
        //                 "address-id": "27321591",
        //                 "address": "TRf5JacJQRsF4Nm2zu11W6maDGeiEWQu9e",
        //                 "address-tag": "",
        //                 "fee": "1.000000000000000000",
        //                 "state": "confirmed",
        //                 "created-at": "1621852316553",
        //                 "updated-at": "1621852467041"
        //             },
        //         ]
        //     }
        //
        return this.parseTransactions (response['data'], currency, since, limit);
    }

    parseTransaction (transaction, currency = undefined) {
        //
        // fetchDeposits
        //
        //     {
        //         "id": "75115912",
        //         "type": "deposit",
        //         "sub-type": "NORMAL",
        //         "request-id": "trc20usdt-a2e229a44ef2a948c874366230bb56aa73631cc0a03d177bd8b4c9d38262d7ff-200",
        //         "currency": "usdt",
        //         "chain": "trc20usdt",
        //         "tx-hash": "a2e229a44ef2a948c874366230bb56aa73631cc0a03d177bd8b4c9d38262d7ff",
        //         "amount": "2849.000000000000000000",
        //         "from-addr-tag": "",
        //         "address-id": "0",
        //         "address": "TRFTd1FxepQE6CnpwzUEMEbFaLm5bJK67s",
        //         "address-tag": "",
        //         "fee": "0",
        //         "state": "safe",
        //         "wallet-confirm": "2",
        //         "created-at": "1621843808662",
        //         "updated-at": "1621843857137"
        //     },
        //
        // fetchWithdrawals
        //
        //     {
        //         "id": "61335312",
        //         "type": "withdraw",
        //         "sub-type": "NORMAL",
        //         "currency": "usdt",
        //         "chain": "trc20usdt",
        //         "tx-hash": "30a3111f2fead74fae45c6218ca3150fc33cab2aa59cfe41526b96aae79ce4ec",
        //         "amount": "12.000000000000000000",
        //         "from-addr-tag": "",
        //         "address-id": "27321591",
        //         "address": "TRf5JacJQRsF4Nm2zu11W6maDGeiEWQu9e",
        //         "address-tag": "",
        //         "fee": "1.000000000000000000",
        //         "state": "confirmed",
        //         "created-at": "1621852316553",
        //         "updated-at": "1621852467041"
        //     }
        //
        // withdraw
        //
        //     {
        //         "status": "ok",
        //         "data": "99562054"
        //     }
        //
        const timestamp = this.safeInteger (transaction, 'created-at');
        const code = this.safeCurrencyCode (this.safeString (transaction, 'currency'));
        let type = this.safeString (transaction, 'type');
        if (type === 'withdraw') {
            type = 'withdrawal';
        }
        let feeCost = this.safeString (transaction, 'fee');
        if (feeCost !== undefined) {
            feeCost = Precise.stringAbs (feeCost);
        }
        const networkId = this.safeString (transaction, 'chain');
        let txHash = this.safeString (transaction, 'tx-hash');
        if (networkId === 'ETH' && txHash.indexOf ('0x') < 0) {
            txHash = '0x' + txHash;
        }
        return {
            'info': transaction,
            'id': this.safeString2 (transaction, 'id', 'data'),
            'txid': txHash,
            'timestamp': timestamp,
            'datetime': this.iso8601 (timestamp),
            'network': this.networkIdToCode (networkId, code),
            'address': this.safeString (transaction, 'address'),
            'addressTo': undefined,
            'addressFrom': undefined,
            'tag': this.safeString (transaction, 'address-tag'),
            'tagTo': undefined,
            'tagFrom': undefined,
            'type': type,
            'amount': this.safeNumber (transaction, 'amount'),
            'currency': code,
            'status': this.parseTransactionStatus (this.safeString (transaction, 'state')),
            'updated': this.safeInteger (transaction, 'updated-at'),
            'fee': {
                'currency': code,
                'cost': this.parseNumber (feeCost),
                'rate': undefined,
            },
        };
    }

    parseTransactionStatus (status) {
        const statuses = {
            // deposit statuses
            'unknown': 'failed',
            'confirming': 'pending',
            'confirmed': 'ok',
            'safe': 'ok',
            'orphan': 'failed',
            // withdrawal statuses
            'submitted': 'pending',
            'canceled': 'canceled',
            'reexamine': 'pending',
            'reject': 'failed',
            'pass': 'pending',
            'wallet-reject': 'failed',
            // 'confirmed': 'ok', // present in deposit statuses
            'confirm-error': 'failed',
            'repealed': 'failed',
            'wallet-transfer': 'pending',
            'pre-transfer': 'pending',
        };
        return this.safeString (statuses, status, status);
    }

    async withdraw (code: string, amount, address, tag = undefined, params = {}) {
        /**
         * @method
         * @name huobi#withdraw
         * @description make a withdrawal
         * @param {string} code unified currency code
         * @param {float} amount the amount to withdraw
         * @param {string} address the address to withdraw to
         * @param {string} tag
         * @param {object} [params] extra parameters specific to the huobi api endpoint
         * @returns {object} a [transaction structure]{@link https://github.com/ccxt/ccxt/wiki/Manual#transaction-structure}
         */
        [ tag, params ] = this.handleWithdrawTagAndParams (tag, params);
        await this.loadMarkets ();
        this.checkAddress (address);
        const currency = this.currency (code);
        const request = {
            'address': address, // only supports existing addresses in your withdraw address list
            'currency': currency['id'].toLowerCase (),
        };
        if (tag !== undefined) {
            request['addr-tag'] = tag; // only for XRP?
        }
        let networkCode = undefined;
        [ networkCode, params ] = this.handleNetworkCodeAndParams (params);
        if (networkCode !== undefined) {
            request['chain'] = this.networkCodeToId (networkCode, code);
        }
        amount = parseFloat (this.currencyToPrecision (code, amount, networkCode));
        const withdrawOptions = this.safeValue (this.options, 'withdraw', {});
        if (this.safeValue (withdrawOptions, 'includeFee', false)) {
            let fee = this.safeNumber (params, 'fee');
            if (fee === undefined) {
                const currencies = await this.fetchCurrencies ();
                this.currencies = this.deepExtend (this.currencies, currencies);
                const targetNetwork = this.safeValue (currency['networks'], networkCode, {});
                fee = this.safeNumber (targetNetwork, 'fee');
                if (fee === undefined) {
                    throw new ArgumentsRequired (this.id + ' withdraw() function can not find withdraw fee for chosen network. You need to re-load markets with "exchange.loadMarkets(true)", or provide the "fee" parameter');
                }
            }
            // fee needs to be deducted from whole amount
            const feeString = this.currencyToPrecision (code, fee, networkCode);
            params = this.omit (params, 'fee');
            const amountString = this.numberToString (amount);
            const amountSubtractedString = Precise.stringSub (amountString, feeString);
            const amountSubtracted = parseFloat (amountSubtractedString);
            request['fee'] = parseFloat (feeString);
            amount = parseFloat (this.currencyToPrecision (code, amountSubtracted, networkCode));
        }
        request['amount'] = amount;
        const response = await this.spotPrivatePostV1DwWithdrawApiCreate (this.extend (request, params));
        //
        //     {
        //         "status": "ok",
        //         "data": "99562054"
        //     }
        //
        return this.parseTransaction (response, currency);
    }

    parseTransfer (transfer, currency = undefined) {
        //
        // transfer
        //
        //     {
        //         "data": 12345,
        //         "status": "ok"
        //     }
        //
        const id = this.safeString (transfer, 'data');
        const code = this.safeCurrencyCode (undefined, currency);
        return {
            'info': transfer,
            'id': id,
            'timestamp': undefined,
            'datetime': undefined,
            'currency': code,
            'amount': undefined,
            'fromAccount': undefined,
            'toAccount': undefined,
            'status': undefined,
        };
    }

    async transfer (code: string, amount, fromAccount, toAccount, params = {}) {
        /**
         * @method
         * @name huobi#transfer
         * @description transfer currency internally between wallets on the same account
         * @see https://huobiapi.github.io/docs/dm/v1/en/#transfer-margin-between-spot-account-and-future-account
         * @see https://huobiapi.github.io/docs/spot/v1/en/#transfer-fund-between-spot-account-and-future-contract-account
         * @see https://huobiapi.github.io/docs/usdt_swap/v1/en/#general-transfer-margin-between-spot-account-and-usdt-margined-contracts-account
         * @see https://huobiapi.github.io/docs/spot/v1/en/#transfer-asset-from-spot-trading-account-to-cross-margin-account-cross
         * @see https://huobiapi.github.io/docs/spot/v1/en/#transfer-asset-from-spot-trading-account-to-isolated-margin-account-isolated
         * @see https://huobiapi.github.io/docs/spot/v1/en/#transfer-asset-from-cross-margin-account-to-spot-trading-account-cross
         * @see https://huobiapi.github.io/docs/spot/v1/en/#transfer-asset-from-isolated-margin-account-to-spot-trading-account-isolated
         * @param {string} code unified currency code
         * @param {float} amount amount to transfer
         * @param {string} fromAccount account to transfer from 'spot', 'future', 'swap'
         * @param {string} toAccount account to transfer to 'spot', 'future', 'swap'
         * @param {object} [params] extra parameters specific to the huobi api endpoint
         * @param {string} [params.symbol] used for isolated margin transfer
         * @param {string} [params.subType] 'linear' or 'inverse', only used when transfering to/from swap accounts
         * @returns {object} a [transfer structure]{@link https://github.com/ccxt/ccxt/wiki/Manual#transfer-structure}
         */
        await this.loadMarkets ();
        const currency = this.currency (code);
        const request = {
            'currency': currency['id'],
            'amount': parseFloat (this.currencyToPrecision (code, amount)),
        };
        let subType = undefined;
        [ subType, params ] = this.handleSubTypeAndParams ('transfer', undefined, params);
        let method = undefined;
        let fromAccountId = this.convertTypeToAccount (fromAccount);
        let toAccountId = this.convertTypeToAccount (toAccount);
        const toCross = toAccountId === 'cross';
        const fromCross = fromAccountId === 'cross';
        const toIsolated = this.inArray (toAccountId, this.ids);
        const fromIsolated = this.inArray (fromAccountId, this.ids);
        const fromSpot = fromAccountId === 'pro';
        const toSpot = toAccountId === 'pro';
        if (fromSpot && toSpot) {
            throw new BadRequest (this.id + ' transfer () cannot make a transfer between ' + fromAccount + ' and ' + toAccount);
        }
        const fromOrToFuturesAccount = (fromAccountId === 'futures') || (toAccountId === 'futures');
        if (fromOrToFuturesAccount) {
            let type = fromAccountId + '-to-' + toAccountId;
            type = this.safeString (params, 'type', type);
            request['type'] = type;
            method = 'spotPrivatePostV1FuturesTransfer';
        } else if (fromSpot && toCross) {
            method = 'privatePostCrossMarginTransferIn';
        } else if (fromCross && toSpot) {
            method = 'privatePostCrossMarginTransferOut';
        } else if (fromSpot && toIsolated) {
            request['symbol'] = toAccountId;
            method = 'privatePostDwTransferInMargin';
        } else if (fromIsolated && toSpot) {
            request['symbol'] = fromAccountId;
            method = 'privatePostDwTransferOutMargin';
        } else {
            method = 'v2PrivatePostAccountTransfer';
            if (subType === 'linear') {
                if ((fromAccountId === 'swap') || (fromAccount === 'linear-swap')) {
                    fromAccountId = 'linear-swap';
                } else {
                    toAccountId = 'linear-swap';
                }
                // check if cross-margin or isolated
                let symbol = this.safeString (params, 'symbol');
                params = this.omit (params, 'symbol');
                if (symbol !== undefined) {
                    symbol = this.marketId (symbol);
                    request['margin-account'] = symbol;
                } else {
                    request['margin-account'] = 'USDT'; // cross-margin
                }
            }
            request['from'] = fromSpot ? 'spot' : fromAccountId;
            request['to'] = toSpot ? 'spot' : toAccountId;
        }
        const response = await this[method] (this.extend (request, params));
        //
        //    {
        //        code: '200',
        //        data: '660150061',
        //        message: 'Succeed',
        //        success: true,
        //        'print-log': true
        //    }
        //
        return this.parseTransfer (response, currency);
    }

    async fetchBorrowRatesPerSymbol (params = {}) {
        /**
         * @method
         * @name huobi#fetchBorrowRatesPerSymbol
         * @description fetch borrow rates for currencies within individual markets
         * @param {object} [params] extra parameters specific to the huobi api endpoint
         * @returns {object} a dictionary of [borrow rate structures]{@link https://github.com/ccxt/ccxt/wiki/Manual#borrow-rate-structure} indexed by market symbol
         */
        await this.loadMarkets ();
        const response = await this.spotPrivateGetV1MarginLoanInfo (params);
        //
        //    {
        //        "status": "ok",
        //        "data": [
        //            {
        //                "symbol": "1inchusdt",
        //                "currencies": [
        //                    {
        //                        "currency": "1inch",
        //                        "interest-rate": "0.00098",
        //                        "min-loan-amt": "90.000000000000000000",
        //                        "max-loan-amt": "1000.000000000000000000",
        //                        "loanable-amt": "0.0",
        //                        "actual-rate": "0.00098"
        //                    },
        //                    {
        //                        "currency": "usdt",
        //                        "interest-rate": "0.00098",
        //                        "min-loan-amt": "100.000000000000000000",
        //                        "max-loan-amt": "1000.000000000000000000",
        //                        "loanable-amt": "0.0",
        //                        "actual-rate": "0.00098"
        //                    }
        //                ]
        //            },
        //            ...
        //        ]
        //    }
        //
        const timestamp = this.milliseconds ();
        const data = this.safeValue (response, 'data', []);
        const rates = {
            'info': response,
        };
        for (let i = 0; i < data.length; i++) {
            const rate = data[i];
            const currencies = this.safeValue (rate, 'currencies', []);
            const symbolRates = {};
            for (let j = 0; j < currencies.length; j++) {
                const currency = currencies[j];
                const currencyId = this.safeString (currency, 'currency');
                const code = this.safeCurrencyCode (currencyId);
                symbolRates[code] = {
                    'currency': code,
                    'rate': this.safeNumber (currency, 'actual-rate'),
                    'span': 86400000,
                    'timestamp': timestamp,
                    'datetime': this.iso8601 (timestamp),
                };
            }
            const marketId = this.safeString (rate, 'symbol');
            const symbol = this.safeSymbol (marketId);
            rates[symbol] = symbolRates;
        }
        return rates;
    }

    async fetchBorrowRates (params = {}) {
        /**
         * @method
         * @name huobi#fetchBorrowRates
         * @description fetch the borrow interest rates of all currencies
         * @param {object} [params] extra parameters specific to the huobi api endpoint
         * @returns {object} a list of [borrow rate structures]{@link https://github.com/ccxt/ccxt/wiki/Manual#borrow-rate-structure}
         */
        await this.loadMarkets ();
        const response = await this.spotPrivateGetV1MarginLoanInfo (params);
        // {
        //     "status": "ok",
        //     "data": [
        //         {
        //             "symbol": "1inchusdt",
        //             "currencies": [
        //                 {
        //                     "currency": "1inch",
        //                     "interest-rate": "0.00098",
        //                     "min-loan-amt": "90.000000000000000000",
        //                     "max-loan-amt": "1000.000000000000000000",
        //                     "loanable-amt": "0.0",
        //                     "actual-rate": "0.00098"
        //                 },
        //                 {
        //                     "currency": "usdt",
        //                     "interest-rate": "0.00098",
        //                     "min-loan-amt": "100.000000000000000000",
        //                     "max-loan-amt": "1000.000000000000000000",
        //                     "loanable-amt": "0.0",
        //                     "actual-rate": "0.00098"
        //                 }
        //             ]
        //         },
        //         ...
        //     ]
        // }
        const timestamp = this.milliseconds ();
        const data = this.safeValue (response, 'data', []);
        const rates = {};
        for (let i = 0; i < data.length; i++) {
            const market = data[i];
            const currencies = this.safeValue (market, 'currencies', []);
            for (let j = 0; j < currencies.length; j++) {
                const currency = currencies[j];
                const currencyId = this.safeString (currency, 'currency');
                const code = this.safeCurrencyCode (currencyId);
                rates[code] = {
                    'currency': code,
                    'rate': this.safeNumber (currency, 'actual-rate'),
                    'span': 86400000,
                    'timestamp': timestamp,
                    'datetime': this.iso8601 (timestamp),
                    'info': undefined,
                };
            }
        }
        return rates;
    }

    async fetchFundingRateHistory (symbol: string = undefined, since: Int = undefined, limit: Int = undefined, params = {}) {
        /**
         * @method
         * @name huobi#fetchFundingRateHistory
         * @see https://huobiapi.github.io/docs/usdt_swap/v1/en/#general-query-historical-funding-rate
         * @see https://huobiapi.github.io/docs/coin_margined_swap/v1/en/#query-historical-funding-rate
         * @description fetches historical funding rate prices
         * @param {string} symbol unified symbol of the market to fetch the funding rate history for
         * @param {int} [since] not used by huobi, but filtered internally by ccxt
         * @param {int} [limit] not used by huobi, but filtered internally by ccxt
         * @param {object} [params] extra parameters specific to the huobi api endpoint
         * @returns {object[]} a list of [funding rate structures]{@link https://github.com/ccxt/ccxt/wiki/Manual#funding-rate-history-structure}
         */
        this.checkRequiredSymbol ('fetchFundingRateHistory', symbol);
        let paginate = false;
        [ paginate, params ] = this.handleOptionAndParams (params, 'fetchFundingRateHistory', 'paginate');
        if (paginate) {
            return await this.fetchPaginatedCallCursor ('fetchFundingRateHistory', symbol, since, limit, params, 'page_index', 'current_page', 1, 50) as FundingRateHistory[];
        }
        await this.loadMarkets ();
        const market = this.market (symbol);
        const request = {
            'contract_code': market['id'],
        };
        let method = undefined;
        if (market['inverse']) {
            method = 'contractPublicGetSwapApiV1SwapHistoricalFundingRate';
        } else if (market['linear']) {
            method = 'contractPublicGetLinearSwapApiV1SwapHistoricalFundingRate';
        } else {
            throw new NotSupported (this.id + ' fetchFundingRateHistory() supports inverse and linear swaps only');
        }
        const response = await this[method] (this.extend (request, params));
        //
        // {
        //     "status": "ok",
        //     "data": {
        //         "total_page": 62,
        //         "current_page": 1,
        //         "total_size": 1237,
        //         "data": [
        //             {
        //                 "avg_premium_index": "-0.000208064395065541",
        //                 "funding_rate": "0.000100000000000000",
        //                 "realized_rate": "0.000100000000000000",
        //                 "funding_time": "1638921600000",
        //                 "contract_code": "BTC-USDT",
        //                 "symbol": "BTC",
        //                 "fee_asset": "USDT"
        //             },
        //         ]
        //     },
        //     "ts": 1638939294277
        // }
        //
        const data = this.safeValue (response, 'data');
        const cursor = this.safeValue (data, 'current_page');
        const result = this.safeValue (data, 'data', []);
        const rates = [];
        for (let i = 0; i < result.length; i++) {
            const entry = result[i];
            entry['current_page'] = cursor;
            const marketId = this.safeString (entry, 'contract_code');
            const symbolInner = this.safeSymbol (marketId);
            const timestamp = this.safeInteger (entry, 'funding_time');
            rates.push ({
                'info': entry,
                'symbol': symbolInner,
                'fundingRate': this.safeNumber (entry, 'funding_rate'),
                'timestamp': timestamp,
                'datetime': this.iso8601 (timestamp),
            });
        }
        const sorted = this.sortBy (rates, 'timestamp');
        return this.filterBySymbolSinceLimit (sorted, market['symbol'], since, limit) as FundingRateHistory[];
    }

    parseFundingRate (contract, market = undefined) {
        //
        // {
        //      "status": "ok",
        //      "data": {
        //         "estimated_rate": "0.000100000000000000",
        //         "funding_rate": "0.000100000000000000",
        //         "contract_code": "BCH-USD",
        //         "symbol": "BCH",
        //         "fee_asset": "BCH",
        //         "funding_time": "1639094400000",
        //         "next_funding_time": "1639123200000"
        //     },
        //     "ts": 1639085854775
        // }
        //
        const nextFundingRate = this.safeNumber (contract, 'estimated_rate');
        const fundingTimestamp = this.safeInteger (contract, 'funding_time');
        const nextFundingTimestamp = this.safeInteger (contract, 'next_funding_time');
        const marketId = this.safeString (contract, 'contract_code');
        const symbol = this.safeSymbol (marketId, market);
        return {
            'info': contract,
            'symbol': symbol,
            'markPrice': undefined,
            'indexPrice': undefined,
            'interestRate': undefined,
            'estimatedSettlePrice': undefined,
            'timestamp': undefined,
            'datetime': undefined,
            'fundingRate': this.safeNumber (contract, 'funding_rate'),
            'fundingTimestamp': fundingTimestamp,
            'fundingDatetime': this.iso8601 (fundingTimestamp),
            'nextFundingRate': nextFundingRate,
            'nextFundingTimestamp': nextFundingTimestamp,
            'nextFundingDatetime': this.iso8601 (nextFundingTimestamp),
            'previousFundingRate': undefined,
            'previousFundingTimestamp': undefined,
            'previousFundingDatetime': undefined,
        };
    }

    async fetchFundingRate (symbol: string, params = {}) {
        /**
         * @method
         * @name huobi#fetchFundingRate
         * @description fetch the current funding rate
         * @param {string} symbol unified market symbol
         * @param {object} [params] extra parameters specific to the huobi api endpoint
         * @returns {object} a [funding rate structure]{@link https://github.com/ccxt/ccxt/wiki/Manual#funding-rate-structure}
         */
        await this.loadMarkets ();
        const market = this.market (symbol);
        let method = undefined;
        if (market['inverse']) {
            method = 'contractPublicGetSwapApiV1SwapFundingRate';
        } else if (market['linear']) {
            method = 'contractPublicGetLinearSwapApiV1SwapFundingRate';
        } else {
            throw new NotSupported (this.id + ' fetchFundingRate() supports inverse and linear swaps only');
        }
        const request = {
            'contract_code': market['id'],
        };
        const response = await this[method] (this.extend (request, params));
        //
        // {
        //     "status": "ok",
        //     "data": {
        //         "estimated_rate": "0.000100000000000000",
        //         "funding_rate": "0.000100000000000000",
        //         "contract_code": "BTC-USDT",
        //         "symbol": "BTC",
        //         "fee_asset": "USDT",
        //         "funding_time": "1603699200000",
        //         "next_funding_time": "1603728000000"
        //     },
        //     "ts": 1603696494714
        // }
        //
        const result = this.safeValue (response, 'data', {});
        return this.parseFundingRate (result, market);
    }

    async fetchFundingRates (symbols: string[] = undefined, params = {}) {
        /**
         * @method
         * @name huobi#fetchFundingRates
         * @description fetch the funding rate for multiple markets
         * @param {string[]|undefined} symbols list of unified market symbols
         * @param {object} [params] extra parameters specific to the huobi api endpoint
         * @returns {object} a dictionary of [funding rates structures]{@link https://github.com/ccxt/ccxt/wiki/Manual#funding-rates-structure}, indexe by market symbols
         */
        await this.loadMarkets ();
        symbols = this.marketSymbols (symbols);
        const options = this.safeValue (this.options, 'fetchFundingRates', {});
        const defaultSubType = this.safeString (this.options, 'defaultSubType', 'inverse');
        let subType = this.safeString (options, 'subType', defaultSubType);
        subType = this.safeString (params, 'subType', subType);
        const request = {
            // 'contract_code': market['id'],
        };
        const method = this.getSupportedMapping (subType, {
            'linear': 'contractPublicGetLinearSwapApiV1SwapBatchFundingRate',
            'inverse': 'contractPublicGetSwapApiV1SwapBatchFundingRate',
        });
        params = this.omit (params, 'subType');
        const response = await this[method] (this.extend (request, params));
        //
        //     {
        //         "status": "ok",
        //         "data": [
        //             {
        //                 "estimated_rate": "0.000100000000000000",
        //                 "funding_rate": "0.000100000000000000",
        //                 "contract_code": "MANA-USDT",
        //                 "symbol": "MANA",
        //                 "fee_asset": "USDT",
        //                 "funding_time": "1643356800000",
        //                 "next_funding_time": "1643385600000",
        //                 "trade_partition":"USDT"
        //             },
        //         ],
        //         "ts": 1643346173103
        //     }
        //
        const data = this.safeValue (response, 'data', []);
        const result = this.parseFundingRates (data);
        return this.filterByArray (result, 'symbol', symbols);
    }

    async fetchBorrowInterest (code: string = undefined, symbol: string = undefined, since: Int = undefined, limit: Int = undefined, params = {}) {
        /**
         * @method
         * @name huobi#fetchBorrowInterest
         * @description fetch the interest owed by the user for borrowing currency for margin trading
         * @param {string} code unified currency code
         * @param {string} symbol unified market symbol when fetch interest in isolated markets
         * @param {int} [since] the earliest time in ms to fetch borrrow interest for
         * @param {int} [limit] the maximum number of structures to retrieve
         * @param {object} [params] extra parameters specific to the huobi api endpoint
         * @returns {object[]} a list of [borrow interest structures]{@link https://github.com/ccxt/ccxt/wiki/Manual#borrow-interest-structure}
         */
        await this.loadMarkets ();
        let marginMode = undefined;
        [ marginMode, params ] = this.handleMarginModeAndParams ('fetchBorrowInterest', params);
        marginMode = (marginMode === undefined) ? 'cross' : marginMode;
        const request = {};
        if (since !== undefined) {
            request['start-date'] = this.yyyymmdd (since);
        }
        if (limit !== undefined) {
            request['size'] = limit;
        }
        let market = undefined;
        let method = undefined;
        if (marginMode === 'isolated') {
            method = 'privateGetMarginLoanOrders';
            if (symbol !== undefined) {
                market = this.market (symbol);
                request['symbol'] = market['id'];
            }
        } else {  // Cross
            method = 'privateGetCrossMarginLoanOrders';
            if (code !== undefined) {
                const currency = this.currency (code);
                request['currency'] = currency['id'];
            }
        }
        const response = await this[method] (this.extend (request, params));
        //
        //    {
        //        "status":"ok",
        //        "data":[
        //            {
        //                "loan-balance":"0.100000000000000000",
        //                "interest-balance":"0.000200000000000000",
        //                "loan-amount":"0.100000000000000000",
        //                "accrued-at":1511169724531,
        //                "interest-amount":"0.000200000000000000",
        //                "filled-points":"0.2",
        //                "filled-ht":"0.2",
        //                "currency":"btc",
        //                "id":394,
        //                "state":"accrual",
        //                "account-id":17747,
        //                "user-id":119913,
        //                "created-at":1511169724531
        //            }
        //        ]
        //    }
        //
        const data = this.safeValue (response, 'data');
        const interest = this.parseBorrowInterests (data, market);
        return this.filterByCurrencySinceLimit (interest, code, since, limit);
    }

    parseBorrowInterest (info, market = undefined) {
        // isolated
        //    {
        //        "interest-rate":"0.000040830000000000",
        //        "user-id":35930539,
        //        "account-id":48916071,
        //        "updated-at":1649320794195,
        //        "deduct-rate":"1",
        //        "day-interest-rate":"0.000980000000000000",
        //        "hour-interest-rate":"0.000040830000000000",
        //        "loan-balance":"100.790000000000000000",
        //        "interest-balance":"0.004115260000000000",
        //        "loan-amount":"100.790000000000000000",
        //        "paid-coin":"0.000000000000000000",
        //        "accrued-at":1649320794148,
        //        "created-at":1649320794148,
        //        "interest-amount":"0.004115260000000000",
        //        "deduct-amount":"0",
        //        "deduct-currency":"",
        //        "paid-point":"0.000000000000000000",
        //        "currency":"usdt",
        //        "symbol":"ltcusdt",
        //        "id":20242721,
        //    }
        //
        // cross
        //   {
        //       "id":3416576,
        //       "user-id":35930539,
        //       "account-id":48956839,
        //       "currency":"usdt",
        //       "loan-amount":"102",
        //       "loan-balance":"102",
        //       "interest-amount":"0.00416466",
        //       "interest-balance":"0.00416466",
        //       "created-at":1649322735333,
        //       "accrued-at":1649322735382,
        //       "state":"accrual",
        //       "filled-points":"0",
        //       "filled-ht":"0"
        //   }
        //
        const marketId = this.safeString (info, 'symbol');
        const marginMode = (marketId === undefined) ? 'cross' : 'isolated';
        market = this.safeMarket (marketId);
        const symbol = this.safeString (market, 'symbol');
        const timestamp = this.safeNumber (info, 'accrued-at');
        return {
            'account': (marginMode === 'isolated') ? symbol : 'cross',  // deprecated
            'symbol': symbol,
            'marginMode': marginMode,
            'currency': this.safeCurrencyCode (this.safeString (info, 'currency')),
            'interest': this.safeNumber (info, 'interest-amount'),
            'interestRate': this.safeNumber (info, 'interest-rate'),
            'amountBorrowed': this.safeNumber (info, 'loan-amount'),
            'timestamp': timestamp,  // Interest accrued time
            'datetime': this.iso8601 (timestamp),
            'info': info,
        };
    }

    sign (path, api = 'public', method = 'GET', params = {}, headers = undefined, body = undefined) {
        let url = '/';
        const query = this.omit (params, this.extractParams (path));
        if (typeof api === 'string') {
            // signing implementation for the old endpoints
            if ((api === 'public') || (api === 'private')) {
                url += this.version;
            } else if ((api === 'v2Public') || (api === 'v2Private')) {
                url += 'v2';
            }
            url += '/' + this.implodeParams (path, params);
            if (api === 'private' || api === 'v2Private') {
                this.checkRequiredCredentials ();
                const timestamp = this.ymdhms (this.milliseconds (), 'T');
                let request = {
                    'SignatureMethod': 'HmacSHA256',
                    'SignatureVersion': '2',
                    'AccessKeyId': this.apiKey,
                    'Timestamp': timestamp,
                };
                if (method !== 'POST') {
                    request = this.extend (request, query);
                }
                const sortedRequest = this.keysort (request);
                let auth = this.urlencode (sortedRequest);
                // unfortunately, PHP demands double quotes for the escaped newline symbol
                const payload = [ method, this.hostname, url, auth ].join ("\n"); // eslint-disable-line quotes
                const signature = this.hmac (this.encode (payload), this.encode (this.secret), sha256, 'base64');
                auth += '&' + this.urlencode ({ 'Signature': signature });
                url += '?' + auth;
                if (method === 'POST') {
                    body = this.json (query);
                    headers = {
                        'Content-Type': 'application/json',
                    };
                } else {
                    headers = {
                        'Content-Type': 'application/x-www-form-urlencoded',
                    };
                }
            } else {
                if (Object.keys (query).length) {
                    url += '?' + this.urlencode (query);
                }
            }
            url = this.implodeParams (this.urls['api'][api], {
                'hostname': this.hostname,
            }) + url;
        } else {
            // signing implementation for the new endpoints
            // const [ type, access ] = api;
            const type = this.safeString (api, 0);
            const access = this.safeString (api, 1);
            const levelOneNestedPath = this.safeString (api, 2);
            const levelTwoNestedPath = this.safeString (api, 3);
            let hostname = undefined;
            let hostnames = this.safeValue (this.urls['hostnames'], type);
            if (typeof hostnames !== 'string') {
                hostnames = this.safeValue (hostnames, levelOneNestedPath);
                if ((typeof hostnames !== 'string') && (levelTwoNestedPath !== undefined)) {
                    hostnames = this.safeValue (hostnames, levelTwoNestedPath);
                }
            }
            hostname = hostnames;
            url += this.implodeParams (path, params);
            if (access === 'public') {
                if (Object.keys (query).length) {
                    url += '?' + this.urlencode (query);
                }
            } else if (access === 'private') {
                this.checkRequiredCredentials ();
                if (method === 'POST') {
                    const options = this.safeValue (this.options, 'broker', {});
                    const id = this.safeString (options, 'id', 'AA03022abc');
                    if (path.indexOf ('cancel') === -1 && path.endsWith ('order')) {
                        // swap order placement
                        const channelCode = this.safeString (params, 'channel_code');
                        if (channelCode === undefined) {
                            params['channel_code'] = id;
                        }
                    } else if (path.endsWith ('orders/place')) {
                        // spot order placement
                        const clientOrderId = this.safeString (params, 'client-order-id');
                        if (clientOrderId === undefined) {
                            params['client-order-id'] = id + this.uuid ();
                        }
                    }
                }
                const timestamp = this.ymdhms (this.milliseconds (), 'T');
                let request = {
                    'SignatureMethod': 'HmacSHA256',
                    'SignatureVersion': '2',
                    'AccessKeyId': this.apiKey,
                    'Timestamp': timestamp,
                };
                if (method !== 'POST') {
                    request = this.extend (request, query);
                }
                request = this.keysort (request) as any;
                let auth = this.urlencode (request);
                // unfortunately, PHP demands double quotes for the escaped newline symbol
                const payload = [ method, hostname, url, auth ].join ("\n"); // eslint-disable-line quotes
                const signature = this.hmac (this.encode (payload), this.encode (this.secret), sha256, 'base64');
                auth += '&' + this.urlencode ({ 'Signature': signature });
                url += '?' + auth;
                if (method === 'POST') {
                    body = this.json (query);
                    if (body.length === 2) {
                        body = '{}';
                    }
                    headers = {
                        'Content-Type': 'application/json',
                    };
                } else {
                    headers = {
                        'Content-Type': 'application/x-www-form-urlencoded',
                    };
                }
            }
            url = this.implodeParams (this.urls['api'][type], {
                'hostname': hostname,
            }) + url;
        }
        return { 'url': url, 'method': method, 'body': body, 'headers': headers };
    }

    handleErrors (httpCode, reason, url, method, headers, body, response, requestHeaders, requestBody) {
        if (response === undefined) {
            return undefined; // fallback to default error handler
        }
        if ('status' in response) {
            //
            //     {"status":"error","err-code":"order-limitorder-amount-min-error","err-msg":"limit order amount error, min: `0.001`","data":null}
            //
            const status = this.safeString (response, 'status');
            if (status === 'error') {
                const code = this.safeString2 (response, 'err-code', 'err_code');
                const feedback = this.id + ' ' + body;
                this.throwBroadlyMatchedException (this.exceptions['broad'], body, feedback);
                this.throwExactlyMatchedException (this.exceptions['exact'], code, feedback);
                const message = this.safeString2 (response, 'err-msg', 'err_msg');
                this.throwExactlyMatchedException (this.exceptions['exact'], message, feedback);
                throw new ExchangeError (feedback);
            }
        }
        if ('code' in response) {
            // {code: '1003', message: 'invalid signature'}
            const feedback = this.id + ' ' + body;
            const code = this.safeString (response, 'code');
            this.throwExactlyMatchedException (this.exceptions['exact'], code, feedback);
        }
        return undefined;
    }

    async fetchFundingHistory (symbol: string = undefined, since: Int = undefined, limit: Int = undefined, params = {}) {
        /**
         * @method
         * @name huobi#fetchFundingHistory
         * @description fetch the history of funding payments paid and received on this account
         * @see https://huobiapi.github.io/docs/usdt_swap/v1/en/#general-query-account-financial-records-via-multiple-fields-new   // linear swaps
         * @see https://huobiapi.github.io/docs/dm/v1/en/#query-financial-records-via-multiple-fields-new                          // coin-m futures
         * @see https://huobiapi.github.io/docs/coin_margined_swap/v1/en/#query-financial-records-via-multiple-fields-new          // coin-m swaps
         * @param {string} symbol unified market symbol
         * @param {int} [since] the earliest time in ms to fetch funding history for
         * @param {int} [limit] the maximum number of funding history structures to retrieve
         * @param {object} [params] extra parameters specific to the huobi api endpoint
         * @returns {object} a [funding history structure]{@link https://github.com/ccxt/ccxt/wiki/Manual#funding-history-structure}
         */
        await this.loadMarkets ();
        const market = this.market (symbol);
        const [ marketType, query ] = this.handleMarketTypeAndParams ('fetchFundingHistory', market, params);
        let method = undefined;
        const request = {
            'type': '30,31',
        };
        if (since !== undefined) {
            request['start_date'] = since;
        }
        if (marketType === 'swap') {
            request['contract'] = market['id'];
            if (market['linear']) {
                method = 'contractPrivatePostLinearSwapApiV3SwapFinancialRecordExact';
                //
                //    {
                //        status: 'ok',
                //        data: {
                //           financial_record: [
                //               {
                //                   id: '1320088022',
                //                   type: '30',
                //                   amount: '0.004732510000000000',
                //                   ts: '1641168019321',
                //                   contract_code: 'BTC-USDT',
                //                   asset: 'USDT',
                //                   margin_account: 'BTC-USDT',
                //                   face_margin_account: ''
                //               },
                //           ],
                //           remain_size: '0',
                //           next_id: null
                //        },
                //        ts: '1641189898425'
                //    }
                //
                let marginMode = undefined;
                [ marginMode, params ] = this.handleMarginModeAndParams ('fetchFundingHistory', params);
                marginMode = (marginMode === undefined) ? 'cross' : marginMode;
                if (marginMode === 'isolated') {
                    request['mar_acct'] = market['id'];
                } else {
                    request['mar_acct'] = market['quoteId'];
                }
            } else {
                method = 'contractPrivatePostSwapApiV3SwapFinancialRecordExact';
                //
                //     {
                //         "code": 200,
                //         "msg": "",
                //         "data": [
                //             {
                //                 "query_id": 138798248,
                //                 "id": 117840,
                //                 "type": 5,
                //                 "amount": -0.024464850000000000,
                //                 "ts": 1638758435635,
                //                 "contract_code": "BTC-USDT-211210",
                //                 "asset": "USDT",
                //                 "margin_account": "USDT",
                //                 "face_margin_account": ""
                //             }
                //         ],
                //         "ts": 1604312615051
                //     }
                //
            }
        } else {
            method = 'contractPrivatePostApiV3ContractFinancialRecordExact';
            request['symbol'] = market['id'];
        }
        const response = await this[method] (this.extend (request, query));
        const data = this.safeValue (response, 'data', []);
        return this.parseIncomes (data, market, since, limit);
    }

    async setLeverage (leverage, symbol: string = undefined, params = {}) {
        /**
         * @method
         * @name huobi#setLeverage
         * @description set the level of leverage for a market
         * @param {float} leverage the rate of leverage
         * @param {string} symbol unified market symbol
         * @param {object} [params] extra parameters specific to the huobi api endpoint
         * @returns {object} response from the exchange
         */
        this.checkRequiredSymbol ('setLeverage', symbol);
        await this.loadMarkets ();
        const market = this.market (symbol);
        const [ marketType, query ] = this.handleMarketTypeAndParams ('setLeverage', market, params);
        let method = undefined;
        if (market['linear']) {
            let marginMode = undefined;
            [ marginMode, params ] = this.handleMarginModeAndParams ('setLeverage', params);
            marginMode = (marginMode === undefined) ? 'cross' : marginMode;
            method = this.getSupportedMapping (marginMode, {
                'isolated': 'contractPrivatePostLinearSwapApiV1SwapSwitchLeverRate',
                'cross': 'contractPrivatePostLinearSwapApiV1SwapCrossSwitchLeverRate',
            });
            //
            //     {
            //       status: 'ok',
            //       data: {
            //         contract_code: 'BTC-USDT',
            //         lever_rate: '100',
            //         margin_mode: 'isolated'
            //       },
            //       ts: '1641184710649'
            //     }
            //
        } else {
            method = this.getSupportedMapping (marketType, {
                'future': 'contractPrivatePostApiV1ContractSwitchLeverRate',
                'swap': 'contractPrivatePostSwapApiV1SwapSwitchLeverRate',
            });
            //
            // future
            //     {
            //       status: 'ok',
            //       data: { symbol: 'BTC', lever_rate: 5 },
            //       ts: 1641184578678
            //     }
            //
            // swap
            //
            //     {
            //       status: 'ok',
            //       data: { contract_code: 'BTC-USD', lever_rate: '5' },
            //       ts: '1641184652979'
            //     }
            //
        }
        const request = {
            'lever_rate': leverage,
        };
        if (marketType === 'future' && market['inverse']) {
            request['symbol'] = market['settleId'];
        } else {
            request['contract_code'] = market['id'];
        }
        const response = await this[method] (this.extend (request, query));
        return response;
    }

    parseIncome (income, market = undefined) {
        //
        //     {
        //       id: '1667161118',
        //       symbol: 'BTC',
        //       type: '31',
        //       amount: '-2.11306593188E-7',
        //       ts: '1641139308983',
        //       contract_code: 'BTC-USD'
        //     }
        //
        const marketId = this.safeString (income, 'contract_code');
        const symbol = this.safeSymbol (marketId, market);
        const amount = this.safeNumber (income, 'amount');
        const timestamp = this.safeInteger (income, 'ts');
        const id = this.safeString (income, 'id');
        const currencyId = this.safeString2 (income, 'symbol', 'asset');
        const code = this.safeCurrencyCode (currencyId);
        return {
            'info': income,
            'symbol': symbol,
            'code': code,
            'timestamp': timestamp,
            'datetime': this.iso8601 (timestamp),
            'id': id,
            'amount': amount,
        };
    }

    parsePosition (position, market = undefined) {
        //
        //    {
        //        symbol: 'BTC',
        //        contract_code: 'BTC-USDT',
        //        volume: '1.000000000000000000',
        //        available: '1.000000000000000000',
        //        frozen: '0E-18',
        //        cost_open: '47162.000000000000000000',
        //        cost_hold: '47151.300000000000000000',
        //        profit_unreal: '0.007300000000000000',
        //        profit_rate: '-0.000144183876850008',
        //        lever_rate: '2',
        //        position_margin: '23.579300000000000000',
        //        direction: 'buy',
        //        profit: '-0.003400000000000000',
        //        last_price: '47158.6',
        //        margin_asset: 'USDT',
        //        margin_mode: 'isolated',
        //        margin_account: 'BTC-USDT',
        //        margin_balance: '24.973020070000000000',
        //        margin_position: '23.579300000000000000',
        //        margin_frozen: '0',
        //        margin_available: '1.393720070000000000',
        //        profit_real: '0E-18',
        //        risk_rate: '1.044107779705080303',
        //        withdraw_available: '1.386420070000000000000000000000000000',
        //        liquidation_price: '22353.229148614609571788',
        //        adjust_factor: '0.015000000000000000',
        //        margin_static: '24.965720070000000000'
        //    }
        //
        market = this.safeMarket (this.safeString (position, 'contract_code'));
        const symbol = market['symbol'];
        const contracts = this.safeString (position, 'volume');
        const contractSize = this.safeValue (market, 'contractSize');
        const contractSizeString = this.numberToString (contractSize);
        const entryPrice = this.safeNumber (position, 'cost_open');
        const initialMargin = this.safeString (position, 'position_margin');
        const rawSide = this.safeString (position, 'direction');
        const side = (rawSide === 'buy') ? 'long' : 'short';
        const unrealizedProfit = this.safeNumber (position, 'profit_unreal');
        let marginMode = this.safeString (position, 'margin_mode');
        const leverage = this.safeString (position, 'lever_rate');
        const percentage = Precise.stringMul (this.safeString (position, 'profit_rate'), '100');
        const lastPrice = this.safeString (position, 'last_price');
        const faceValue = Precise.stringMul (contracts, contractSizeString);
        let notional = undefined;
        if (market['linear']) {
            notional = Precise.stringMul (faceValue, lastPrice);
        } else {
            notional = Precise.stringDiv (faceValue, lastPrice);
            marginMode = 'cross';
        }
        const intialMarginPercentage = Precise.stringDiv (initialMargin, notional);
        const collateral = this.safeString (position, 'margin_balance');
        const liquidationPrice = this.safeNumber (position, 'liquidation_price');
        const adjustmentFactor = this.safeString (position, 'adjust_factor');
        const maintenanceMarginPercentage = Precise.stringDiv (adjustmentFactor, leverage);
        const maintenanceMargin = Precise.stringMul (maintenanceMarginPercentage, notional);
        const marginRatio = Precise.stringDiv (maintenanceMargin, collateral);
        return this.safePosition ({
            'info': position,
            'id': undefined,
            'symbol': symbol,
            'contracts': this.parseNumber (contracts),
            'contractSize': contractSize,
            'entryPrice': entryPrice,
            'collateral': this.parseNumber (collateral),
            'side': side,
            'unrealizedProfit': unrealizedProfit,
            'leverage': this.parseNumber (leverage),
            'percentage': this.parseNumber (percentage),
            'marginMode': marginMode,
            'notional': this.parseNumber (notional),
            'markPrice': undefined,
            'lastPrice': undefined,
            'liquidationPrice': liquidationPrice,
            'initialMargin': this.parseNumber (initialMargin),
            'initialMarginPercentage': this.parseNumber (intialMarginPercentage),
            'maintenanceMargin': this.parseNumber (maintenanceMargin),
            'maintenanceMarginPercentage': this.parseNumber (maintenanceMarginPercentage),
            'marginRatio': this.parseNumber (marginRatio),
            'timestamp': undefined,
            'datetime': undefined,
            'hedged': undefined,
            'lastUpdateTimestamp': undefined,
            'stopLossPrice': undefined,
            'takeProfitPrice': undefined,
        });
    }

    async fetchPositions (symbols: string[] = undefined, params = {}) {
        /**
         * @method
         * @name huobi#fetchPositions
         * @description fetch all open positions
         * @param {string[]|undefined} symbols list of unified market symbols
         * @param {object} [params] extra parameters specific to the huobi api endpoint
         * @returns {object[]} a list of [position structure]{@link https://github.com/ccxt/ccxt/wiki/Manual#position-structure}
         */
        await this.loadMarkets ();
        symbols = this.marketSymbols (symbols);
        let market = undefined;
        if (symbols !== undefined) {
            const first = this.safeString (symbols, 0);
            market = this.market (first);
        }
        let marginMode = undefined;
        [ marginMode, params ] = this.handleMarginModeAndParams ('fetchPositions', params);
        marginMode = (marginMode === undefined) ? 'cross' : marginMode;
        let subType = undefined;
        [ subType, params ] = this.handleSubTypeAndParams ('fetchPositions', market, params, 'linear');
        let marketType = undefined;
        [ marketType, params ] = this.handleMarketTypeAndParams ('fetchPositions', market, params);
        if (marketType === 'spot') {
            marketType = 'future';
        }
        let method = undefined;
        if (subType === 'linear') {
            method = this.getSupportedMapping (marginMode, {
                'isolated': 'contractPrivatePostLinearSwapApiV1SwapPositionInfo',
                'cross': 'contractPrivatePostLinearSwapApiV1SwapCrossPositionInfo',
            });
            //
            //     {
            //       status: 'ok',
            //       data: [
            //         {
            //           symbol: 'BTC',
            //           contract_code: 'BTC-USDT',
            //           volume: '1.000000000000000000',
            //           available: '1.000000000000000000',
            //           frozen: '0E-18',
            //           cost_open: '47162.000000000000000000',
            //           cost_hold: '47162.000000000000000000',
            //           profit_unreal: '0.047300000000000000',
            //           profit_rate: '0.002005852169119206',
            //           lever_rate: '2',
            //           position_margin: '23.604650000000000000',
            //           direction: 'buy',
            //           profit: '0.047300000000000000',
            //           last_price: '47209.3',
            //           margin_asset: 'USDT',
            //           margin_mode: 'isolated',
            //           margin_account: 'BTC-USDT'
            //         }
            //       ],
            //       ts: '1641108676768'
            //     }
            //
        } else {
            method = this.getSupportedMapping (marketType, {
                'future': 'contractPrivatePostApiV1ContractPositionInfo',
                'swap': 'contractPrivatePostSwapApiV1SwapPositionInfo',
            });
            //
            // future
            //     {
            //       status: 'ok',
            //       data: [
            //         {
            //           symbol: 'BTC',
            //           contract_code: 'BTC220624',
            //           contract_type: 'next_quarter',
            //           volume: '1.000000000000000000',
            //           available: '1.000000000000000000',
            //           frozen: '0E-18',
            //           cost_open: '49018.880000000009853343',
            //           cost_hold: '49018.880000000009853343',
            //           profit_unreal: '-8.62360608500000000000000000000000000000000000000E-7',
            //           profit_rate: '-0.000845439023678622',
            //           lever_rate: '2',
            //           position_margin: '0.001019583964880634',
            //           direction: 'sell',
            //           profit: '-8.62360608500000000000000000000000000000000000000E-7',
            //           last_price: '49039.61'
            //         }
            //       ],
            //       ts: '1641109895199'
            //     }
            //
            // swap
            //     {
            //       status: 'ok',
            //       data: [
            //         {
            //           symbol: 'BTC',
            //           contract_code: 'BTC-USD',
            //           volume: '1.000000000000000000',
            //           available: '1.000000000000000000',
            //           frozen: '0E-18',
            //           cost_open: '47150.000000000012353300',
            //           cost_hold: '47150.000000000012353300',
            //           profit_unreal: '0E-54',
            //           profit_rate: '-7.86E-16',
            //           lever_rate: '3',
            //           position_margin: '0.000706963591375044',
            //           direction: 'buy',
            //           profit: '0E-54',
            //           last_price: '47150'
            //         }
            //       ],
            //       ts: '1641109636572'
            //     }
            //
        }
        const response = await this[method] (params);
        const data = this.safeValue (response, 'data', []);
        const timestamp = this.safeInteger (response, 'ts');
        const result = [];
        for (let i = 0; i < data.length; i++) {
            const position = data[i];
            const parsed = this.parsePosition (position);
            result.push (this.extend (parsed, {
                'timestamp': timestamp,
                'datetime': this.iso8601 (timestamp),
            }));
        }
        return this.filterByArrayPositions (result, 'symbol', symbols, false);
    }

    async fetchPosition (symbol: string, params = {}) {
        /**
         * @method
         * @name huobi#fetchPosition
         * @description fetch data on a single open contract trade position
         * @param {string} symbol unified market symbol of the market the position is held in, default is undefined
         * @param {object} [params] extra parameters specific to the huobi api endpoint
         * @returns {object} a [position structure]{@link https://github.com/ccxt/ccxt/wiki/Manual#position-structure}
         */
        await this.loadMarkets ();
        const market = this.market (symbol);
        let marginMode = undefined;
        [ marginMode, params ] = this.handleMarginModeAndParams ('fetchPosition', params);
        marginMode = (marginMode === undefined) ? 'cross' : marginMode;
        const [ marketType, query ] = this.handleMarketTypeAndParams ('fetchPosition', market, params);
        let method = undefined;
        if (market['linear']) {
            method = this.getSupportedMapping (marginMode, {
                'isolated': 'contractPrivatePostLinearSwapApiV1SwapAccountPositionInfo',
                'cross': 'contractPrivatePostLinearSwapApiV1SwapCrossAccountPositionInfo',
            });
            //
            // isolated
            //
            //     {
            //         "status": "ok",
            //         "data": [
            //             {
            //                 "positions": [],
            //                 "symbol": "BTC",
            //                 "margin_balance": 1.949728350000000000,
            //                 "margin_position": 0,
            //                 "margin_frozen": 0E-18,
            //                 "margin_available": 1.949728350000000000,
            //                 "profit_real": -0.050271650000000000,
            //                 "profit_unreal": 0,
            //                 "risk_rate": null,
            //                 "withdraw_available": 1.949728350000000000,
            //                 "liquidation_price": null,
            //                 "lever_rate": 20,
            //                 "adjust_factor": 0.150000000000000000,
            //                 "margin_static": 1.949728350000000000,
            //                 "contract_code": "BTC-USDT",
            //                 "margin_asset": "USDT",
            //                 "margin_mode": "isolated",
            //                 "margin_account": "BTC-USDT",
            //                 "trade_partition": "USDT",
            //                 "position_mode": "dual_side"
            //             },
            //             ... opposite side position can be present here too (if hedge)
            //         ],
            //         "ts": 1653605008286
            //     }
            //
            // cross
            //
            //     {
            //         "status": "ok",
            //         "data": {
            //             "positions": [
            //                 {
            //                     "symbol": "BTC",
            //                     "contract_code": "BTC-USDT",
            //                     "volume": "1.000000000000000000",
            //                     "available": "1.000000000000000000",
            //                     "frozen": "0E-18",
            //                     "cost_open": "29530.000000000000000000",
            //                     "cost_hold": "29530.000000000000000000",
            //                     "profit_unreal": "-0.010000000000000000",
            //                     "profit_rate": "-0.016931933626820200",
            //                     "lever_rate": "50",
            //                     "position_margin": "0.590400000000000000",
            //                     "direction": "buy",
            //                     "profit": "-0.010000000000000000",
            //                     "last_price": "29520",
            //                     "margin_asset": "USDT",
            //                     "margin_mode": "cross",
            //                     "margin_account": "USDT",
            //                     "contract_type": "swap",
            //                     "pair": "BTC-USDT",
            //                     "business_type": "swap",
            //                     "trade_partition": "USDT",
            //                     "position_mode": "dual_side"
            //                 },
            //                 ... opposite side position can be present here too (if hedge)
            //             ],
            //             "futures_contract_detail": [
            //                 {
            //                     "symbol": "BTC",
            //                     "contract_code": "BTC-USDT-220624",
            //                     "margin_position": "0",
            //                     "margin_frozen": "0E-18",
            //                     "margin_available": "1.497799766913531118",
            //                     "profit_unreal": "0",
            //                     "liquidation_price": null,
            //                     "lever_rate": "30",
            //                     "adjust_factor": "0.250000000000000000",
            //                     "contract_type": "quarter",
            //                     "pair": "BTC-USDT",
            //                     "business_type": "futures",
            //                     "trade_partition": "USDT"
            //                 },
            //                 ... other items listed with different expiration (contract_code)
            //             ],
            //             "margin_mode": "cross",
            //             "margin_account": "USDT",
            //             "margin_asset": "USDT",
            //             "margin_balance": "2.088199766913531118",
            //             "margin_static": "2.098199766913531118",
            //             "margin_position": "0.590400000000000000",
            //             "margin_frozen": "0E-18",
            //             "profit_real": "-0.016972710000000000",
            //             "profit_unreal": "-0.010000000000000000",
            //             "withdraw_available": "1.497799766913531118",
            //             "risk_rate": "9.105496355562965147",
            //             "contract_detail": [
            //                {
            //                     "symbol": "BTC",
            //                     "contract_code": "BTC-USDT",
            //                     "margin_position": "0.590400000000000000",
            //                     "margin_frozen": "0E-18",
            //                     "margin_available": "1.497799766913531118",
            //                     "profit_unreal": "-0.010000000000000000",
            //                     "liquidation_price": "27625.176468365024050352",
            //                     "lever_rate": "50",
            //                     "adjust_factor": "0.350000000000000000",
            //                     "contract_type": "swap",
            //                     "pair": "BTC-USDT",
            //                     "business_type": "swap",
            //                     "trade_partition": "USDT"
            //                 },
            //                 ... all symbols listed
            //             ],
            //             "position_mode": "dual_side"
            //         },
            //         "ts": "1653604697466"
            //     }
            //
        } else {
            method = this.getSupportedMapping (marketType, {
                'future': 'contractPrivatePostApiV1ContractAccountPositionInfo',
                'swap': 'contractPrivatePostSwapApiV1SwapAccountPositionInfo',
            });
            //
            // future, swap
            //
            //     {
            //       "status": "ok",
            //       "data": [
            //         {
            //             "symbol": "XRP",
            //             "contract_code": "XRP-USD", // only present in swap
            //             "margin_balance": 12.186361450698276582,
            //             "margin_position": 5.036261079774375503,
            //             "margin_frozen": 0E-18,
            //             "margin_available": 7.150100370923901079,
            //             "profit_real": -0.012672343876723438,
            //             "profit_unreal": 0.163382354575000020,
            //             "risk_rate": 2.344723929650649798,
            //             "withdraw_available": 6.986718016348901059,
            //             "liquidation_price": 0.271625200493799547,
            //             "lever_rate": 5,
            //             "adjust_factor": 0.075000000000000000,
            //             "margin_static": 12.022979096123276562,
            //             "positions": [
            //                 {
            //                     "symbol": "XRP",
            //                     "contract_code": "XRP-USD",
            //                     // "contract_type": "this_week", // only present in future
            //                     "volume": 1.0,
            //                     "available": 1.0,
            //                     "frozen": 0E-18,
            //                     "cost_open": 0.394560000000000000,
            //                     "cost_hold": 0.394560000000000000,
            //                     "profit_unreal": 0.163382354575000020,
            //                     "profit_rate": 0.032232070910556005,
            //                     "lever_rate": 5,
            //                     "position_margin": 5.036261079774375503,
            //                     "direction": "buy",
            //                     "profit": 0.163382354575000020,
            //                     "last_price": 0.39712
            //                 },
            //                 ... opposite side position can be present here too (if hedge)
            //             ]
            //         }
            //       ],
            //       "ts": 1653600470199
            //     }
            //
            // cross usdt swap
            //
            //     {
            //         "status":"ok",
            //         "data":{
            //             "positions":[],
            //             "futures_contract_detail":[]
            //             "margin_mode":"cross",
            //             "margin_account":"USDT",
            //             "margin_asset":"USDT",
            //             "margin_balance":"1.000000000000000000",
            //             "margin_static":"1.000000000000000000",
            //             "margin_position":"0",
            //             "margin_frozen":"1.000000000000000000",
            //             "profit_real":"0E-18",
            //             "profit_unreal":"0",
            //             "withdraw_available":"0",
            //             "risk_rate":"15.666666666666666666",
            //             "contract_detail":[]
            //         },
            //         "ts":"1645521118946"
            //     }
            //
        }
        const request = {};
        if (market['future'] && market['inverse']) {
            request['symbol'] = market['settleId'];
        } else {
            if (marginMode === 'cross') {
                request['margin_account'] = 'USDT'; // only allowed value
            }
            request['contract_code'] = market['id'];
        }
        const response = await this[method] (this.extend (request, query));
        const data = this.safeValue (response, 'data');
        let account = undefined;
        if (marginMode === 'cross') {
            account = data;
        } else {
            account = this.safeValue (data, 0);
        }
        const omitted = this.omit (account, [ 'positions' ]);
        const positions = this.safeValue (account, 'positions');
        let position = undefined;
        if (market['future'] && market['inverse']) {
            for (let i = 0; i < positions.length; i++) {
                const entry = positions[i];
                if (entry['contract_code'] === market['id']) {
                    position = entry;
                    break;
                }
            }
        } else {
            position = this.safeValue (positions, 0);
        }
        const timestamp = this.safeInteger (response, 'ts');
        const parsed = this.parsePosition (this.extend (position, omitted));
        return this.extend (parsed, {
            'timestamp': timestamp,
            'datetime': this.iso8601 (timestamp),
        });
    }

    parseLedgerEntryType (type) {
        const types = {
            'trade': 'trade',
            'etf': 'trade',
            'transact-fee': 'fee',
            'fee-deduction': 'fee',
            'transfer': 'transfer',
            'credit': 'credit',
            'liquidation': 'trade',
            'interest': 'credit',
            'deposit': 'deposit',
            'withdraw': 'withdrawal',
            'withdraw-fee': 'fee',
            'exchange': 'exchange',
            'other-types': 'transfer',
            'rebate': 'rebate',
        };
        return this.safeString (types, type, type);
    }

    parseLedgerEntry (item, currency = undefined) {
        //
        //     {
        //         "accountId": 10000001,
        //         "currency": "usdt",
        //         "transactAmt": 10.000000000000000000,
        //         "transactType": "transfer",
        //         "transferType": "margin-transfer-out",
        //         "transactId": 0,
        //         "transactTime": 1629882331066,
        //         "transferer": 28483123,
        //         "transferee": 13496526
        //     }
        //
        const id = this.safeString (item, 'transactId');
        const currencyId = this.safeString (item, 'currency');
        const code = this.safeCurrencyCode (currencyId, currency);
        const amount = this.safeNumber (item, 'transactAmt');
        const transferType = this.safeString (item, 'transferType');
        const type = this.parseLedgerEntryType (transferType);
        const direction = this.safeString (item, 'direction');
        const timestamp = this.safeInteger (item, 'transactTime');
        const datetime = this.iso8601 (timestamp);
        const account = this.safeString (item, 'accountId');
        return {
            'id': id,
            'direction': direction,
            'account': account,
            'referenceId': id,
            'referenceAccount': account,
            'type': type,
            'currency': code,
            'amount': amount,
            'timestamp': timestamp,
            'datetime': datetime,
            'before': undefined,
            'after': undefined,
            'status': undefined,
            'fee': undefined,
            'info': item,
        };
    }

    async fetchLedger (code: string = undefined, since: Int = undefined, limit: Int = undefined, params = {}) {
        /**
         * @method
         * @name huobi#fetchLedger
         * @see https://huobiapi.github.io/docs/spot/v1/en/#get-account-history
         * @description fetch the history of changes, actions done by the user or operations that altered balance of the user
         * @param {string} code unified currency code, default is undefined
         * @param {int} [since] timestamp in ms of the earliest ledger entry, default is undefined
         * @param {int} [limit] max number of ledger entrys to return, default is undefined
         * @param {object} [params] extra parameters specific to the huobi api endpoint
         * @param {int} [params.until] the latest time in ms to fetch entries for
         * @param {boolean} [params.paginate] default false, when true will automatically paginate by calling this endpoint multiple times. See in the docs all the [availble parameters](https://github.com/ccxt/ccxt/wiki/Manual#pagination-params)
         * @returns {object} a [ledger structure]{@link https://github.com/ccxt/ccxt/wiki/Manual#ledger-structure}
         */
        await this.loadMarkets ();
        let paginate = false;
        [ paginate, params ] = this.handleOptionAndParams (params, 'fetchLedger', 'paginate');
        if (paginate) {
            return await this.fetchPaginatedCallDynamic ('fetchLedger', code, since, limit, params, 500);
        }
        const accountId = await this.fetchAccountIdByType ('spot', undefined, undefined, params);
        let request = {
            'accountId': accountId,
            // 'currency': code,
            // 'transactTypes': 'all', // default all
            // 'startTime': 1546272000000,
            // 'endTime': 1546272000000,
            // 'sort': asc, // asc, desc
            // 'limit': 100, // range 1-500
            // 'fromId': 323 // first record ID in this query for pagination
        };
        let currency = undefined;
        if (code !== undefined) {
            currency = this.currency (code);
            request['currency'] = currency['id'];
        }
        if (since !== undefined) {
            request['startTime'] = since;
        }
        if (limit !== undefined) {
            request['limit'] = limit; // max 500
        }
        [ request, params ] = this.handleUntilOption ('endTime', request, params);
        const response = await this.spotPrivateGetV2AccountLedger (this.extend (request, params));
        //
        //     {
        //         "code": 200,
        //         "message": "success",
        //         "data": [
        //             {
        //                 "accountId": 10000001,
        //                 "currency": "usdt",
        //                 "transactAmt": 10.000000000000000000,
        //                 "transactType": "transfer",
        //                 "transferType": "margin-transfer-out",
        //                 "transactId": 0,
        //                 "transactTime": 1629882331066,
        //                 "transferer": 28483123,
        //                 "transferee": 13496526
        //             },
        //             {
        //                 "accountId": 10000001,
        //                 "currency": "usdt",
        //                 "transactAmt": -10.000000000000000000,
        //                 "transactType": "transfer",
        //                 "transferType": "margin-transfer-in",
        //                 "transactId": 0,
        //                 "transactTime": 1629882096562,
        //                 "transferer": 13496526,
        //                 "transferee": 28483123
        //             }
        //         ],
        //         "nextId": 1624316679,
        //         "ok": true
        //     }
        //
        const data = this.safeValue (response, 'data', []);
        return this.parseLedger (data, currency, since, limit);
    }

    async fetchLeverageTiers (symbols: string[] = undefined, params = {}) {
        /**
         * @method
         * @name huobi#fetchLeverageTiers
         * @description retrieve information on the maximum leverage, and maintenance margin for trades of varying trade sizes
         * @param {string[]|undefined} symbols list of unified market symbols
         * @param {object} [params] extra parameters specific to the huobi api endpoint
         * @returns {object} a dictionary of [leverage tiers structures]{@link https://github.com/ccxt/ccxt/wiki/Manual#leverage-tiers-structure}, indexed by market symbols
         */
        await this.loadMarkets ();
        const response = await this.contractPublicGetLinearSwapApiV1SwapAdjustfactor (params);
        //
        //    {
        //        "status": "ok",
        //        "data": [
        //            {
        //                "symbol": "MANA",
        //                "contract_code": "MANA-USDT",
        //                "margin_mode": "isolated",
        //                "trade_partition": "USDT",
        //                "list": [
        //                    {
        //                        "lever_rate": 75,
        //                        "ladders": [
        //                            {
        //                                "ladder": 0,
        //                                "min_size": 0,
        //                                "max_size": 999,
        //                                "adjust_factor": 0.7
        //                            },
        //                            ...
        //                        ]
        //                    }
        //                    ...
        //                ]
        //            },
        //            ...
        //        ]
        //    }
        //
        const data = this.safeValue (response, 'data');
        return this.parseLeverageTiers (data, symbols, 'contract_code');
    }

    async fetchMarketLeverageTiers (symbol: string, params = {}) {
        /**
         * @method
         * @name huobi#fetchMarketLeverageTiers
         * @description retrieve information on the maximum leverage, and maintenance margin for trades of varying trade sizes for a single market
         * @param {string} symbol unified market symbol
         * @param {object} [params] extra parameters specific to the huobi api endpoint
         * @returns {object} a [leverage tiers structure]{@link https://github.com/ccxt/ccxt/wiki/Manual#leverage-tiers-structure}
         */
        await this.loadMarkets ();
        const request = {};
        if (symbol !== undefined) {
            const market = this.market (symbol);
            if (!market['contract']) {
                throw new BadRequest (this.id + ' fetchMarketLeverageTiers() symbol supports contract markets only');
            }
            request['contract_code'] = market['id'];
        }
        const response = await this.contractPublicGetLinearSwapApiV1SwapAdjustfactor (this.extend (request, params));
        //
        //    {
        //        "status": "ok",
        //        "data": [
        //            {
        //                "symbol": "MANA",
        //                "contract_code": "MANA-USDT",
        //                "margin_mode": "isolated",
        //                "trade_partition": "USDT",
        //                "list": [
        //                    {
        //                        "lever_rate": 75,
        //                        "ladders": [
        //                            {
        //                                "ladder": 0,
        //                                "min_size": 0,
        //                                "max_size": 999,
        //                                "adjust_factor": 0.7
        //                            },
        //                            ...
        //                        ]
        //                    }
        //                    ...
        //                ]
        //            },
        //            ...
        //        ]
        //    }
        //
        const data = this.safeValue (response, 'data');
        const tiers = this.parseLeverageTiers (data, [ symbol ], 'contract_code');
        return this.safeValue (tiers, symbol);
    }

    parseLeverageTiers (response, symbols: string[] = undefined, marketIdKey = undefined) {
        const result = {};
        for (let i = 0; i < response.length; i++) {
            const item = response[i];
            const list = this.safeValue (item, 'list', []);
            const tiers = [];
            const currency = this.safeString (item, 'trade_partition');
            const id = this.safeString (item, marketIdKey);
            const symbol = this.safeSymbol (id);
            if (this.inArray (symbol, symbols)) {
                for (let j = 0; j < list.length; j++) {
                    const obj = list[j];
                    const leverage = this.safeString (obj, 'lever_rate');
                    const ladders = this.safeValue (obj, 'ladders', []);
                    for (let k = 0; k < ladders.length; k++) {
                        const bracket = ladders[k];
                        const adjustFactor = this.safeString (bracket, 'adjust_factor');
                        tiers.push ({
                            'tier': this.safeInteger (bracket, 'ladder'),
                            'currency': this.safeCurrencyCode (currency),
                            'minNotional': this.safeNumber (bracket, 'min_size'),
                            'maxNotional': this.safeNumber (bracket, 'max_size'),
                            'maintenanceMarginRate': this.parseNumber (Precise.stringDiv (adjustFactor, leverage)),
                            'maxLeverage': this.parseNumber (leverage),
                            'info': bracket,
                        });
                    }
                }
                result[symbol] = tiers;
            }
        }
        return result;
    }

    async fetchOpenInterestHistory (symbol: string, timeframe = '1h', since: Int = undefined, limit: Int = undefined, params = {}) {
        /**
         * @method
         * @name huobi#fetchOpenInterestHistory
         * @description Retrieves the open interest history of a currency
         * @see https://huobiapi.github.io/docs/dm/v1/en/#query-information-on-open-interest
         * @see https://huobiapi.github.io/docs/coin_margined_swap/v1/en/#query-information-on-open-interest
         * @see https://huobiapi.github.io/docs/usdt_swap/v1/en/#general-query-information-on-open-interest
         * @param {string} symbol Unified CCXT market symbol
         * @param {string} timeframe '1h', '4h', '12h', or '1d'
         * @param {int} [since] Not used by huobi api, but response parsed by CCXT
         * @param {int} [limit] Default：48，Data Range [1,200]
         * @param {object} [params] Exchange specific parameters
         * @param {int} [params.amount_type] *required* Open interest unit. 1-cont，2-cryptocurrency
         * @param {int} [params.pair] eg BTC-USDT *Only for USDT-M*
         * @returns {object} an array of [open interest structures]{@link https://github.com/ccxt/ccxt/wiki/Manual#open-interest-structure}
         */
        if (timeframe !== '1h' && timeframe !== '4h' && timeframe !== '12h' && timeframe !== '1d') {
            throw new BadRequest (this.id + ' fetchOpenInterestHistory cannot only use the 1h, 4h, 12h and 1d timeframe');
        }
        await this.loadMarkets ();
        const timeframes = {
            '1h': '60min',
            '4h': '4hour',
            '12h': '12hour',
            '1d': '1day',
        };
        const market = this.market (symbol);
        const amountType = this.safeInteger2 (params, 'amount_type', 'amountType', 2);
        const request = {
            'period': timeframes[timeframe],
            'amount_type': amountType,
        };
        let method = undefined;
        if (market['future']) {
            request['contract_type'] = this.safeString (market['info'], 'contract_type');
            request['symbol'] = market['baseId'];  // currency code on coin-m futures
            method = 'contractPublicGetApiV1ContractHisOpenInterest'; // coin-m futures
        } else if (market['linear']) {
            request['contract_type'] = 'swap';
            request['contract_code'] = market['id'];
            request['contract_code'] = market['id'];
            method = 'contractPublicGetLinearSwapApiV1SwapHisOpenInterest'; // USDT-M
        } else {
            request['contract_code'] = market['id'];
            method = 'contractPublicGetSwapApiV1SwapHisOpenInterest'; // coin-m swaps
        }
        if (limit !== undefined) {
            request['size'] = limit;
        }
        const response = await this[method] (this.extend (request, params));
        //
        //  contractPublicGetlinearSwapApiV1SwapHisOpenInterest
        //    {
        //        status: 'ok',
        //        data: {
        //            symbol: 'BTC',
        //            tick: [
        //                {
        //                    volume: '4385.4350000000000000',
        //                    amount_type: '2',
        //                    ts: '1648220400000',
        //                    value: '194059884.1850000000000000'
        //                },
        //                ...
        //            ],
        //            contract_code: 'BTC-USDT',
        //            business_type: 'swap',
        //            pair: 'BTC-USDT',
        //            contract_type: 'swap',
        //            trade_partition: 'USDT'
        //        },
        //        ts: '1648223733007'
        //    }
        //
        //  contractPublicGetSwapApiV1SwapHisOpenInterest
        //    {
        //        "status": "ok",
        //        "data": {
        //            "symbol": "CRV",
        //            "tick": [
        //                {
        //                    "volume": 19174.0000000000000000,
        //                    "amount_type": 1,
        //                    "ts": 1648224000000
        //                },
        //                ...
        //            ],
        //            "contract_code": "CRV-USD"
        //        },
        //        "ts": 1648226554260
        //    }
        //
        //  contractPublicGetApiV1ContractHisOpenInterest
        //    {
        //         "status": "ok",
        //         "data": {
        //             "symbol": "BTC",
        //             "contract_type": "this_week",
        //             "tick": [
        //                {
        //                     "volume": "48419.0000000000000000",
        //                     "amount_type": 1,
        //                     "ts": 1648224000000
        //                },
        //                ...
        //            ]
        //        },
        //        "ts": 1648227062944
        //    }
        //
        const data = this.safeValue (response, 'data');
        const tick = this.safeValue (data, 'tick');
        return this.parseOpenInterests (tick, market, since, limit);
    }

    async fetchOpenInterest (symbol: string, params = {}) {
        /**
         * @method
         * @name huobi#fetchOpenInterest
         * @description Retrieves the open interest of a currency
         * @see https://huobiapi.github.io/docs/dm/v1/en/#get-contract-open-interest-information
         * @see https://huobiapi.github.io/docs/coin_margined_swap/v1/en/#get-swap-open-interest-information
         * @see https://huobiapi.github.io/docs/usdt_swap/v1/en/#general-get-swap-open-interest-information
         * @param {string} symbol Unified CCXT market symbol
         * @param {object} [params] exchange specific parameters
         * @returns {object} an open interest structure{@link https://github.com/ccxt/ccxt/wiki/Manual#interest-history-structure}
         */
        await this.loadMarkets ();
        const market = this.market (symbol);
        if (!market['contract']) {
            throw new BadRequest (this.id + ' fetchOpenInterest() supports contract markets only');
        }
        if (market['option']) {
            throw new NotSupported (this.id + ' fetchOpenInterest() does not currently support option markets');
        }
        const request = {
            'contract_code': market['id'],
        };
        let method = undefined;
        if (market['future']) {
            request['contract_type'] = this.safeString (market['info'], 'contract_type');
            request['symbol'] = market['baseId'];
            method = 'contractPublicGetApiV1ContractOpenInterest'; // COIN-M futures
        } else if (market['linear']) {
            request['contract_type'] = 'swap';
            method = 'contractPublicGetLinearSwapApiV1SwapOpenInterest'; // USDT-M
        } else {
            method = 'contractPublicGetSwapApiV1SwapOpenInterest'; // COIN-M swaps
        }
        const response = await this[method] (this.extend (request, params));
        //
        // USDT-M contractPublicGetLinearSwapApiV1SwapOpenInterest
        //
        //     {
        //         "status": "ok",
        //         "data": [
        //             {
        //                 "volume": 7192610.000000000000000000,
        //                 "amount": 7192.610000000000000000,
        //                 "symbol": "BTC",
        //                 "value": 134654290.332000000000000000,
        //                 "contract_code": "BTC-USDT",
        //                 "trade_amount": 70692.804,
        //                 "trade_volume": 70692804,
        //                 "trade_turnover": 1379302592.9518,
        //                 "business_type": "swap",
        //                 "pair": "BTC-USDT",
        //                 "contract_type": "swap",
        //                 "trade_partition": "USDT"
        //             }
        //         ],
        //         "ts": 1664336503144
        //     }
        //
        // COIN-M Swap contractPublicGetSwapApiV1SwapOpenInterest
        //
        //     {
        //         "status": "ok",
        //         "data": [
        //             {
        //                 "volume": 518018.000000000000000000,
        //                 "amount": 2769.675777407074725180,
        //                 "symbol": "BTC",
        //                 "contract_code": "BTC-USD",
        //                 "trade_amount": 9544.4032080046491323463688602729806842458,
        //                 "trade_volume": 1848448,
        //                 "trade_turnover": 184844800.000000000000000000
        //             }
        //         ],
        //         "ts": 1664337226028
        //     }
        //
        // COIN-M Futures contractPublicGetApiV1ContractOpenInterest
        //
        //     {
        //         "status": "ok",
        //         "data": [
        //             {
        //                 "volume": 118850.000000000000000000,
        //                 "amount": 635.502025211544374189,
        //                 "symbol": "BTC",
        //                 "contract_type": "this_week",
        //                 "contract_code": "BTC220930",
        //                 "trade_amount": 1470.9400749347598691119206024033947897351,
        //                 "trade_volume": 286286,
        //                 "trade_turnover": 28628600.000000000000000000
        //             }
        //         ],
        //         "ts": 1664337928805
        //     }
        //
        const data = this.safeValue (response, 'data', []);
        const openInterest = this.parseOpenInterest (data[0], market);
        const timestamp = this.safeInteger (response, 'ts');
        return this.extend (openInterest, {
            'timestamp': timestamp,
            'datetime': this.iso8601 (timestamp),
        });
    }

    parseOpenInterest (interest, market = undefined) {
        //
        // fetchOpenInterestHistory
        //
        //    {
        //        volume: '4385.4350000000000000',
        //        amount_type: '2',
        //        ts: '1648220400000',
        //        value: '194059884.1850000000000000'
        //    }
        //
        // fetchOpenInterest: USDT-M
        //
        //     {
        //         "volume": 7192610.000000000000000000,
        //         "amount": 7192.610000000000000000,
        //         "symbol": "BTC",
        //         "value": 134654290.332000000000000000,
        //         "contract_code": "BTC-USDT",
        //         "trade_amount": 70692.804,
        //         "trade_volume": 70692804,
        //         "trade_turnover": 1379302592.9518,
        //         "business_type": "swap",
        //         "pair": "BTC-USDT",
        //         "contract_type": "swap",
        //         "trade_partition": "USDT"
        //     }
        //
        // fetchOpenInterest: COIN-M Swap
        //
        //     {
        //         "volume": 518018.000000000000000000,
        //         "amount": 2769.675777407074725180,
        //         "symbol": "BTC",
        //         "contract_code": "BTC-USD",
        //         "trade_amount": 9544.4032080046491323463688602729806842458,
        //         "trade_volume": 1848448,
        //         "trade_turnover": 184844800.000000000000000000
        //     }
        //
        // fetchOpenInterest: COIN-M Futures
        //
        //     {
        //         "volume": 118850.000000000000000000,
        //         "amount": 635.502025211544374189,
        //         "symbol": "BTC",
        //         "contract_type": "this_week",
        //         "contract_code": "BTC220930",
        //         "trade_amount": 1470.9400749347598691119206024033947897351,
        //         "trade_volume": 286286,
        //         "trade_turnover": 28628600.000000000000000000
        //     }
        //
        const timestamp = this.safeInteger (interest, 'ts');
        const amount = this.safeNumber (interest, 'volume');
        const value = this.safeNumber (interest, 'value');
        return {
            'symbol': this.safeString (market, 'symbol'),
            'baseVolume': amount,  // deprecated
            'quoteVolume': value,  // deprecated
            'openInterestAmount': amount,
            'openInterestValue': value,
            'timestamp': timestamp,
            'datetime': this.iso8601 (timestamp),
            'info': interest,
        };
    }

    async borrowMargin (code: string, amount, symbol: string = undefined, params = {}) {
        /**
         * @method
         * @name huobi#borrowMargin
         * @description create a loan to borrow margin
         * @see https://huobiapi.github.io/docs/spot/v1/en/#request-a-margin-loan-isolated
         * @see https://huobiapi.github.io/docs/spot/v1/en/#request-a-margin-loan-cross
         * @param {string} code unified currency code of the currency to borrow
         * @param {float} amount the amount to borrow
         * @param {string} symbol unified market symbol, required for isolated margin
         * @param {object} [params] extra parameters specific to the huobi api endpoint
         * @returns {object} a [margin loan structure]{@link https://github.com/ccxt/ccxt/wiki/Manual#margin-loan-structure}
         */
        await this.loadMarkets ();
        const currency = this.currency (code);
        const request = {
            'currency': currency['id'],
            'amount': this.currencyToPrecision (code, amount),
        };
        let marginMode = undefined;
        [ marginMode, params ] = this.handleMarginModeAndParams ('borrowMargin', params);
        marginMode = (marginMode === undefined) ? 'cross' : marginMode;
        let method = undefined;
        if (marginMode === 'isolated') {
            this.checkRequiredSymbol ('borrowMargin', symbol);
            const market = this.market (symbol);
            request['symbol'] = market['id'];
            method = 'privatePostMarginOrders';
        } else if (marginMode === 'cross') {
            method = 'privatePostCrossMarginOrders';
        }
        const response = await this[method] (this.extend (request, params));
        //
        // Cross
        //
        //     {
        //         "status": "ok",
        //         "data": null
        //     }
        //
        // Isolated
        //
        //     {
        //         "data": 1000
        //     }
        //
        const transaction = this.parseMarginLoan (response, currency);
        return this.extend (transaction, {
            'amount': amount,
            'symbol': symbol,
        });
    }

    async repayMargin (code: string, amount, symbol: string = undefined, params = {}) {
        /**
         * @method
         * @name huobi#repayMargin
         * @description repay borrowed margin and interest
         * @see https://huobiapi.github.io/docs/spot/v1/en/#repay-margin-loan-cross-isolated
         * @param {string} code unified currency code of the currency to repay
         * @param {float} amount the amount to repay
         * @param {string} symbol unified market symbol
         * @param {object} [params] extra parameters specific to the huobi api endpoint
         * @returns {object} a [margin loan structure]{@link https://github.com/ccxt/ccxt/wiki/Manual#margin-loan-structure}
         */
        await this.loadMarkets ();
        const currency = this.currency (code);
        let marginMode = undefined;
        [ marginMode, params ] = this.handleMarginModeAndParams ('repayMargin', params);
        marginMode = (marginMode === undefined) ? 'cross' : marginMode;
        const marginAccounts = this.safeValue (this.options, 'marginAccounts', {});
        const accountType = this.getSupportedMapping (marginMode, marginAccounts);
        const accountId = await this.fetchAccountIdByType (accountType, marginMode, symbol, params);
        const request = {
            'currency': currency['id'],
            'amount': this.currencyToPrecision (code, amount),
            'accountId': accountId,
        };
        const response = await this.v2PrivatePostAccountRepayment (this.extend (request, params));
        //
        //     {
        //         "code":200,
        //         "data": [
        //             {
        //                 "repayId":1174424,
        //                 "repayTime":1600747722018
        //             }
        //         ]
        //     }
        //
        const data = this.safeValue (response, 'Data', []);
        const loan = this.safeValue (data, 0);
        const transaction = this.parseMarginLoan (loan, currency);
        return this.extend (transaction, {
            'amount': amount,
            'symbol': symbol,
        });
    }

    parseMarginLoan (info, currency = undefined) {
        //
        // borrowMargin cross
        //
        //     {
        //         "status": "ok",
        //         "data": null
        //     }
        //
        // borrowMargin isolated
        //
        //     {
        //         "data": 1000
        //     }
        //
        // repayMargin
        //
        //     {
        //         "repayId":1174424,
        //         "repayTime":1600747722018
        //     }
        //
        const timestamp = this.safeInteger (info, 'repayTime');
        return {
            'id': this.safeInteger2 (info, 'repayId', 'data'),
            'currency': this.safeCurrencyCode (undefined, currency),
            'amount': undefined,
            'symbol': undefined,
            'timestamp': timestamp,
            'datetime': this.iso8601 (timestamp),
            'info': info,
        };
    }

    async fetchSettlementHistory (symbol: string = undefined, since: Int = undefined, limit: Int = undefined, params = {}) {
        /**
         * @method
         * @name huobi#fetchSettlementHistory
         * @description Fetches historical settlement records
         * @param {string} symbol unified symbol of the market to fetch the settlement history for
         * @param {int} [since] timestamp in ms, value range = current time - 90 days，default = current time - 90 days
         * @param {int} [limit] page items, default 20, shall not exceed 50
         * @param {object} [params] exchange specific params
         * @param {int} [params.until] timestamp in ms, value range = start_time -> current time，default = current time
         * @param {int} [params.page_index] page index, default page 1 if not filled
         * @param {int} [params.code] unified currency code, can be used when symbol is undefined
         * @returns {object[]} a list of [settlement history objects]{@link https://github.com/ccxt/ccxt/wiki/Manual#settlement-history-structure}
         */
        const code = this.safeString (params, 'code');
        const until = this.safeInteger2 (params, 'until', 'till');
        params = this.omit (params, [ 'until', 'till' ]);
        const market = (symbol === undefined) ? undefined : this.market (symbol);
        const [ type, query ] = this.handleMarketTypeAndParams ('fetchSettlementHistory', market, params);
        if (type === 'future') {
            if (symbol === undefined && code === undefined) {
                throw new ArgumentsRequired (this.id + ' requires a symbol argument or params["code"] for fetchSettlementHistory future');
            }
        } else if (symbol === undefined) {
            throw new ArgumentsRequired (this.id + ' requires a symbol argument for fetchSettlementHistory swap');
        }
        const request = {};
        if (market['future']) {
            request['symbol'] = market['baseId'];
        } else {
            request['contract_code'] = market['id'];
        }
        if (since !== undefined) {
            request['start_at'] = since;
        }
        if (limit !== undefined) {
            request['page_size'] = limit;
        }
        if (until !== undefined) {
            request['end_at'] = until;
        }
        let method = 'contractPublicGetApiV1ContractSettlementRecords';
        if (market['swap']) {
            if (market['linear']) {
                method = 'contractPublicGetLinearSwapApiV1SwapSettlementRecords';
            } else {
                method = 'contractPublicGetSwapApiV1SwapSettlementRecords';
            }
        }
        const response = await this[method] (this.extend (request, query));
        //
        // linear swap, coin-m swap
        //
        //    {
        //        "status": "ok",
        //        "data": {
        //        "total_page": 14,
        //        "current_page": 1,
        //        "total_size": 270,
        //        "settlement_record": [
        //            {
        //                "symbol": "ADA",
        //                "contract_code": "ADA-USDT",
        //                "settlement_time": 1652313600000,
        //                "clawback_ratio": 0E-18,
        //                "settlement_price": 0.512303000000000000,
        //                "settlement_type": "settlement",
        //                "business_type": "swap",
        //                "pair": "ADA-USDT",
        //                "trade_partition": "USDT"
        //            },
        //            ...
        //        ],
        //        "ts": 1652338693256
        //    }
        //
        // coin-m future
        //
        //    {
        //        "status": "ok",
        //        "data": {
        //            "total_page": 5,
        //            "current_page": 1,
        //            "total_size": 90,
        //            "settlement_record": [
        //                {
        //                    "symbol": "FIL",
        //                    "settlement_time": 1652342400000,
        //                    "clawback_ratio": 0E-18,
        //                    "list": [
        //                        {
        //                            "contract_code": "FIL220513",
        //                            "settlement_price": 7.016000000000000000,
        //                            "settlement_type": "settlement"
        //                        },
        //                        ...
        //                    ]
        //                },
        //            ]
        //        }
        //    }
        //
        const data = this.safeValue (response, 'data');
        const settlementRecord = this.safeValue (data, 'settlement_record');
        const settlements = this.parseSettlements (settlementRecord, market);
        return this.sortBy (settlements, 'timestamp');
    }

    async fetchDepositWithdrawFees (codes: string[] = undefined, params = {}) {
        /**
         * @method
         * @name huobi#fetchDepositWithdrawFees
         * @description fetch deposit and withdraw fees
         * @see https://huobiapi.github.io/docs/spot/v1/en/#get-all-supported-currencies-v2
         * @param {string[]|undefined} codes list of unified currency codes
         * @param {object} [params] extra parameters specific to the huobi api endpoint
         * @returns {object[]} a list of [fees structures]{@link https://github.com/ccxt/ccxt/wiki/Manual#fee-structure}
         */
        await this.loadMarkets ();
        const response = await this.spotPublicGetV2ReferenceCurrencies (params);
        //
        //    {
        //        "code": 200,
        //        "data": [
        //            {
        //                "currency": "sxp",
        //                "assetType": "1",
        //                "chains": [
        //                    {
        //                        "chain": "sxp",
        //                        "displayName": "ERC20",
        //                        "baseChain": "ETH",
        //                        "baseChainProtocol": "ERC20",
        //                        "isDynamic": true,
        //                        "numOfConfirmations": "12",
        //                        "numOfFastConfirmations": "12",
        //                        "depositStatus": "allowed",
        //                        "minDepositAmt": "0.23",
        //                        "withdrawStatus": "allowed",
        //                        "minWithdrawAmt": "0.23",
        //                        "withdrawPrecision": "8",
        //                        "maxWithdrawAmt": "227000.000000000000000000",
        //                        "withdrawQuotaPerDay": "227000.000000000000000000",
        //                        "withdrawQuotaPerYear": null,
        //                        "withdrawQuotaTotal": null,
        //                        "withdrawFeeType": "fixed",
        //                        "transactFeeWithdraw": "11.1653",
        //                        "addrWithTag": false,
        //                        "addrDepositTag": false
        //                    }
        //                ],
        //                "instStatus": "normal"
        //            }
        //        ]
        //    }
        //
        const data = this.safeValue (response, 'data');
        return this.parseDepositWithdrawFees (data, codes, 'currency');
    }

    parseDepositWithdrawFee (fee, currency = undefined) {
        //
        //            {
        //              "currency": "sxp",
        //              "assetType": "1",
        //              "chains": [
        //                  {
        //                      "chain": "sxp",
        //                      "displayName": "ERC20",
        //                      "baseChain": "ETH",
        //                      "baseChainProtocol": "ERC20",
        //                      "isDynamic": true,
        //                      "numOfConfirmations": "12",
        //                      "numOfFastConfirmations": "12",
        //                      "depositStatus": "allowed",
        //                      "minDepositAmt": "0.23",
        //                      "withdrawStatus": "allowed",
        //                      "minWithdrawAmt": "0.23",
        //                      "withdrawPrecision": "8",
        //                      "maxWithdrawAmt": "227000.000000000000000000",
        //                      "withdrawQuotaPerDay": "227000.000000000000000000",
        //                      "withdrawQuotaPerYear": null,
        //                      "withdrawQuotaTotal": null,
        //                      "withdrawFeeType": "fixed",
        //                      "transactFeeWithdraw": "11.1653",
        //                      "addrWithTag": false,
        //                      "addrDepositTag": false
        //                  }
        //              ],
        //              "instStatus": "normal"
        //          }
        //
        const chains = this.safeValue (fee, 'chains', []);
        let result = this.depositWithdrawFee (fee);
        for (let j = 0; j < chains.length; j++) {
            const chainEntry = chains[j];
            const networkId = this.safeString (chainEntry, 'chain');
            const withdrawFeeType = this.safeString (chainEntry, 'withdrawFeeType');
            const networkCode = this.networkIdToCode (networkId);
            let withdrawFee = undefined;
            let withdrawResult = undefined;
            if (withdrawFeeType === 'fixed') {
                withdrawFee = this.safeNumber (chainEntry, 'transactFeeWithdraw');
                withdrawResult = {
                    'fee': withdrawFee,
                    'percentage': false,
                };
            } else {
                withdrawFee = this.safeNumber (chainEntry, 'transactFeeRateWithdraw');
                withdrawResult = {
                    'fee': withdrawFee,
                    'percentage': true,
                };
            }
            result['networks'][networkCode] = {
                'withdraw': withdrawResult,
                'deposit': {
                    'fee': undefined,
                    'percentage': undefined,
                },
            };
            result = this.assignDefaultDepositWithdrawFees (result, currency);
        }
        return result;
    }

    parseSettlements (settlements, market) {
        //
        // linear swap, coin-m swap, fetchSettlementHistory
        //
        //    [
        //        {
        //            "symbol": "ADA",
        //            "contract_code": "ADA-USDT",
        //            "settlement_time": 1652313600000,
        //            "clawback_ratio": 0E-18,
        //            "settlement_price": 0.512303000000000000,
        //            "settlement_type": "settlement",
        //            "business_type": "swap",
        //            "pair": "ADA-USDT",
        //            "trade_partition": "USDT"
        //        },
        //        ...
        //    ]
        //
        // coin-m future, fetchSettlementHistory
        //
        //    [
        //        {
        //            "symbol": "FIL",
        //            "settlement_time": 1652342400000,
        //            "clawback_ratio": 0E-18,
        //            "list": [
        //                {
        //                    "contract_code": "FIL220513",
        //                    "settlement_price": 7.016000000000000000,
        //                    "settlement_type": "settlement"
        //                },
        //                ...
        //            ]
        //        },
        //    ]
        //
        const result = [];
        for (let i = 0; i < settlements.length; i++) {
            const settlement = settlements[i];
            const list = this.safeValue (settlement, 'list');
            if (list !== undefined) {
                const timestamp = this.safeInteger (settlement, 'settlement_time');
                const timestampDetails = {
                    'timestamp': timestamp,
                    'datetime': this.iso8601 (timestamp),
                };
                for (let j = 0; j < list.length; j++) {
                    const item = list[j];
                    const parsedSettlement = this.parseSettlement (item, market);
                    result.push (this.extend (parsedSettlement, timestampDetails));
                }
            } else {
                result.push (this.parseSettlement (settlements[i], market));
            }
        }
        return result;
    }

    parseSettlement (settlement, market) {
        //
        // linear swap, coin-m swap, fetchSettlementHistory
        //
        //    {
        //        "symbol": "ADA",
        //        "contract_code": "ADA-USDT",
        //        "settlement_time": 1652313600000,
        //        "clawback_ratio": 0E-18,
        //        "settlement_price": 0.512303000000000000,
        //        "settlement_type": "settlement",
        //        "business_type": "swap",
        //        "pair": "ADA-USDT",
        //        "trade_partition": "USDT"
        //    }
        //
        // coin-m future, fetchSettlementHistory
        //
        //    {
        //        "contract_code": "FIL220513",
        //        "settlement_price": 7.016000000000000000,
        //        "settlement_type": "settlement"
        //    }
        //
        const timestamp = this.safeInteger (settlement, 'settlement_time');
        const marketId = this.safeString (settlement, 'contract_code');
        return {
            'info': settlement,
            'symbol': this.safeSymbol (marketId, market),
            'price': this.safeNumber (settlement, 'settlement_price'),
            'timestamp': timestamp,
            'datetime': this.iso8601 (timestamp),
        };
    }
}<|MERGE_RESOLUTION|>--- conflicted
+++ resolved
@@ -6,11 +6,7 @@
 import { Precise } from './base/Precise.js';
 import { TICK_SIZE, TRUNCATE } from './base/functions/number.js';
 import { sha256 } from './static_dependencies/noble-hashes/sha256.js';
-<<<<<<< HEAD
-import { Int, OrderSide, OrderType, Order, OHLCV, Trade } from './base/types.js';
-=======
-import { FundingRateHistory, Int, OrderSide, OrderType } from './base/types.js';
->>>>>>> 0c395b26
+import { Int, OrderSide, OrderType, Order, OHLCV, Trade, FundingRateHistory } from './base/types.js';
 
 //  ---------------------------------------------------------------------------
 
