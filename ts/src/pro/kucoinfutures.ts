--- conflicted
+++ resolved
@@ -141,7 +141,6 @@
         return await this.watch (url, messageHash, message, subscriptionHash, subscription);
     }
 
-<<<<<<< HEAD
     async subscribeMultiple (url, messageHashes, topic, subscriptionHashes, subscription, params = {}) {
         const requestId = this.requestId ().toString ();
         const request = {
@@ -162,10 +161,7 @@
         return await this.watchMultiple (url, messageHashes, message, subscriptionHashes, subscription);
     }
 
-    async watchTicker (symbol: string, params = {}) {
-=======
     async watchTicker (symbol: string, params = {}): Promise<Ticker> {
->>>>>>> 1fc15d28
         /**
          * @method
          * @name kucoinfutures#watchTicker
