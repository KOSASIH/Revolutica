//  ---------------------------------------------------------------------------

import kucoinfuturesRest from '../kucoinfutures.js';
import { ExchangeError, ArgumentsRequired } from '../base/errors.js';
import { ArrayCache, ArrayCacheBySymbolById } from '../base/ws/Cache.js';
import { Int } from '../base/types.js';
import Client from '../base/ws/Client.js';

//  ---------------------------------------------------------------------------

export default class kucoinfutures extends kucoinfuturesRest {
    describe () {
        return this.deepExtend (super.describe (), {
            'has': {
                'ws': true,
                'watchTicker': true,
                'watchTrades': true,
                'watchOrderBook': true,
                'watchOrders': true,
                'watchBalance': true,
<<<<<<< HEAD
                'watchPosition': true,
                'watchPositions': false,
                'watchPositionForSymbols': false,
=======
                'watchTradesForSymbols': true,
                'watchOrderBookForSymbols': true,
>>>>>>> 76c47b63
            },
            'options': {
                'accountsByType': {
                    'swap': 'future',
                    'cross': 'margin',
                    // 'spot': ,
                    // 'margin': ,
                    // 'main': ,
                    // 'funding': ,
                    // 'future': ,
                    // 'mining': ,
                    // 'trade': ,
                    // 'contract': ,
                    // 'pool': ,
                },
                'tradesLimit': 1000,
                'watchOrderBook': {
                    'snapshotDelay': 20,
                    'snapshotMaxRetries': 3,
                },
                'watchTicker': {
                    'name': 'contractMarket/tickerV2', // market/ticker
                },
                'watchPosition': {
                    'fetchPositionSnapshot': true, // or false
                    'awaitPositionSnapshot': true, // whether to wait for the position snapshot before providing updates
                },
            },
            'streaming': {
                // kucoin does not support built-in ws protocol-level ping-pong
                // instead it requires a custom json-based text ping-pong
                // https://docs.kucoin.com/#ping
                'ping': this.ping,
            },
        });
    }

    negotiate (privateChannel, params = {}) {
        const connectId = privateChannel ? 'private' : 'public';
        const urls = this.safeValue (this.options, 'urls', {});
        if (connectId in urls) {
            return urls[connectId];
        }
        // we store an awaitable to the url
        // so that multiple calls don't asynchronously
        // fetch different urls and overwrite each other
        urls[connectId] = this.spawn (this.negotiateHelper, privateChannel, params);
        this.options['urls'] = urls;
        return urls[connectId];
    }

    async negotiateHelper (privateChannel, params = {}) {
        let response = undefined;
        const connectId = privateChannel ? 'private' : 'public';
        if (privateChannel) {
            response = await this.futuresPrivatePostBulletPrivate (params);
            //
            //     {
            //         code: "200000",
            //         data: {
            //             instanceServers: [
            //                 {
            //                     pingInterval:  50000,
            //                     endpoint: "wss://push-private.kucoin.com/endpoint",
            //                     protocol: "websocket",
            //                     encrypt: true,
            //                     pingTimeout: 10000
            //                 }
            //             ],
            //             token: "2neAiuYvAU61ZDXANAGAsiL4-iAExhsBXZxftpOeh_55i3Ysy2q2LEsEWU64mdzUOPusi34M_wGoSf7iNyEWJ1UQy47YbpY4zVdzilNP-Bj3iXzrjjGlWtiYB9J6i9GjsxUuhPw3BlrzazF6ghq4Lzf7scStOz3KkxjwpsOBCH4=.WNQmhZQeUKIkh97KYgU0Lg=="
            //         }
            //     }
            //
        } else {
            response = await this.futuresPublicPostBulletPublic (params);
        }
        const data = this.safeValue (response, 'data', {});
        const instanceServers = this.safeValue (data, 'instanceServers', []);
        const firstInstanceServer = this.safeValue (instanceServers, 0);
        const pingInterval = this.safeInteger (firstInstanceServer, 'pingInterval');
        const endpoint = this.safeString (firstInstanceServer, 'endpoint');
        const token = this.safeString (data, 'token');
        const result = endpoint + '?' + this.urlencode ({
            'token': token,
            'privateChannel': privateChannel,
            'connectId': connectId,
        });
        const client = this.client (result);
        client.keepAlive = pingInterval;
        return result;
    }

    requestId () {
        const requestId = this.sum (this.safeInteger (this.options, 'requestId', 0), 1);
        this.options['requestId'] = requestId;
        return requestId;
    }

    async subscribe (url, messageHash, subscriptionHash, subscription, params = {}) {
        const requestId = this.requestId ().toString ();
        const request = {
            'id': requestId,
            'type': 'subscribe',
            'topic': subscriptionHash,
            'response': true,
        };
        const message = this.extend (request, params);
        const subscriptionRequest = {
            'id': requestId,
        };
        if (subscription === undefined) {
            subscription = subscriptionRequest;
        } else {
            subscription = this.extend (subscriptionRequest, subscription);
        }
        return await this.watch (url, messageHash, message, subscriptionHash, subscription);
    }

    async watchTicker (symbol: string, params = {}) {
        /**
         * @method
         * @name kucoinfutures#watchTicker
         * @description watches a price ticker, a statistical calculation with the information calculated over the past 24 hours for a specific market
         * @see https://docs.kucoin.com/futures/#get-real-time-symbol-ticker-v2
         * @param {string} symbol unified symbol of the market to fetch the ticker for
         * @param {object} [params] extra parameters specific to the kucoinfutures api endpoint
         * @returns {object} a [ticker structure]{@link https://github.com/ccxt/ccxt/wiki/Manual#ticker-structure}
         */
        await this.loadMarkets ();
        const market = this.market (symbol);
        symbol = market['symbol'];
        const url = await this.negotiate (false);
        const options = this.safeValue (this.options, 'watchTicker', {});
        const channel = this.safeString (options, 'name', 'contractMarket/tickerV2');
        const topic = '/' + channel + ':' + market['id'];
        const messageHash = 'ticker:' + symbol;
        return await this.subscribe (url, messageHash, topic, undefined, params);
    }

    handleTicker (client: Client, message) {
        //
        // market/tickerV2
        //
        //    {
        //        type: 'message',
        //        topic: '/contractMarket/tickerV2:ADAUSDTM',
        //        subject: 'tickerV2',
        //        data: {
        //            symbol: 'ADAUSDTM',
        //            sequence: 1668007800439,
        //            bestBidSize: 178,
        //            bestBidPrice: '0.35959',
        //            bestAskPrice: '0.35981',
        //            ts: '1668141430037124460',
        //            bestAskSize: 134
        //        }
        //    }
        //
        const data = this.safeValue (message, 'data', {});
        const marketId = this.safeValue (data, 'symbol');
        const market = this.safeMarket (marketId, undefined, '-');
        const ticker = this.parseTicker (data, market);
        this.tickers[market['symbol']] = ticker;
        const messageHash = 'ticker:' + market['symbol'];
        client.resolve (ticker, messageHash);
        return message;
    }

    async watchPosition (symbol: string = undefined, params = {}) {
        /**
         * @method
         * @name kucoinfutures#watchPosition
         * @description watch open positions for a specific symbol
         * @see https://docs.kucoin.com/futures/#position-change-events
         * @param {string|undefined} symbol unified market symbol
         * @param {object} params extra parameters specific to the kucoinfutures api endpoint
         * @returns {object} a [position structure]{@link https://docs.ccxt.com/en/latest/manual.html#position-structure}
         */
        await this.loadMarkets ();
        const url = await this.negotiate (true);
        const market = this.market (symbol);
        const topic = '/contract/position:' + market['id'];
        const request = {
            'privateChannel': true,
        };
        const messageHash = 'position:' + market['symbol'];
        const client = this.client (url);
        this.setPositionCache (client, symbol);
        const fetchPositionSnapshot = this.handleOption ('watchPosition', 'fetchPositionSnapshot', true);
        const awaitPositionSnapshot = this.safeValue ('watchPosition', 'awaitPositionSnapshot', true);
        const currentPosition = this.getCurrentPosition (symbol);
        if (fetchPositionSnapshot && awaitPositionSnapshot && currentPosition === undefined) {
            const snapshot = await client.future ('fetchPositionSnapshot:' + symbol);
            return snapshot;
        }
        return await this.subscribe (url, messageHash, topic, undefined, this.extend (request, params));
    }

    getCurrentPosition (symbol) {
        const cache = this.safeValue (this.positions, 'hashmap', {});
        const symbolCache = this.safeValue (cache, symbol, {});
        const values = Object.values (symbolCache);
        return this.safeValue (values, 0);
    }

    setPositionCache (client: Client, symbol: string) {
        const fetchPositionSnapshot = this.handleOption ('watchPosition', 'fetchPositionSnapshot', false);
        if (fetchPositionSnapshot) {
            const messageHash = 'fetchPositionSnapshot:' + symbol;
            if (!(messageHash in client.futures)) {
                client.future (messageHash);
                this.spawn (this.loadPositionSnapshot, client, messageHash, symbol);
            }
        }
    }

    async loadPositionSnapshot (client, messageHash, symbol) {
        const position = await this.fetchPosition (symbol);
        this.positions = new ArrayCacheBySymbolById ();
        const cache = this.positions;
        cache.append (position);
        // don't remove the future from the .futures cache
        const future = client.futures[messageHash];
        future.resolve (cache);
        client.resolve (position, 'position:' + symbol);
    }

    handlePosition (client: Client, message) {
        //
        // Position Changes Caused Operations
        //    {
        //        "type": "message",
        //        "userId": "5c32d69203aa676ce4b543c7", // Deprecated, will detele later
        //        "channelType": "private",
        //        "topic": "/contract/position:XBTUSDM",
        //        "subject": "position.change",
        //        "data": {
        //            "realisedGrossPnl": 0E-8, //Accumulated realised profit and loss
        //            "symbol": "XBTUSDM", //Symbol
        //            "crossMode": false, //Cross mode or not
        //            "liquidationPrice": 1000000.0, //Liquidation price
        //            "posLoss": 0E-8, //Manually added margin amount
        //            "avgEntryPrice": 7508.22, //Average entry price
        //            "unrealisedPnl": -0.00014735, //Unrealised profit and loss
        //            "markPrice": 7947.83, //Mark price
        //            "posMargin": 0.00266779, //Position margin
        //            "autoDeposit": false, //Auto deposit margin or not
        //            "riskLimit": 100000, //Risk limit
        //            "unrealisedCost": 0.00266375, //Unrealised value
        //            "posComm": 0.00000392, //Bankruptcy cost
        //            "posMaint": 0.00001724, //Maintenance margin
        //            "posCost": 0.00266375, //Position value
        //            "maintMarginReq": 0.005, //Maintenance margin rate
        //            "bankruptPrice": 1000000.0, //Bankruptcy price
        //            "realisedCost": 0.00000271, //Currently accumulated realised position value
        //            "markValue": 0.00251640, //Mark value
        //            "posInit": 0.00266375, //Position margin
        //            "realisedPnl": -0.00000253, //Realised profit and losts
        //            "maintMargin": 0.00252044, //Position margin
        //            "realLeverage": 1.06, //Leverage of the order
        //            "changeReason": "positionChange", //changeReason:marginChange、positionChange、liquidation、autoAppendMarginStatusChange、adl
        //            "currentCost": 0.00266375, //Current position value
        //            "openingTimestamp": 1558433191000, //Open time
        //            "currentQty": -20, //Current position
        //            "delevPercentage": 0.52, //ADL ranking percentile
        //            "currentComm": 0.00000271, //Current commission
        //            "realisedGrossCost": 0E-8, //Accumulated reliased gross profit value
        //            "isOpen": true, //Opened position or not
        //            "posCross": 1.2E-7, //Manually added margin
        //            "currentTimestamp": 1558506060394, //Current timestamp
        //            "unrealisedRoePcnt": -0.0553, //Rate of return on investment
        //            "unrealisedPnlPcnt": -0.0553, //Position profit and loss ratio
        //            "settleCurrency": "XBT" //Currency used to clear and settle the trades
        //        }
        //    }
        // Position Changes Caused by Mark Price
        //    {
        //        "userId": "5cd3f1a7b7ebc19ae9558591", // Deprecated, will detele later
        //        "topic": "/contract/position:XBTUSDM",
        //        "subject": "position.change",
        //          "data": {
        //              "markPrice": 7947.83,                   //Mark price
        //              "markValue": 0.00251640,                 //Mark value
        //              "maintMargin": 0.00252044,              //Position margin
        //              "realLeverage": 10.06,                   //Leverage of the order
        //              "unrealisedPnl": -0.00014735,           //Unrealised profit and lost
        //              "unrealisedRoePcnt": -0.0553,           //Rate of return on investment
        //              "unrealisedPnlPcnt": -0.0553,            //Position profit and loss ratio
        //              "delevPercentage": 0.52,             //ADL ranking percentile
        //              "currentTimestamp": 1558087175068,      //Current timestamp
        //              "settleCurrency": "XBT"                 //Currency used to clear and settle the trades
        //          }
        //    }
        //  Funding Settlement
        //    {
        //        "userId": "xbc453tg732eba53a88ggyt8c", // Deprecated, will detele later
        //        "topic": "/contract/position:XBTUSDM",
        //        "subject": "position.settlement",
        //        "data": {
        //            "fundingTime": 1551770400000,          //Funding time
        //            "qty": 100,                            //Position siz
        //            "markPrice": 3610.85,                 //Settlement price
        //            "fundingRate": -0.002966,             //Funding rate
        //            "fundingFee": -296,                   //Funding fees
        //            "ts": 1547697294838004923,             //Current time (nanosecond)
        //            "settleCurrency": "XBT"                //Currency used to clear and settle the trades
        //        }
        //    }
        // Adjustmet result of risk limit level
        //     {
        //         "userId": "xbc453tg732eba53a88ggyt8c",
        //         "topic": "/contract/position:ADAUSDTM",
        //         "subject": "position.adjustRiskLimit",
        //         "data": {
        //           "success": true, // Successful or not
        //           "riskLimitLevel": 1, // Current risk limit level
        //           "msg": "" // Failure reason
        //         }
        //     }
        //
        const topic = this.safeString (message, 'topic', '');
        const parts = topic.split (':');
        const marketId = this.safeString (parts, 1);
        const symbol = this.safeSymbol (marketId, undefined, '');
        const cache = this.positions;
        const currentPosition = this.getCurrentPosition (symbol);
        const messageHash = 'position:' + symbol;
        const data = this.safeValue (message, 'data', {});
        const newPosition = this.parsePosition (data);
        const keys = Object.keys (newPosition);
        for (let i = 0; i < keys.length; i++) {
            const key = keys[i];
            if (newPosition[key] === undefined) {
                delete newPosition[key];
            }
        }
        const position = this.extend (currentPosition, newPosition);
        cache.append (position);
        client.resolve (position, messageHash);
    }

    async watchTrades (symbol: string, since: Int = undefined, limit: Int = undefined, params = {}) {
        /**
         * @method
         * @name kucoinfutures#watchTrades
         * @description get the list of most recent trades for a particular symbol
         * @see https://docs.kucoin.com/futures/#execution-data
         * @param {string} symbol unified symbol of the market to fetch trades for
         * @param {int} [since] timestamp in ms of the earliest trade to fetch
         * @param {int} [limit] the maximum amount of trades to fetch
         * @param {object} [params] extra parameters specific to the kucoinfutures api endpoint
         * @returns {object[]} a list of [trade structures]{@link https://github.com/ccxt/ccxt/wiki/Manual#public-trades}
         */
        await this.loadMarkets ();
        const url = await this.negotiate (false);
        const market = this.market (symbol);
        symbol = market['symbol'];
        const topic = '/contractMarket/execution:' + market['id'];
        const messageHash = 'trades:' + symbol;
        const trades = await this.subscribe (url, messageHash, topic, undefined, params);
        if (this.newUpdates) {
            limit = trades.getLimit (symbol, limit);
        }
        return this.filterBySinceLimit (trades, since, limit, 'timestamp', true);
    }

    async watchTradesForSymbols (symbols: string[], since: Int = undefined, limit: Int = undefined, params = {}) {
        /**
         * @method
         * @name kucoinfutures#watchTrades
         * @description get the list of most recent trades for a particular symbol
         * @param {string} symbol unified symbol of the market to fetch trades for
         * @param {int} [since] timestamp in ms of the earliest trade to fetch
         * @param {int} [limit] the maximum amount of trades to fetch
         * @param {object} [params] extra parameters specific to the kucoinfutures api endpoint
         * @returns {object[]} a list of [trade structures]{@link https://docs.ccxt.com/en/latest/manual.html?#public-trades}
         */
        const symbolsLength = symbols.length;
        if (symbolsLength === 0) {
            throw new ArgumentsRequired (this.id + ' watchTradesForSymbols() requires a non-empty array of symbols');
        }
        await this.loadMarkets ();
        symbols = this.marketSymbols (symbols);
        const url = await this.negotiate (false);
        symbols = this.marketSymbols (symbols);
        const marketIds = this.marketIds (symbols);
        const topic = '/contractMarket/execution:' + marketIds.join (',');
        const messageHash = 'multipleTrades::' + symbols.join (',');
        const trades = await this.subscribe (url, messageHash, topic, params);
        if (this.newUpdates) {
            const first = this.safeValue (trades, 0);
            const tradeSymbol = this.safeString (first, 'symbol');
            limit = trades.getLimit (tradeSymbol, limit);
        }
        return this.filterBySinceLimit (trades, since, limit, 'timestamp', true);
    }

    handleTrade (client: Client, message) {
        //
        //    {
        //        type: 'message',
        //        topic: '/contractMarket/execution:ADAUSDTM',
        //        subject: 'match',
        //        data: {
        //            makerUserId: '62286a4d720edf0001e81961',
        //            symbol: 'ADAUSDTM',
        //            sequence: 41320766,
        //            side: 'sell',
        //            size: 2,
        //            price: 0.35904,
        //            takerOrderId: '636dd9da9857ba00010cfa44',
        //            makerOrderId: '636dd9c8df149d0001e62bc8',
        //            takerUserId: '6180be22b6ab210001fa3371',
        //            tradeId: '636dd9da0000d400d477eca7',
        //            ts: 1668143578987357700
        //        }
        //    }
        //
        const data = this.safeValue (message, 'data', {});
        const trade = this.parseTrade (data);
        const symbol = trade['symbol'];
        let trades = this.safeValue (this.trades, symbol);
        if (trades === undefined) {
            const limit = this.safeInteger (this.options, 'tradesLimit', 1000);
            trades = new ArrayCache (limit);
            this.trades[symbol] = trades;
        }
        trades.append (trade);
        const messageHash = 'trades:' + symbol;
        client.resolve (trades, messageHash);
        this.resolvePromiseIfMessagehashMatches (client, 'multipleTrades::', symbol, trades);
        return message;
    }

    async watchOrderBook (symbol: string, limit: Int = undefined, params = {}) {
        /**
         * @method
         * @name kucoinfutures#watchOrderBook
         * @description watches information on open orders with bid (buy) and ask (sell) prices, volumes and other data
         *   1. After receiving the websocket Level 2 data flow, cache the data.
         *   2. Initiate a REST request to get the snapshot data of Level 2 order book.
         *   3. Playback the cached Level 2 data flow.
         *   4. Apply the new Level 2 data flow to the local snapshot to ensure that the sequence of the new Level 2 update lines up with the sequence of the previous Level 2 data. Discard all the message prior to that sequence, and then playback the change to snapshot.
         *   5. Update the level2 full data based on sequence according to the size. If the price is 0, ignore the messages and update the sequence. If the size=0, update the sequence and remove the price of which the size is 0 out of level 2. For other cases, please update the price.
         *   6. If the sequence of the newly pushed message does not line up to the sequence of the last message, you could pull through REST Level 2 message request to get the updated messages. Please note that the difference between the start and end parameters cannot exceed 500.
         * @see https://docs.kucoin.com/futures/#level-2-market-data
         * @param {string} symbol unified symbol of the market to fetch the order book for
         * @param {int} [limit] the maximum amount of order book entries to return
         * @param {object} [params] extra parameters specific to the kucoinfutures api endpoint
         * @returns {object} A dictionary of [order book structures]{@link https://github.com/ccxt/ccxt/wiki/Manual#order-book-structure} indexed by market symbols
         */
        if (limit !== undefined) {
            if ((limit !== 20) && (limit !== 100)) {
                throw new ExchangeError (this.id + " watchOrderBook 'limit' argument must be undefined, 20 or 100");
            }
        }
        await this.loadMarkets ();
        const url = await this.negotiate (false);
        const market = this.market (symbol);
        symbol = market['symbol'];
        const topic = '/contractMarket/level2:' + market['id'];
        const messageHash = 'orderbook:' + symbol;
        const subscription = {
            'method': this.handleOrderBookSubscription,
            'symbol': symbol,
            'limit': limit,
        };
        const orderbook = await this.subscribe (url, messageHash, topic, subscription, params);
        return orderbook.limit ();
    }

    async watchOrderBookForSymbols (symbols: string[], limit: Int = undefined, params = {}) {
        /**
         * @method
         * @name kucoinfutures#watchOrderBookForSymbols
         * @description watches information on open orders with bid (buy) and ask (sell) prices, volumes and other data
         * @param {string[]} symbols unified array of symbols
         * @param {int} [limit] the maximum amount of order book entries to return
         * @param {object} [params] extra parameters specific to the kucoinfutures api endpoint
         * @returns {object} A dictionary of [order book structures]{@link https://docs.ccxt.com/#/?id=order-book-structure} indexed by market symbols
         */
        const symbolsLength = symbols.length;
        if (symbolsLength === 0) {
            throw new ArgumentsRequired (this.id + ' watchOrderBookForSymbols() requires a non-empty array of symbols');
        }
        if (limit !== undefined) {
            if ((limit !== 20) && (limit !== 100)) {
                throw new ExchangeError (this.id + " watchOrderBook 'limit' argument must be undefined, 20 or 100");
            }
        }
        await this.loadMarkets ();
        symbols = this.marketSymbols (symbols);
        const marketIds = this.marketIds (symbols);
        const url = await this.negotiate (false);
        const topic = '/contractMarket/level2:' + marketIds.join (',');
        const messageHash = 'multipleOrderbook::' + symbols.join (',');
        const subscription = {
            'method': this.handleOrderBookSubscription,
            'symbols': symbols,
            'limit': limit,
        };
        const orderbook = await this.subscribe (url, messageHash, topic, subscription, params);
        return orderbook.limit ();
    }

    handleDelta (orderbook, delta) {
        orderbook['nonce'] = this.safeInteger (delta, 'sequence');
        const timestamp = this.safeInteger (delta, 'timestamp');
        orderbook['timestamp'] = timestamp;
        orderbook['datetime'] = this.iso8601 (timestamp);
        const change = this.safeValue (delta, 'change', {});
        const splitChange = change.split (',');
        const price = this.safeNumber (splitChange, 0);
        const side = this.safeString (splitChange, 1);
        const quantity = this.safeNumber (splitChange, 2);
        const type = (side === 'buy') ? 'bids' : 'asks';
        const value = [ price, quantity ];
        if (type === 'bids') {
            const storedBids = orderbook['bids'];
            storedBids.storeArray (value);
        } else {
            const storedAsks = orderbook['asks'];
            storedAsks.storeArray (value);
        }
    }

    handleDeltas (bookside, deltas) {
        for (let i = 0; i < deltas.length; i++) {
            this.handleDelta (bookside, deltas[i]);
        }
    }

    handleOrderBook (client: Client, message) {
        //
        // initial snapshot is fetched with ccxt's fetchOrderBook
        // the feed does not include a snapshot, just the deltas
        //
        //    {
        //        type: 'message',
        //        topic: '/contractMarket/level2:ADAUSDTM',
        //        subject: 'level2',
        //        data: {
        //            sequence: 1668059586457,
        //            change: '0.34172,sell,456', // type, side, quantity
        //            timestamp: 1668573023223
        //        }
        //    }
        //
        const data = this.safeValue (message, 'data');
        const topic = this.safeString (message, 'topic');
        const topicParts = topic.split (':');
        const marketId = this.safeString (topicParts, 1);
        const symbol = this.safeSymbol (marketId, undefined, '-');
        const messageHash = 'orderbook:' + symbol;
        const storedOrderBook = this.safeValue (this.orderbooks, symbol);
        const nonce = this.safeInteger (storedOrderBook, 'nonce');
        const deltaEnd = this.safeInteger (data, 'sequence');
        if (nonce === undefined) {
            const cacheLength = storedOrderBook.cache.length;
            const topicParts = topic.split (':');
            const topicSymbol = this.safeString (topicParts, 1);
            const topicChannel = this.safeString (topicParts, 0);
            const subscriptions = Object.keys (client.subscriptions);
            let subscription = undefined;
            for (let i = 0; i < subscriptions.length; i++) {
                const key = subscriptions[i];
                if ((key.indexOf (topicSymbol) >= 0) && (key.indexOf (topicChannel) >= 0)) {
                    subscription = client.subscriptions[key];
                    break;
                }
            }
            const limit = this.safeInteger (subscription, 'limit');
            const snapshotDelay = this.handleOption ('watchOrderBook', 'snapshotDelay', 5);
            if (cacheLength === snapshotDelay) {
                this.spawn (this.loadOrderBook, client, messageHash, symbol, limit);
            }
            storedOrderBook.cache.push (data);
            return;
        } else if (nonce >= deltaEnd) {
            return;
        }
        this.handleDelta (storedOrderBook, data);
        client.resolve (storedOrderBook, messageHash);
        this.resolvePromiseIfMessagehashMatches (client, 'multipleOrderbook::', symbol, storedOrderBook);
    }

    getCacheIndex (orderbook, cache) {
        const firstDelta = this.safeValue (cache, 0);
        const nonce = this.safeInteger (orderbook, 'nonce');
        const firstDeltaStart = this.safeInteger (firstDelta, 'sequence');
        if (nonce < firstDeltaStart - 1) {
            return -1;
        }
        for (let i = 0; i < cache.length; i++) {
            const delta = cache[i];
            const deltaStart = this.safeInteger (delta, 'sequence');
            if (nonce < deltaStart - 1) {
                return i;
            }
        }
        return cache.length;
    }

    handleOrderBookSubscription (client: Client, message, subscription) {
        const limit = this.safeInteger (subscription, 'limit');
        const symbols = this.safeValue (subscription, 'symbols');
        if (symbols === undefined) {
            const symbol = this.safeString (subscription, 'symbol');
            this.orderbooks[symbol] = this.orderBook ({}, limit);
        } else {
            for (let i = 0; i < symbols.length; i++) {
                const symbol = symbols[i];
                this.orderbooks[symbol] = this.orderBook ({}, limit);
            }
        }
        // moved snapshot initialization to handleOrderBook to fix
        // https://github.com/ccxt/ccxt/issues/6820
        // the general idea is to fetch the snapshot after the first delta
        // but not before, because otherwise we cannot synchronize the feed
    }

    handleSubscriptionStatus (client: Client, message) {
        //
        //     {
        //         id: '1578090438322',
        //         type: 'ack'
        //     }
        //
        const id = this.safeString (message, 'id');
        const subscriptionsById = this.indexBy (client.subscriptions, 'id');
        const subscription = this.safeValue (subscriptionsById, id, {});
        const method = this.safeValue (subscription, 'method');
        if (method !== undefined) {
            method.call (this, client, message, subscription);
        }
        return message;
    }

    handleSystemStatus (client: Client, message) {
        //
        // todo: answer the question whether handleSystemStatus should be renamed
        // and unified as handleStatus for any usage pattern that
        // involves system status and maintenance updates
        //
        //     {
        //         id: '1578090234088', // connectId
        //         type: 'welcome',
        //     }
        //
        return message;
    }

    async watchOrders (symbol: string = undefined, since: Int = undefined, limit: Int = undefined, params = {}) {
        /**
         * @method
         * @name kucoinfutures#watchOrders
         * @description watches information on multiple orders made by the user
         * @see https://docs.kucoin.com/futures/#trade-orders-according-to-the-market
         * @param {string} symbol unified market symbol of the market orders were made in
         * @param {int} [since] the earliest time in ms to fetch orders for
         * @param {int} [limit] the maximum number of  orde structures to retrieve
         * @param {object} [params] extra parameters specific to the kucoinfutures api endpoint
         * @returns {object[]} a list of [order structures]{@link https://github.com/ccxt/ccxt/wiki/Manual#order-structure}
         */
        await this.loadMarkets ();
        const url = await this.negotiate (true);
        const topic = '/contractMarket/tradeOrders';
        const request = {
            'privateChannel': true,
        };
        let messageHash = 'orders';
        if (symbol !== undefined) {
            const market = this.market (symbol);
            symbol = market['symbol'];
            messageHash = messageHash + ':' + symbol;
        }
        const orders = await this.subscribe (url, messageHash, topic, undefined, this.extend (request, params));
        if (this.newUpdates) {
            limit = orders.getLimit (symbol, limit);
        }
        return this.filterBySymbolSinceLimit (orders, symbol, since, limit, true);
    }

    parseWsOrderStatus (status) {
        const statuses = {
            'open': 'open',
            'filled': 'closed',
            'match': 'open',
            'update': 'open',
            'canceled': 'canceled',
        };
        return this.safeString (statuses, status, status);
    }

    parseWsOrder (order, market = undefined) {
        //
        //         'symbol': 'XCAD-USDT',
        //     {
        //         'orderType': 'limit',
        //         'side': 'buy',
        //         'orderId': '6249167327218b000135e749',
        //         'type': 'canceled',
        //         'orderTime': 1648957043065280224,
        //         'size': '100.452',
        //         'filledSize': '0',
        //         'price': '2.9635',
        //         'clientOid': 'buy-XCAD-USDT-1648957043010159',
        //         'remainSize': '0',
        //         'status': 'done',
        //         'ts': 1648957054031001037
        //     }
        //
        const id = this.safeString (order, 'orderId');
        const clientOrderId = this.safeString (order, 'clientOid');
        const orderType = this.safeStringLower (order, 'orderType');
        const price = this.safeString (order, 'price');
        const filled = this.safeString (order, 'filledSize');
        const amount = this.safeString (order, 'size');
        const rawType = this.safeString (order, 'type');
        const status = this.parseWsOrderStatus (rawType);
        const timestamp = this.safeIntegerProduct (order, 'orderTime', 0.000001);
        const marketId = this.safeString (order, 'symbol');
        market = this.safeMarket (marketId, market);
        const symbol = market['symbol'];
        const side = this.safeStringLower (order, 'side');
        return this.safeOrder ({
            'info': order,
            'symbol': symbol,
            'id': id,
            'clientOrderId': clientOrderId,
            'timestamp': timestamp,
            'datetime': this.iso8601 (timestamp),
            'lastTradeTimestamp': undefined,
            'type': orderType,
            'timeInForce': undefined,
            'postOnly': undefined,
            'side': side,
            'price': price,
            'stopPrice': undefined,
            'amount': amount,
            'cost': undefined,
            'average': undefined,
            'filled': filled,
            'remaining': undefined,
            'status': status,
            'fee': undefined,
            'trades': undefined,
        }, market);
    }

    handleOrder (client: Client, message) {
        const messageHash = 'orders';
        const data = this.safeValue (message, 'data');
        const parsed = this.parseWsOrder (data);
        const symbol = this.safeString (parsed, 'symbol');
        const orderId = this.safeString (parsed, 'id');
        if (symbol !== undefined) {
            if (this.orders === undefined) {
                const limit = this.safeInteger (this.options, 'ordersLimit', 1000);
                this.orders = new ArrayCacheBySymbolById (limit);
            }
            const cachedOrders = this.orders;
            const orders = this.safeValue (cachedOrders.hashmap, symbol, {});
            const order = this.safeValue (orders, orderId);
            if (order !== undefined) {
                // todo add others to calculate average etc
                const stopPrice = this.safeValue (order, 'stopPrice');
                if (stopPrice !== undefined) {
                    parsed['stopPrice'] = stopPrice;
                }
                if (order['status'] === 'closed') {
                    parsed['status'] = 'closed';
                }
            }
            cachedOrders.append (parsed);
            client.resolve (this.orders, messageHash);
            const symbolSpecificMessageHash = messageHash + ':' + symbol;
            client.resolve (this.orders, symbolSpecificMessageHash);
        }
    }

    async watchBalance (params = {}) {
        /**
         * @method
         * @name kucoinfutures#watchBalance
         * @description watch balance and get the amount of funds available for trading or funds locked in orders
         * @see https://docs.kucoin.com/futures/#account-balance-events
         * @param {object} [params] extra parameters specific to the kucoinfutures api endpoint
         * @returns {object} a [balance structure]{@link https://github.com/ccxt/ccxt/wiki/Manual#balance-structure}
         */
        await this.loadMarkets ();
        const url = await this.negotiate (true);
        const topic = '/contractAccount/wallet';
        const request = {
            'privateChannel': true,
        };
        const subscription = {
            'method': this.handleBalanceSubscription,
        };
        const messageHash = 'balance';
        return await this.subscribe (url, messageHash, topic, subscription, this.extend (request, params));
    }

    handleBalance (client: Client, message) {
        //
        //    {
        //        id: '6375553193027a0001f6566f',
        //        type: 'message',
        //        topic: '/contractAccount/wallet',
        //        userId: '613a896885d8660006151f01',
        //        channelType: 'private',
        //        subject: 'availableBalance.change',
        //        data: {
        //            currency: 'USDT',
        //            holdBalance: '0.0000000000',
        //            availableBalance: '14.0350281903',
        //            timestamp: '1668633905657'
        //        }
        //    }
        //
        const data = this.safeValue (message, 'data', {});
        this.balance['info'] = data;
        const currencyId = this.safeString (data, 'currency');
        const code = this.safeCurrencyCode (currencyId);
        const account = this.account ();
        account['free'] = this.safeString (data, 'availableBalance');
        account['used'] = this.safeString (data, 'holdBalance');
        this.balance[code] = account;
        this.balance = this.safeBalance (this.balance);
        client.resolve (this.balance, 'balance');
    }

    handleBalanceSubscription (client: Client, message, subscription) {
        this.spawn (this.fetchBalanceSnapshot, client, message);
    }

    async fetchBalanceSnapshot (client, message) {
        await this.loadMarkets ();
        this.checkRequiredCredentials ();
        const messageHash = 'balance';
        const selectedType = this.safeString2 (this.options, 'watchBalance', 'defaultType', 'swap'); // spot, margin, main, funding, future, mining, trade, contract, pool
        const params = {
            'type': selectedType,
        };
        const snapshot = await this.fetchBalance (params);
        //
        //    {
        //        info: {
        //            code: '200000',
        //            data: {
        //                accountEquity: 0.0350281903,
        //                unrealisedPNL: 0,
        //                marginBalance: 0.0350281903,
        //                positionMargin: 0,
        //                orderMargin: 0,
        //                frozenFunds: 0,
        //                availableBalance: 0.0350281903,
        //                currency: 'USDT'
        //            }
        //        },
        //        timestamp: undefined,
        //        datetime: undefined,
        //        USDT: {
        //            free: 0.0350281903,
        //            used: 0,
        //            total: 0.0350281903
        //        },
        //        free: {
        //            USDT: 0.0350281903
        //        },
        //        used: {
        //            USDT: 0
        //        },
        //        total: {
        //            USDT: 0.0350281903
        //        }
        //    }
        //
        const keys = Object.keys (snapshot);
        for (let i = 0; i < keys.length; i++) {
            const code = keys[i];
            if (code !== 'free' && code !== 'used' && code !== 'total' && code !== 'timestamp' && code !== 'datetime' && code !== 'info') {
                this.balance[code] = snapshot[code];
            }
        }
        this.balance['info'] = this.safeValue (snapshot, 'info', {});
        client.resolve (this.balance, messageHash);
    }

    handleSubject (client: Client, message) {
        //
        //    {
        //        type: 'message',
        //        topic: '/contractMarket/level2:ADAUSDTM',
        //        subject: 'level2',
        //        data: {
        //            sequence: 1668059586457,
        //            change: '0.34172,sell,456', // type, side, quantity
        //            timestamp: 1668573023223
        //        }
        //    }
        //
        const subject = this.safeString (message, 'subject');
        const methods = {
            'level2': this.handleOrderBook,
            'tickerV2': this.handleTicker,
            'availableBalance.change': this.handleBalance,
            'match': this.handleTrade,
            'orderChange': this.handleOrder,
            'orderUpdated': this.handleOrder,
            'position.change': this.handlePosition,
            'position.settlement': this.handlePosition,
            'position.adjustRiskLimit': this.handlePosition,
        };
        const method = this.safeValue (methods, subject);
        if (method === undefined) {
            return message;
        } else {
            return method.call (this, client, message);
        }
    }

    ping (client) {
        // kucoin does not support built-in ws protocol-level ping-pong
        // instead it requires a custom json-based text ping-pong
        // https://docs.kucoin.com/#ping
        const id = this.requestId ().toString ();
        return {
            'id': id,
            'type': 'ping',
        };
    }

    handlePong (client: Client, message) {
        // https://docs.kucoin.com/#ping
        client.lastPong = this.milliseconds ();
        return message;
    }

    handleErrorMessage (client: Client, message) {
        //
        //    {
        //        "id": "64d8732c856851144bded10d",
        //        "type": "error",
        //        "code": 401,
        //        "data": "token is expired"
        //    }
        //
        const data = this.safeString (message, 'data', '');
        this.handleErrors (undefined, undefined, client.url, undefined, undefined, data, message, undefined, undefined);
    }

    handleMessage (client: Client, message) {
        const type = this.safeString (message, 'type');
        const methods = {
            // 'heartbeat': this.handleHeartbeat,
            'welcome': this.handleSystemStatus,
            'ack': this.handleSubscriptionStatus,
            'message': this.handleSubject,
            'pong': this.handlePong,
            'error': this.handleErrorMessage,
        };
        const method = this.safeValue (methods, type);
        if (method !== undefined) {
            return method.call (this, client, message);
        }
    }
}<|MERGE_RESOLUTION|>--- conflicted
+++ resolved
@@ -18,14 +18,11 @@
                 'watchOrderBook': true,
                 'watchOrders': true,
                 'watchBalance': true,
-<<<<<<< HEAD
                 'watchPosition': true,
                 'watchPositions': false,
                 'watchPositionForSymbols': false,
-=======
                 'watchTradesForSymbols': true,
                 'watchOrderBookForSymbols': true,
->>>>>>> 76c47b63
             },
             'options': {
                 'accountsByType': {
