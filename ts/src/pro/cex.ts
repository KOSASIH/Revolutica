--- conflicted
+++ resolved
@@ -1,19 +1,11 @@
 //  ---------------------------------------------------------------------------
 
 import cexRest from '../cex.js';
-<<<<<<< HEAD
-import { ExchangeError, ArgumentsRequired, BadRequest } from '../base/errors.js';
+import { sha256 } from '../static_dependencies/noble-hashes/sha256.js';
+import { Int, OrderSide, OrderType, Strings } from '../base/types.js';
+import { ArgumentsRequired, ExchangeError, BadRequest } from '../base/errors.js';
 import { Precise } from '../base/Precise.js';
 import { ArrayCacheBySymbolById, ArrayCacheByTimestamp, ArrayCache } from '../base/ws/Cache.js';
-import { sha256 } from '../static_dependencies/noble-hashes/sha256.js';
-import { Int, OrderSide, OrderType } from '../base/types.js';
-=======
-import { ArgumentsRequired, ExchangeError } from '../base/errors.js';
-import { Precise } from '../base/Precise.js';
-import { ArrayCacheBySymbolById, ArrayCacheByTimestamp, ArrayCache } from '../base/ws/Cache.js';
-import { sha256 } from '../static_dependencies/noble-hashes/sha256.js';
-import { Int, Str, Strings } from '../base/types.js';
->>>>>>> 4f4798dd
 import Client from '../base/ws/Client.js';
 
 //  ---------------------------------------------------------------------------
@@ -428,7 +420,6 @@
         }, market);
     }
 
-<<<<<<< HEAD
     async fetchBalanceWs (params = {}) {
         /**
          * @method
@@ -450,9 +441,6 @@
     }
 
     async watchOrders (symbol: string = undefined, since: Int = undefined, limit: Int = undefined, params = {}) {
-=======
-    async watchOrders (symbol: Str = undefined, since: Int = undefined, limit: Int = undefined, params = {}) {
->>>>>>> 4f4798dd
         /**
          * @method
          * @name cex#watchOrders
@@ -491,7 +479,7 @@
         return this.filterBySymbolSinceLimit (orders, symbol, since, limit, true);
     }
 
-    async watchMyTrades (symbol: Str = undefined, since: Int = undefined, limit: Int = undefined, params = {}) {
+    async watchMyTrades (symbol: String = undefined, since: Int = undefined, limit: Int = undefined, params = {}) {
         /**
          * @method
          * @name cex#watchMyTrades
