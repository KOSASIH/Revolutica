--- conflicted
+++ resolved
@@ -3,16 +3,10 @@
 
 import binanceRest from '../binance.js';
 import { Precise } from '../base/Precise.js';
-<<<<<<< HEAD
-import { ExchangeError, ArgumentsRequired } from '../base/errors.js';
+import { ExchangeError, ArgumentsRequired, BadRequest } from '../base/errors.js';
 import { ArrayCache, ArrayCacheByTimestamp, ArrayCacheBySymbolById, ArrayCacheBySymbolBySide } from '../base/ws/Cache.js';
-import { Int } from '../base/types.js';
-=======
-import { ExchangeError, ArgumentsRequired, BadRequest } from '../base/errors.js';
-import { ArrayCache, ArrayCacheByTimestamp, ArrayCacheBySymbolById } from '../base/ws/Cache.js';
 import { Int, OrderSide, OrderType } from '../base/types.js';
 import { sha256 } from '../static_dependencies/noble-hashes/sha256.js';
->>>>>>> d4f2264c
 import Client from '../base/ws/Client.js';
 
 // -----------------------------------------------------------------------------
@@ -2155,7 +2149,6 @@
         this.handleOrder (client, message);
     }
 
-<<<<<<< HEAD
     async watchPositions (symbols: string[] = undefined, since: Int = undefined, limit: Int = undefined, params = {}) {
         /**
          * @method
@@ -2329,7 +2322,8 @@
             'leverage': undefined,
             'marginRatio': undefined,
         };
-=======
+    }
+
     async fetchMyTradesWs (symbol: string = undefined, since: Int = undefined, limit: Int = undefined, params = {}) {
         /**
          * @method
@@ -2408,7 +2402,6 @@
         const result = this.safeValue (message, 'result', []);
         const trades = this.parseTrades (result);
         client.resolve (trades, messageHash);
->>>>>>> d4f2264c
     }
 
     async watchMyTrades (symbol: string = undefined, since: Int = undefined, limit: Int = undefined, params = {}) {
@@ -2552,11 +2545,11 @@
         }
     }
 
-<<<<<<< HEAD
     handleAcountUpdate (client, message) {
         this.handleBalance (client, message);
         this.handlePositions (client, message);
-=======
+    }
+
     handleWsError (client: Client, message) {
         const id = this.safeString (message, 'id');
         let rejected = false;
@@ -2576,7 +2569,6 @@
         if (this.safeString (code, 0) === '5') {
             client.reset (message);
         }
->>>>>>> d4f2264c
     }
 
     handleMessage (client: Client, message) {
