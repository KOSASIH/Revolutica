
//  ---------------------------------------------------------------------------

import phemexRest from '../phemex.js';
import { Precise } from '../base/Precise.js';
import { ArrayCache, ArrayCacheByTimestamp, ArrayCacheBySymbolById } from '../base/ws/Cache.js';
import { sha256 } from '../static_dependencies/noble-hashes/sha256.js';
<<<<<<< HEAD
import { Int, Str, OrderBook, Order, Trade, Ticker, OHLCV, Balances } from '../base/types.js';
=======
import type { Int, Str } from '../base/types.js';
>>>>>>> f6935ad9
import { AuthenticationError } from '../base/errors.js';
import Client from '../base/ws/Client.js';

//  ---------------------------------------------------------------------------

export default class phemex extends phemexRest {
    describe () {
        return this.deepExtend (super.describe (), {
            'has': {
                'ws': true,
                'watchTicker': true,
                'watchTickers': false, // for now
                'watchTrades': true,
                'watchMyTrades': true,
                'watchOrders': true,
                'watchOrderBook': true,
                'watchOHLCV': true,
                'watchPositions': undefined, // TODO
            },
            'urls': {
                'test': {
                    'ws': 'wss://testnet-api.phemex.com/ws',
                },
                'api': {
                    'ws': 'wss://ws.phemex.com',
                },
            },
            'options': {
                'tradesLimit': 1000,
                'OHLCVLimit': 1000,
            },
            'streaming': {
                'keepAlive': 10000,
            },
        });
    }

    fromEn (en, scale) {
        if (en === undefined) {
            return undefined;
        }
        const precise = new Precise (en);
        precise.decimals = this.sum (precise.decimals, scale);
        precise.reduce ();
        return precise.toString ();
    }

    fromEp (ep, market = undefined) {
        if ((ep === undefined) || (market === undefined)) {
            return ep;
        }
        return this.fromEn (ep, this.safeInteger (market, 'priceScale'));
    }

    fromEv (ev, market = undefined) {
        if ((ev === undefined) || (market === undefined)) {
            return ev;
        }
        return this.fromEn (ev, this.safeInteger (market, 'valueScale'));
    }

    fromEr (er, market = undefined) {
        if ((er === undefined) || (market === undefined)) {
            return er;
        }
        return this.fromEn (er, this.safeInteger (market, 'ratioScale'));
    }

    requestId () {
        const requestId = this.sum (this.safeInteger (this.options, 'requestId', 0), 1);
        this.options['requestId'] = requestId;
        return requestId;
    }

    parseSwapTicker (ticker, market = undefined) {
        //
        //     {
        //         "close": 442800,
        //         "fundingRate": 10000,
        //         "high": 445400,
        //         "indexPrice": 442621,
        //         "low": 428400,
        //         "markPrice": 442659,
        //         "open": 432200,
        //         "openInterest": 744183,
        //         "predFundingRate": 10000,
        //         "symbol": "LTCUSD",
        //         "turnover": 8133238294,
        //         "volume": 934292
        //     }
        //
        const marketId = this.safeString (ticker, 'symbol');
        market = this.safeMarket (marketId, market);
        const symbol = market['symbol'];
        const timestamp = this.safeIntegerProduct (ticker, 'timestamp', 0.000001);
        const lastString = this.fromEp (this.safeString (ticker, 'close'), market);
        const last = this.parseNumber (lastString);
        const quoteVolume = this.parseNumber (this.fromEv (this.safeString (ticker, 'turnover'), market));
        const baseVolume = this.parseNumber (this.fromEv (this.safeString (ticker, 'volume'), market));
        let change = undefined;
        let percentage = undefined;
        let average = undefined;
        const openString = this.omitZero (this.fromEp (this.safeString (ticker, 'open'), market));
        const open = this.parseNumber (openString);
        if ((openString !== undefined) && (lastString !== undefined)) {
            change = this.parseNumber (Precise.stringSub (lastString, openString));
            average = this.parseNumber (Precise.stringDiv (Precise.stringAdd (lastString, openString), '2'));
            percentage = this.parseNumber (Precise.stringMul (Precise.stringSub (Precise.stringDiv (lastString, openString), '1'), '100'));
        }
        const result = {
            'symbol': symbol,
            'timestamp': timestamp,
            'datetime': this.iso8601 (timestamp),
            'high': this.parseNumber (this.fromEp (this.safeString (ticker, 'high'), market)),
            'low': this.parseNumber (this.fromEp (this.safeString (ticker, 'low'), market)),
            'bid': undefined,
            'bidVolume': undefined,
            'ask': undefined,
            'askVolume': undefined,
            'vwap': undefined,
            'open': open,
            'close': last,
            'last': last,
            'previousClose': undefined, // previous day close
            'change': change,
            'percentage': percentage,
            'average': average,
            'baseVolume': baseVolume,
            'quoteVolume': quoteVolume,
            'info': ticker,
        };
        return result;
    }

    parsePerpetualTicker (ticker, market = undefined) {
        //
        //    [
        //        "STXUSDT",
        //        "0.64649",
        //        "0.8628",
        //        "0.61215",
        //        "0.71737",
        //        "4519387",
        //        "3210827.98166",
        //        "697635",
        //        "0.71720205",
        //        "0.71720205",
        //        "0.0001",
        //        "0.0001",
        //    ]
        //
        const marketId = this.safeString (ticker, 0);
        market = this.safeMarket (marketId, market);
        const symbol = market['symbol'];
        const lastString = this.fromEp (this.safeString (ticker, 4), market);
        const last = this.parseNumber (lastString);
        const quoteVolume = this.parseNumber (this.fromEv (this.safeString (ticker, 6), market));
        const baseVolume = this.parseNumber (this.fromEv (this.safeString (ticker, 5), market));
        let change = undefined;
        let percentage = undefined;
        let average = undefined;
        const openString = this.omitZero (this.fromEp (this.safeString (ticker, 1), market));
        const open = this.parseNumber (openString);
        if ((openString !== undefined) && (lastString !== undefined)) {
            change = this.parseNumber (Precise.stringSub (lastString, openString));
            average = this.parseNumber (Precise.stringDiv (Precise.stringAdd (lastString, openString), '2'));
            percentage = this.parseNumber (Precise.stringMul (Precise.stringSub (Precise.stringDiv (lastString, openString), '1'), '100'));
        }
        const result = {
            'symbol': symbol,
            'timestamp': undefined,
            'datetime': undefined,
            'high': this.parseNumber (this.fromEp (this.safeString (ticker, 2), market)),
            'low': this.parseNumber (this.fromEp (this.safeString (ticker, 3), market)),
            'bid': undefined,
            'bidVolume': undefined,
            'ask': undefined,
            'askVolume': undefined,
            'vwap': undefined,
            'open': open,
            'close': last,
            'last': last,
            'previousClose': undefined, // previous day close
            'change': change,
            'percentage': percentage,
            'average': average,
            'baseVolume': baseVolume,
            'quoteVolume': quoteVolume,
            'info': ticker,
        };
        return result;
    }

    handleTicker (client: Client, message) {
        //
        //     {
        //         "spot_market24h": {
        //             "askEp": 958148000000,
        //             "bidEp": 957884000000,
        //             "highEp": 962000000000,
        //             "lastEp": 958220000000,
        //             "lowEp": 928049000000,
        //             "openEp": 935597000000,
        //             "symbol": "sBTCUSDT",
        //             "turnoverEv": 146074214388978,
        //             "volumeEv": 15492228900
        //         },
        //         "timestamp": 1592847265888272100
        //     }
        //
        // swap
        //
        //     {
        //         "market24h": {
        //             "close": 442800,
        //             "fundingRate": 10000,
        //             "high": 445400,
        //             "indexPrice": 442621,
        //             "low": 428400,
        //             "markPrice": 442659,
        //             "open": 432200,
        //             "openInterest": 744183,
        //             "predFundingRate": 10000,
        //             "symbol": "LTCUSD",
        //             "turnover": 8133238294,
        //             "volume": 934292
        //         },
        //         "timestamp": 1592845585373374500
        //     }
        //
        // perpetual
        //
        //    {
        //        "data": [
        //            [
        //                "STXUSDT",
        //                "0.64649",
        //                "0.8628",
        //                "0.61215",
        //                "0.71737",
        //                "4519387",
        //                "3210827.98166",
        //                "697635",
        //                "0.71720205",
        //                "0.71720205",
        //                "0.0001",
        //                "0.0001",
        //            ],
        //            ...
        //        ],
        //        "fields": [
        //            "symbol",
        //            "openRp",
        //            "highRp",
        //            "lowRp",
        //            "lastRp",
        //            "volumeRq",
        //            "turnoverRv",
        //            "openInterestRv",
        //            "indexRp",
        //            "markRp",
        //            "fundingRateRr",
        //            "predFundingRateRr",
        //        ],
        //        "method": "perp_market24h_pack_p.update",
        //        "timestamp": "1677094918686806209",
        //        "type": "snapshot",
        //    }
        //
        const tickers = [];
        if ('market24h' in message) {
            const ticker = this.safeValue (message, 'market24h');
            tickers.push (this.parseSwapTicker (ticker));
        } else if ('spot_market24h' in message) {
            const ticker = this.safeValue (message, 'spot_market24h');
            tickers.push (this.parseTicker (ticker));
        } else if ('data' in message) {
            const data = this.safeValue (message, 'data', []);
            for (let i = 0; i < data.length; i++) {
                tickers.push (this.parsePerpetualTicker (data[i]));
            }
        }
        for (let i = 0; i < tickers.length; i++) {
            const ticker = tickers[i];
            const symbol = ticker['symbol'];
            const messageHash = 'ticker:' + symbol;
            const timestamp = this.safeIntegerProduct (message, 'timestamp', 0.000001);
            ticker['timestamp'] = timestamp;
            ticker['datetime'] = this.iso8601 (timestamp);
            this.tickers[symbol] = ticker;
            client.resolve (ticker, messageHash);
        }
    }

    async watchBalance (params = {}): Promise<Balances> {
        /**
         * @method
         * @name phemex#watchBalance
         * @see https://github.com/phemex/phemex-api-docs/blob/master/Public-Hedged-Perpetual-API.md#subscribe-account-order-position-aop
         * @see https://github.com/phemex/phemex-api-docs/blob/master/Public-Contract-API-en.md#subscribe-account-order-position-aop
         * @see https://github.com/phemex/phemex-api-docs/blob/master/Public-Spot-API-en.md#subscribe-wallet-order-messages
         * @description watch balance and get the amount of funds available for trading or funds locked in orders
         * @param {object} [params] extra parameters specific to the exchange API endpoint
         * @param {string} [params.settle] set to USDT to use hedged perpetual api
         * @returns {object} a [balance structure]{@link https://docs.ccxt.com/#/?id=balance-structure}
         */
        await this.loadMarkets ();
        let type = undefined;
        [ type, params ] = this.handleMarketTypeAndParams ('watchBalance', undefined, params);
        const usePerpetualApi = this.safeString (params, 'settle') === 'USDT';
        let messageHash = ':balance';
        messageHash = usePerpetualApi ? 'perpetual' + messageHash : type + messageHash;
        return await this.subscribePrivate (type, messageHash, params);
    }

    handleBalance (type, client, message) {
        // spot
        //    [
        //       {
        //           "balanceEv": 0,
        //           "currency": "BTC",
        //           "lastUpdateTimeNs": "1650442638722099092",
        //           "lockedTradingBalanceEv": 0,
        //           "lockedWithdrawEv": 0,
        //           "userID": 2647224
        //         },
        //         {
        //           "balanceEv": 1154232337,
        //           "currency": "USDT",
        //           "lastUpdateTimeNs": "1650442617610017597",
        //           "lockedTradingBalanceEv": 0,
        //           "lockedWithdrawEv": 0,
        //           "userID": 2647224
        //         }
        //    ]
        // swap
        //    [
        //        {
        //            "accountBalanceEv": 0,
        //            "accountID": 26472240001,
        //            "bonusBalanceEv": 0,
        //            "currency": "BTC",
        //            "totalUsedBalanceEv": 0,
        //            "userID": 2647224
        //        }
        //    ]
        // perpetual
        //    [
        //        {
        //            "accountBalanceRv": "1508.452588802237",
        //            "accountID": 9328670003,
        //            "bonusBalanceRv": "0",
        //            "currency": "USDT",
        //            "totalUsedBalanceRv": "343.132599666883",
        //            "userID": 932867
        //        }
        //    ]
        //
        this.balance['info'] = message;
        for (let i = 0; i < message.length; i++) {
            const balance = message[i];
            const currencyId = this.safeString (balance, 'currency');
            const code = this.safeCurrencyCode (currencyId);
            const currency = this.safeValue (this.currencies, code, {});
            const scale = this.safeInteger (currency, 'valueScale', 8);
            const account = this.account ();
            let used = this.safeString (balance, 'totalUsedBalanceRv');
            if (used === undefined) {
                let usedEv = this.safeString (balance, 'totalUsedBalanceEv');
                if (usedEv === undefined) {
                    const lockedTradingBalanceEv = this.safeString (balance, 'lockedTradingBalanceEv');
                    const lockedWithdrawEv = this.safeString2 (balance, 'lockedWithdrawEv', 'lockedWithdrawRv');
                    usedEv = Precise.stringAdd (lockedTradingBalanceEv, lockedWithdrawEv);
                }
                used = this.fromEn (usedEv, scale);
            }
            let total = this.safeString (balance, 'accountBalanceRv');
            if (total === undefined) {
                const totalEv = this.safeString2 (balance, 'accountBalanceEv', 'balanceEv');
                total = this.fromEn (totalEv, scale);
            }
            account['used'] = used;
            account['total'] = total;
            this.balance[code] = account;
            this.balance = this.safeBalance (this.balance);
        }
        const messageHash = type + ':balance';
        client.resolve (this.balance, messageHash);
    }

    handleTrades (client: Client, message) {
        //
        //     {
        //         "sequence": 1795484727,
        //         "symbol": "sBTCUSDT",
        //         "trades": [
        //             [ 1592891002064516600, "Buy", 964020000000, 1431000 ],
        //             [ 1592890978987934500, "Sell", 963704000000, 1401800 ],
        //             [ 1592890972918701800, "Buy", 963938000000, 2018600 ],
        //         ],
        //         "type": "snapshot"
        //     }
        //  perpetual
        //     {
        //         "sequence": 1230197759,
        //         "symbol": "BTCUSDT",
        //         "trades_p": [
        //             [
        //                 1677094244729433000,
        //                 "Buy",
        //                 "23800.4",
        //                 "2.455",
        //             ],
        //         ],
        //         "type": "snapshot",
        //     }
        //
        const name = 'trade';
        const marketId = this.safeString (message, 'symbol');
        const market = this.safeMarket (marketId);
        const symbol = market['symbol'];
        const messageHash = name + ':' + symbol;
        let stored = this.safeValue (this.trades, symbol);
        if (stored === undefined) {
            const limit = this.safeInteger (this.options, 'tradesLimit', 1000);
            stored = new ArrayCache (limit);
            this.trades[symbol] = stored;
        }
        const trades = this.safeValue2 (message, 'trades', 'trades_p', []);
        const parsed = this.parseTrades (trades, market);
        for (let i = 0; i < parsed.length; i++) {
            stored.append (parsed[i]);
        }
        client.resolve (stored, messageHash);
    }

    handleOHLCV (client: Client, message) {
        //
        //     {
        //         "kline": [
        //             [ 1592905200, 60, 960688000000, 960709000000, 960709000000, 960400000000, 960400000000, 848100, 8146756046 ],
        //             [ 1592905140, 60, 960718000000, 960716000000, 960717000000, 960560000000, 960688000000, 4284900, 41163743512 ],
        //             [ 1592905080, 60, 960513000000, 960684000000, 960718000000, 960684000000, 960718000000, 4880500, 46887494349 ],
        //         ],
        //         "sequence": 1804401474,
        //         "symbol": "sBTCUSDT",
        //         "type": "snapshot"
        //     }
        // perpetual
        //     {
        //         "kline_p": [
        //             [
        //                 1677094560,
        //                 60,
        //                 "23746.2",
        //                 "23746.1",
        //                 "23757.6",
        //                 "23736.9",
        //                 "23754.8",
        //                 "34.273",
        //                 "813910.208",
        //             ],
        //         ],
        //         "sequence": 1230786017,
        //         "symbol": "BTCUSDT",
        //         "type": "incremental",
        //     }
        //
        const marketId = this.safeString (message, 'symbol');
        const market = this.safeMarket (marketId);
        const symbol = market['symbol'];
        const candles = this.safeValue2 (message, 'kline', 'kline_p', []);
        const first = this.safeValue (candles, 0, []);
        const interval = this.safeString (first, 1);
        const timeframe = this.findTimeframe (interval);
        if (timeframe !== undefined) {
            const messageHash = 'kline:' + timeframe + ':' + symbol;
            const ohlcvs = this.parseOHLCVs (candles, market);
            this.ohlcvs[symbol] = this.safeValue (this.ohlcvs, symbol, {});
            let stored = this.safeValue (this.ohlcvs[symbol], timeframe);
            if (stored === undefined) {
                const limit = this.safeInteger (this.options, 'OHLCVLimit', 1000);
                stored = new ArrayCacheByTimestamp (limit);
                this.ohlcvs[symbol][timeframe] = stored;
            }
            for (let i = 0; i < ohlcvs.length; i++) {
                const candle = ohlcvs[i];
                stored.append (candle);
            }
            client.resolve (stored, messageHash);
        }
    }

    async watchTicker (symbol: string, params = {}): Promise<Ticker> {
        /**
         * @method
         * @name phemex#watchTicker
         * @see https://github.com/phemex/phemex-api-docs/blob/master/Public-Hedged-Perpetual-API.md#subscribe-24-hours-ticker
         * @see https://github.com/phemex/phemex-api-docs/blob/master/Public-Contract-API-en.md#subscribe-24-hours-ticker
         * @see https://github.com/phemex/phemex-api-docs/blob/master/Public-Spot-API-en.md#subscribe-24-hours-ticker
         * @description watches a price ticker, a statistical calculation with the information calculated over the past 24 hours for a specific market
         * @param {string} symbol unified symbol of the market to fetch the ticker for
         * @param {object} [params] extra parameters specific to the exchange API endpoint
         * @returns {object} a [ticker structure]{@link https://docs.ccxt.com/#/?id=ticker-structure}
         */
        await this.loadMarkets ();
        const market = this.market (symbol);
        symbol = market['symbol'];
        const isSwap = market['swap'];
        const settleIsUSDT = market['settle'] === 'USDT';
        let name = 'spot_market24h';
        if (isSwap) {
            name = settleIsUSDT ? 'perp_market24h_pack_p' : 'market24h';
        }
        const url = this.urls['api']['ws'];
        const requestId = this.requestId ();
        const subscriptionHash = name + '.subscribe';
        const messageHash = 'ticker:' + symbol;
        const subscribe = {
            'method': subscriptionHash,
            'id': requestId,
            'params': [],
        };
        const request = this.deepExtend (subscribe, params);
        return await this.watch (url, messageHash, request, subscriptionHash);
    }

    async watchTrades (symbol: string, since: Int = undefined, limit: Int = undefined, params = {}): Promise<Trade[]> {
        /**
         * @method
         * @name phemex#watchTrades
         * @see https://github.com/phemex/phemex-api-docs/blob/master/Public-Hedged-Perpetual-API.md#subscribe-trade
         * @see https://github.com/phemex/phemex-api-docs/blob/master/Public-Contract-API-en.md#subscribe-trade
         * @see https://github.com/phemex/phemex-api-docs/blob/master/Public-Spot-API-en.md#subscribe-trade
         * @description get the list of most recent trades for a particular symbol
         * @param {string} symbol unified symbol of the market to fetch trades for
         * @param {int} [since] timestamp in ms of the earliest trade to fetch
         * @param {int} [limit] the maximum amount of trades to fetch
         * @param {object} [params] extra parameters specific to the exchange API endpoint
         * @returns {object[]} a list of [trade structures]{@link https://docs.ccxt.com/#/?id=public-trades}
         */
        await this.loadMarkets ();
        const market = this.market (symbol);
        symbol = market['symbol'];
        const url = this.urls['api']['ws'];
        const requestId = this.requestId ();
        const isSwap = market['swap'];
        const settleIsUSDT = market['settle'] === 'USDT';
        const name = (isSwap && settleIsUSDT) ? 'trade_p' : 'trade';
        const messageHash = 'trade:' + symbol;
        const method = name + '.subscribe';
        const subscribe = {
            'method': method,
            'id': requestId,
            'params': [
                market['id'],
            ],
        };
        const request = this.deepExtend (subscribe, params);
        const trades = await this.watch (url, messageHash, request, messageHash);
        if (this.newUpdates) {
            limit = trades.getLimit (symbol, limit);
        }
        return this.filterBySinceLimit (trades, since, limit, 'timestamp', true);
    }

    async watchOrderBook (symbol: string, limit: Int = undefined, params = {}): Promise<OrderBook> {
        /**
         * @method
         * @name phemex#watchOrderBook
         * @see https://github.com/phemex/phemex-api-docs/blob/master/Public-Hedged-Perpetual-API.md#subscribe-orderbook-for-new-model
         * @see https://github.com/phemex/phemex-api-docs/blob/master/Public-Contract-API-en.md#subscribe-30-levels-orderbook
         * @see https://github.com/phemex/phemex-api-docs/blob/master/Public-Spot-API-en.md#subscribe-orderbook
         * @description watches information on open orders with bid (buy) and ask (sell) prices, volumes and other data
         * @param {string} symbol unified symbol of the market to fetch the order book for
         * @param {int} [limit] the maximum amount of order book entries to return
         * @param {object} [params] extra parameters specific to the exchange API endpoint
         * @returns {object} A dictionary of [order book structures]{@link https://docs.ccxt.com/#/?id=order-book-structure} indexed by market symbols
         */
        await this.loadMarkets ();
        const market = this.market (symbol);
        symbol = market['symbol'];
        const url = this.urls['api']['ws'];
        const requestId = this.requestId ();
        const isSwap = market['swap'];
        const settleIsUSDT = market['settle'] === 'USDT';
        const name = (isSwap && settleIsUSDT) ? 'orderbook_p' : 'orderbook';
        const messageHash = 'orderbook:' + symbol;
        const method = name + '.subscribe';
        const subscribe = {
            'method': method,
            'id': requestId,
            'params': [
                market['id'],
            ],
        };
        const request = this.deepExtend (subscribe, params);
        const orderbook = await this.watch (url, messageHash, request, messageHash);
        return orderbook.limit ();
    }

    async watchOHLCV (symbol: string, timeframe = '1m', since: Int = undefined, limit: Int = undefined, params = {}): Promise<OHLCV[]> {
        /**
         * @method
         * @name phemex#watchOHLCV
         * @see https://github.com/phemex/phemex-api-docs/blob/master/Public-Hedged-Perpetual-API.md#subscribe-kline
         * @see https://github.com/phemex/phemex-api-docs/blob/master/Public-Contract-API-en.md#subscribe-kline
         * @see https://github.com/phemex/phemex-api-docs/blob/master/Public-Spot-API-en.md#subscribe-kline
         * @description watches historical candlestick data containing the open, high, low, and close price, and the volume of a market
         * @param {string} symbol unified symbol of the market to fetch OHLCV data for
         * @param {string} timeframe the length of time each candle represents
         * @param {int} [since] timestamp in ms of the earliest candle to fetch
         * @param {int} [limit] the maximum amount of candles to fetch
         * @param {object} [params] extra parameters specific to the exchange API endpoint
         * @returns {int[][]} A list of candles ordered as timestamp, open, high, low, close, volume
         */
        await this.loadMarkets ();
        const market = this.market (symbol);
        symbol = market['symbol'];
        const url = this.urls['api']['ws'];
        const requestId = this.requestId ();
        const isSwap = market['swap'];
        const settleIsUSDT = market['settle'] === 'USDT';
        const name = (isSwap && settleIsUSDT) ? 'kline_p' : 'kline';
        const messageHash = 'kline:' + timeframe + ':' + symbol;
        const method = name + '.subscribe';
        const subscribe = {
            'method': method,
            'id': requestId,
            'params': [
                market['id'],
                this.safeInteger (this.timeframes, timeframe),
            ],
        };
        const request = this.deepExtend (subscribe, params);
        const ohlcv = await this.watch (url, messageHash, request, messageHash);
        if (this.newUpdates) {
            limit = ohlcv.getLimit (symbol, limit);
        }
        return this.filterBySinceLimit (ohlcv, since, limit, 0, true);
    }

    handleDelta (bookside, delta, market = undefined) {
        const bidAsk = this.customParseBidAsk (delta, 0, 1, market);
        bookside.storeArray (bidAsk);
    }

    handleDeltas (bookside, deltas, market = undefined) {
        for (let i = 0; i < deltas.length; i++) {
            this.handleDelta (bookside, deltas[i], market);
        }
    }

    handleOrderBook (client: Client, message) {
        //
        //     {
        //         "book": {
        //             "asks": [
        //                 [ 960316000000, 6993800 ],
        //                 [ 960318000000, 13183000 ],
        //                 [ 960319000000, 9170200 ],
        //             ],
        //             "bids": [
        //                 [ 959941000000, 8385300 ],
        //                 [ 959939000000, 10296600 ],
        //                 [ 959930000000, 3672400 ],
        //             ]
        //         },
        //         "depth": 30,
        //         "sequence": 1805784701,
        //         "symbol": "sBTCUSDT",
        //         "timestamp": 1592908460404461600,
        //         "type": "snapshot"
        //     }
        //  perpetual
        //    {
        //        "depth": 30,
        //        "orderbook_p": {
        //            "asks": [
        //                [
        //                    "23788.5",
        //                    "0.13",
        //                ],
        //            ],
        //            "bids": [
        //                [
        //                    "23787.8",
        //                    "1.836",
        //                ],
        //            ],
        //        },
        //        "sequence": 1230347368,
        //        "symbol": "BTCUSDT",
        //        "timestamp": "1677093457306978852",
        //        "type": "snapshot",
        //    }
        //
        const marketId = this.safeString (message, 'symbol');
        const market = this.safeMarket (marketId);
        const symbol = market['symbol'];
        const type = this.safeString (message, 'type');
        const depth = this.safeInteger (message, 'depth');
        const name = 'orderbook';
        const messageHash = name + ':' + symbol;
        const nonce = this.safeInteger (message, 'sequence');
        const timestamp = this.safeIntegerProduct (message, 'timestamp', 0.000001);
        if (type === 'snapshot') {
            const book = this.safeValue2 (message, 'book', 'orderbook_p', {});
            const snapshot = this.customParseOrderBook (book, symbol, timestamp, 'bids', 'asks', 0, 1, market);
            snapshot['nonce'] = nonce;
            const orderbook = this.orderBook (snapshot, depth);
            this.orderbooks[symbol] = orderbook;
            client.resolve (orderbook, messageHash);
        } else {
            const orderbook = this.safeValue (this.orderbooks, symbol);
            if (orderbook !== undefined) {
                const changes = this.safeValue2 (message, 'book', 'orderbook_p', {});
                const asks = this.safeValue (changes, 'asks', []);
                const bids = this.safeValue (changes, 'bids', []);
                this.handleDeltas (orderbook['asks'], asks, market);
                this.handleDeltas (orderbook['bids'], bids, market);
                orderbook['nonce'] = nonce;
                orderbook['timestamp'] = timestamp;
                orderbook['datetime'] = this.iso8601 (timestamp);
                this.orderbooks[symbol] = orderbook;
                client.resolve (orderbook, messageHash);
            }
        }
    }

    async watchMyTrades (symbol: Str = undefined, since: Int = undefined, limit: Int = undefined, params = {}): Promise<Trade[]> {
        /**
         * @method
         * @name phemex#watchMyTrades
         * @description watches information on multiple trades made by the user
         * @param {string} symbol unified market symbol of the market trades were made in
         * @param {int} [since] the earliest time in ms to fetch trades for
         * @param {int} [limit] the maximum number of trade structures to retrieve
         * @param {object} [params] extra parameters specific to the exchange API endpoint
         * @returns {object[]} a list of [trade structures]{@link https://docs.ccxt.com/#/?id=trade-structure
         */
        await this.loadMarkets ();
        let market = undefined;
        let type = undefined;
        let messageHash = 'trades:';
        if (symbol !== undefined) {
            market = this.market (symbol);
            symbol = market['symbol'];
            messageHash = messageHash + market['symbol'];
            if (market['settle'] === 'USDT') {
                params = this.extend (params);
                params['settle'] = 'USDT';
            }
        }
        [ type, params ] = this.handleMarketTypeAndParams ('watchMyTrades', market, params);
        if (symbol === undefined) {
            const settle = this.safeString (params, 'settle');
            messageHash = (settle === 'USDT') ? (messageHash + 'perpetual') : (messageHash + type);
        }
        const trades = await this.subscribePrivate (type, messageHash, params);
        if (this.newUpdates) {
            limit = trades.getLimit (symbol, limit);
        }
        return this.filterBySymbolSinceLimit (trades, symbol, since, limit, true);
    }

    handleMyTrades (client: Client, message) {
        //
        // swap
        //    [
        //        {
        //            "avgPriceEp":4138763000000,
        //            "baseCurrency":"BTC",
        //            "baseQtyEv":0,
        //            "clOrdID":"7956e0be-e8be-93a0-2887-ca504d85cda2",
        //            "execBaseQtyEv":30100,
        //            "execFeeEv":31,
        //            "execID":"d3b10cfa-84e3-5752-828e-78a79617e598",
        //            "execPriceEp":4138763000000,
        //            "execQuoteQtyEv":1245767663,
        //            "feeCurrency":"BTC",
        //            "lastLiquidityInd":"RemovedLiquidity",
        //            "ordType":"Market",
        //            "orderID":"34a4b1a8-ac3a-4580-b3e6-a6d039f27195",
        //            "priceEp":4549022000000,
        //            "qtyType":"ByQuote",
        //            "quoteCurrency":"USDT",
        //            "quoteQtyEv":1248000000,
        //            "side":"Buy",
        //            "symbol":"sBTCUSDT",
        //            "tradeType":"Trade",
        //            "transactTimeNs":"1650442617609928764",
        //            "userID":2647224
        //        }
        //    ]
        // perpetual
        //    [
        //        {
        //            "accountID": 9328670003,
        //            "action": "New",
        //            "actionBy": "ByUser",
        //            "actionTimeNs": 1666858780876924611,
        //            "addedSeq": 77751555,
        //            "apRp": "0",
        //            "bonusChangedAmountRv": "0",
        //            "bpRp": "0",
        //            "clOrdID": "c0327a7d-9064-62a9-28f6-2db9aaaa04e0",
        //            "closedPnlRv": "0",
        //            "closedSize": "0",
        //            "code": 0,
        //            "cumFeeRv": "0",
        //            "cumQty": "0",
        //            "cumValueRv": "0",
        //            "curAccBalanceRv": "1508.489893982237",
        //            "curAssignedPosBalanceRv": "24.62786650928",
        //            "curBonusBalanceRv": "0",
        //            "curLeverageRr": "-10",
        //            "curPosSide": "Buy",
        //            "curPosSize": "0.043",
        //            "curPosTerm": 1,
        //            "curPosValueRv": "894.0689",
        //            "curRiskLimitRv": "1000000",
        //            "currency": "USDT",
        //            "cxlRejReason": 0,
        //            "displayQty": "0.003",
        //            "execFeeRv": "0",
        //            "execID": "00000000-0000-0000-0000-000000000000",
        //            "execPriceRp": "20723.7",
        //            "execQty": "0",
        //            "execSeq": 77751555,
        //            "execStatus": "New",
        //            "execValueRv": "0",
        //            "feeRateRr": "0",
        //            "leavesQty": "0.003",
        //            "leavesValueRv": "63.4503",
        //            "message": "No error",
        //            "ordStatus": "New",
        //            "ordType": "Market",
        //            "orderID": "fa64c6f2-47a4-4929-aab4-b7fa9bbc4323",
        //            "orderQty": "0.003",
        //            "pegOffsetValueRp": "0",
        //            "posSide": "Long",
        //            "priceRp": "21150.1",
        //            "relatedPosTerm": 1,
        //            "relatedReqNum": 11,
        //            "side": "Buy",
        //            "slTrigger": "ByMarkPrice",
        //            "stopLossRp": "0",
        //            "stopPxRp": "0",
        //            "symbol": "BTCUSDT",
        //            "takeProfitRp": "0",
        //            "timeInForce": "ImmediateOrCancel",
        //            "tpTrigger": "ByLastPrice",
        //            "tradeType": "Amend",
        //            "transactTimeNs": 1666858780881545305,
        //            "userID": 932867
        //        },
        //        ...
        //    ]
        //
        const channel = 'trades';
        const tradesLength = message.length;
        if (tradesLength === 0) {
            return;
        }
        let cachedTrades = this.myTrades;
        if (cachedTrades === undefined) {
            const limit = this.safeInteger (this.options, 'tradesLimit', 1000);
            cachedTrades = new ArrayCacheBySymbolById (limit);
        }
        const marketIds = {};
        let type = undefined;
        for (let i = 0; i < message.length; i++) {
            const rawTrade = message[i];
            const marketId = this.safeString (rawTrade, 'symbol');
            const market = this.safeMarket (marketId);
            const parsed = this.parseTrade (rawTrade);
            cachedTrades.append (parsed);
            const symbol = parsed['symbol'];
            if (type === undefined) {
                type = (market['settle'] === 'USDT') ? 'perpetual' : market['type'];
            }
            marketIds[symbol] = true;
        }
        const keys = Object.keys (marketIds);
        for (let i = 0; i < keys.length; i++) {
            const market = keys[i];
            const hash = channel + ':' + market;
            client.resolve (cachedTrades, hash);
        }
        // generic subscription
        const messageHash = channel + ':' + type;
        client.resolve (cachedTrades, messageHash);
    }

    async watchOrders (symbol: Str = undefined, since: Int = undefined, limit: Int = undefined, params = {}): Promise<Order[]> {
        /**
         * @method
         * @name phemex#watchOrders
         * @description watches information on multiple orders made by the user
         * @param {string} symbol unified market symbol of the market orders were made in
         * @param {int} [since] the earliest time in ms to fetch orders for
         * @param {int} [limit] the maximum number of  orde structures to retrieve
         * @param {object} [params] extra parameters specific to the exchange API endpoint
         * @returns {object[]} a list of [order structures]{@link https://docs.ccxt.com/#/?id=order-structure}
         */
        await this.loadMarkets ();
        let messageHash = 'orders:';
        let market = undefined;
        let type = undefined;
        if (symbol !== undefined) {
            market = this.market (symbol);
            symbol = market['symbol'];
            messageHash = messageHash + market['symbol'];
            if (market['settle'] === 'USDT') {
                params = this.extend (params);
                params['settle'] = 'USDT';
            }
        }
        [ type, params ] = this.handleMarketTypeAndParams ('watchOrders', market, params);
        const isUSDTSettled = this.safeString (params, 'settle') === 'USDT';
        if (symbol === undefined) {
            messageHash = (isUSDTSettled) ? (messageHash + 'perpetual') : (messageHash + type);
        }
        const orders = await this.subscribePrivate (type, messageHash, params);
        if (this.newUpdates) {
            limit = orders.getLimit (symbol, limit);
        }
        return this.filterBySymbolSinceLimit (orders, symbol, since, limit, true);
    }

    handleOrders (client: Client, message) {
        // spot update
        // {
        //        "closed":[
        //           {
        //              "action":"New",
        //              "avgPriceEp":4138763000000,
        //              "baseCurrency":"BTC",
        //              "baseQtyEv":0,
        //              "bizError":0,
        //              "clOrdID":"7956e0be-e8be-93a0-2887-ca504d85cda2",
        //              "createTimeNs":"1650442617606017583",
        //              "cumBaseQtyEv":30100,
        //              "cumFeeEv":31,
        //              "cumQuoteQtyEv":1245767663,
        //              "cxlRejReason":0,
        //              "feeCurrency":"BTC",
        //              "leavesBaseQtyEv":0,
        //              "leavesQuoteQtyEv":0,
        //              "ordStatus":"Filled",
        //              "ordType":"Market",
        //              "orderID":"34a4b1a8-ac3a-4580-b3e6-a6d039f27195",
        //              "pegOffsetValueEp":0,
        //              "priceEp":4549022000000,
        //              "qtyType":"ByQuote",
        //              "quoteCurrency":"USDT",
        //              "quoteQtyEv":1248000000,
        //              "side":"Buy",
        //              "stopPxEp":0,
        //              "symbol":"sBTCUSDT",
        //              "timeInForce":"ImmediateOrCancel",
        //              "tradeType":"Trade",
        //              "transactTimeNs":"1650442617609928764",
        //              "triggerTimeNs":0,
        //              "userID":2647224
        //           }
        //        ],
        //        "fills":[
        //           {
        //              "avgPriceEp":4138763000000,
        //              "baseCurrency":"BTC",
        //              "baseQtyEv":0,
        //              "clOrdID":"7956e0be-e8be-93a0-2887-ca504d85cda2",
        //              "execBaseQtyEv":30100,
        //              "execFeeEv":31,
        //              "execID":"d3b10cfa-84e3-5752-828e-78a79617e598",
        //              "execPriceEp":4138763000000,
        //              "execQuoteQtyEv":1245767663,
        //              "feeCurrency":"BTC",
        //              "lastLiquidityInd":"RemovedLiquidity",
        //              "ordType":"Market",
        //              "orderID":"34a4b1a8-ac3a-4580-b3e6-a6d039f27195",
        //              "priceEp":4549022000000,
        //              "qtyType":"ByQuote",
        //              "quoteCurrency":"USDT",
        //              "quoteQtyEv":1248000000,
        //              "side":"Buy",
        //              "symbol":"sBTCUSDT",
        //              "tradeType":"Trade",
        //              "transactTimeNs":"1650442617609928764",
        //              "userID":2647224
        //           }
        //        ],
        //        "open":[
        //           {
        //              "action":"New",
        //              "avgPriceEp":0,
        //              "baseCurrency":"LTC",
        //              "baseQtyEv":0,
        //              "bizError":0,
        //              "clOrdID":"2c0e5eb5-efb7-60d3-2e5f-df175df412ef",
        //              "createTimeNs":"1650446670073853755",
        //              "cumBaseQtyEv":0,
        //              "cumFeeEv":0,
        //              "cumQuoteQtyEv":0,
        //              "cxlRejReason":0,
        //              "feeCurrency":"LTC",
        //              "leavesBaseQtyEv":0,
        //              "leavesQuoteQtyEv":1000000000,
        //              "ordStatus":"New",
        //              "ordType":"Limit",
        //              "orderID":"d2aad92f-50f5-441a-957b-8184b146e3fb",
        //              "pegOffsetValueEp":0,
        //              "priceEp":5000000000,
        //              "qtyType":"ByQuote",
        //              "quoteCurrency":"USDT",
        //              "quoteQtyEv":1000000000,
        //              "side":"Buy",
        //            }
        //        ]
        //  },
        // perpetual
        //    [
        //        {
        //          "accountID": 40183400003,
        //          "action": "New",
        //          "actionBy": "ByUser",
        //          "actionTimeNs": "1674110665380190869",
        //          "addedSeq": 678760103,
        //          "apRp": "0",
        //          "bonusChangedAmountRv": "0",
        //          "bpRp": "0",
        //          "clOrdID": '',
        //          "cl_req_code": 0,
        //          "closedPnlRv": "0",
        //          "closedSize": "0",
        //          "code": 0,
        //          "cumFeeRv": "0",
        //          "cumQty": "0.001",
        //          "cumValueRv": "20.849",
        //          "curAccBalanceRv": "19.9874906",
        //          "curAssignedPosBalanceRv": "0",
        //          "curBonusBalanceRv": "0",
        //          "curLeverageRr": "-10",
        //          "curPosSide": "Buy",
        //          "curPosSize": "0.001",
        //          "curPosTerm": 1,
        //          "curPosValueRv": "20.849",
        //          "curRiskLimitRv": "1000000",
        //          "currency": "USDT",
        //          "cxlRejReason": 0,
        //          "displayQty": "0.001",
        //          "execFeeRv": "0.0125094",
        //          "execID": "b88d2950-04a2-52d8-8927-346059900242",
        //          "execPriceRp": "20849",
        //          "execQty": "0.001",
        //          "execSeq": 678760103,
        //          "execStatus": "TakerFill",
        //          "execValueRv": "20.849",
        //          "feeRateRr": "0.0006",
        //          "lastLiquidityInd": "RemovedLiquidity",
        //          "leavesQty": "0",
        //          "leavesValueRv": "0",
        //          "message": "No error",
        //          "ordStatus": "Filled",
        //          "ordType": "Market",
        //          "orderID": "79620ed2-54c6-4645-a35c-7057e687c576",
        //          "orderQty": "0.001",
        //          "pegOffsetProportionRr": "0",
        //          "pegOffsetValueRp": "0",
        //          "posSide": "Long",
        //          "priceRp": "21476.3",
        //          "relatedPosTerm": 1,
        //          "relatedReqNum": 4,
        //          "side": "Buy",
        //          "slTrigger": "ByMarkPrice",
        //          "stopLossRp": "0",
        //          "stopPxRp": "0",
        //          "symbol": "BTCUSDT",
        //          "takeProfitRp": "0",
        //          "timeInForce": "ImmediateOrCancel",
        //          "tpTrigger": "ByLastPrice",
        //          "tradeType": "Trade",
        //          "transactTimeNs": "1674110665387882268",
        //          "userID": 4018340
        //        },
        //        ...
        //    ]
        //
        let trades = [];
        const parsedOrders = [];
        if (('closed' in message) || ('fills' in message) || ('open' in message)) {
            const closed = this.safeValue (message, 'closed', []);
            const open = this.safeValue (message, 'open', []);
            const orders = this.arrayConcat (open, closed);
            const ordersLength = orders.length;
            if (ordersLength === 0) {
                return;
            }
            trades = this.safeValue (message, 'fills', []);
            for (let i = 0; i < orders.length; i++) {
                const rawOrder = orders[i];
                const parsedOrder = this.parseOrder (rawOrder);
                parsedOrders.push (parsedOrder);
            }
        } else {
            for (let i = 0; i < message.length; i++) {
                const update = message[i];
                const action = this.safeString (update, 'action');
                if ((action !== undefined) && (action !== 'Cancel')) {
                    // order + trade info together
                    trades.push (update);
                }
                const parsedOrder = this.parseWSSwapOrder (update);
                parsedOrders.push (parsedOrder);
            }
        }
        this.handleMyTrades (client, trades);
        const limit = this.safeInteger (this.options, 'ordersLimit', 1000);
        const marketIds = {};
        if (this.orders === undefined) {
            this.orders = new ArrayCacheBySymbolById (limit);
        }
        let type = undefined;
        const stored = this.orders;
        for (let i = 0; i < parsedOrders.length; i++) {
            const parsed = parsedOrders[i];
            stored.append (parsed);
            const symbol = parsed['symbol'];
            const market = this.market (symbol);
            if (type === undefined) {
                const isUsdt = market['settle'] === 'USDT';
                type = isUsdt ? 'perpetual' : market['type'];
            }
            marketIds[symbol] = true;
        }
        const keys = Object.keys (marketIds);
        for (let i = 0; i < keys.length; i++) {
            const currentMessageHash = 'orders' + ':' + keys[i];
            client.resolve (this.orders, currentMessageHash);
        }
        // resolve generic subscription (spot or swap)
        const messageHash = 'orders:' + type;
        client.resolve (this.orders, messageHash);
    }

    parseWSSwapOrder (order, market = undefined) {
        //
        // swap
        //    {
        //        "accountID":26472240002,
        //        "action":"Cancel",
        //        "actionBy":"ByUser",
        //        "actionTimeNs":"1650450096104760797",
        //        "addedSeq":26975849309,
        //        "bonusChangedAmountEv":0,
        //        "clOrdID":"d9675963-5e4e-6fc8-898a-ec8b934c1c61",
        //        "closedPnlEv":0,
        //        "closedSize":0,
        //        "code":0,
        //        "cumQty":0,
        //        "cumValueEv":0,
        //        "curAccBalanceEv":400079,
        //        "curAssignedPosBalanceEv":0,
        //        "curBonusBalanceEv":0,
        //        "curLeverageEr":0,
        //        "curPosSide":"None",
        //        "curPosSize":0,
        //        "curPosTerm":1,
        //        "curPosValueEv":0,
        //        "curRiskLimitEv":5000000000,
        //        "currency":"USD",
        //        "cxlRejReason":0,
        //        "displayQty":0,
        //        "execFeeEv":0,
        //        "execID":"00000000-0000-0000-0000-000000000000",
        //        "execPriceEp":0,
        //        "execQty":1,
        //        "execSeq":26975862338,
        //        "execStatus":"Canceled",
        //        "execValueEv":0,
        //        "feeRateEr":0,
        //        "leavesQty":0,
        //        "leavesValueEv":0,
        //        "message":"No error",
        //        "ordStatus":"Canceled",
        //        "ordType":"Limit",
        //        "orderID":"8141deb9-8f94-48f6-9421-a4e3a791537b",
        //        "orderQty":1,
        //        "pegOffsetValueEp":0,
        //        "priceEp":9521,
        //        "relatedPosTerm":1,
        //        "relatedReqNum":4,
        //        "side":"Buy",
        //        "slTrigger":"ByMarkPrice",
        //        "stopLossEp":0,
        //        "stopPxEp":0,
        //        "symbol":"ADAUSD",
        //        "takeProfitEp":0,
        //        "timeInForce":"GoodTillCancel",
        //        "tpTrigger":"ByLastPrice",
        //        "transactTimeNs":"1650450096108143014",
        //        "userID":2647224
        //    }
        // perpetual
        //    {
        //        "accountID": 40183400003,
        //        "action": "New",
        //        "actionBy": "ByUser",
        //        "actionTimeNs": "1674110665380190869",
        //        "addedSeq": 678760103,
        //        "apRp": "0",
        //        "bonusChangedAmountRv": "0",
        //        "bpRp": "0",
        //        "clOrdID": '',
        //        "cl_req_code": 0,
        //        "closedPnlRv": "0",
        //        "closedSize": "0",
        //        "code": 0,
        //        "cumFeeRv": "0",
        //        "cumQty": "0.001",
        //        "cumValueRv": "20.849",
        //        "curAccBalanceRv": "19.9874906",
        //        "curAssignedPosBalanceRv": "0",
        //        "curBonusBalanceRv": "0",
        //        "curLeverageRr": "-10",
        //        "curPosSide": "Buy",
        //        "curPosSize": "0.001",
        //        "curPosTerm": 1,
        //        "curPosValueRv": "20.849",
        //        "curRiskLimitRv": "1000000",
        //        "currency": "USDT",
        //        "cxlRejReason": 0,
        //        "displayQty": "0.001",
        //        "execFeeRv": "0.0125094",
        //        "execID": "b88d2950-04a2-52d8-8927-346059900242",
        //        "execPriceRp": "20849",
        //        "execQty": "0.001",
        //        "execSeq": 678760103,
        //        "execStatus": "TakerFill",
        //        "execValueRv": "20.849",
        //        "feeRateRr": "0.0006",
        //        "lastLiquidityInd": "RemovedLiquidity",
        //        "leavesQty": "0",
        //        "leavesValueRv": "0",
        //        "message": "No error",
        //        "ordStatus": "Filled",
        //        "ordType": "Market",
        //        "orderID": "79620ed2-54c6-4645-a35c-7057e687c576",
        //        "orderQty": "0.001",
        //        "pegOffsetProportionRr": "0",
        //        "pegOffsetValueRp": "0",
        //        "posSide": "Long",
        //        "priceRp": "21476.3",
        //        "relatedPosTerm": 1,
        //        "relatedReqNum": 4,
        //        "side": "Buy",
        //        "slTrigger": "ByMarkPrice",
        //        "stopLossRp": "0",
        //        "stopPxRp": "0",
        //        "symbol": "BTCUSDT",
        //        "takeProfitRp": "0",
        //        "timeInForce": "ImmediateOrCancel",
        //        "tpTrigger": "ByLastPrice",
        //        "tradeType": "Trade",
        //        "transactTimeNs": "1674110665387882268",
        //        "userID": 4018340
        //    }
        //
        const id = this.safeString (order, 'orderID');
        let clientOrderId = this.safeString (order, 'clOrdID');
        if ((clientOrderId !== undefined) && (clientOrderId.length < 1)) {
            clientOrderId = undefined;
        }
        const marketId = this.safeString (order, 'symbol');
        market = this.safeMarket (marketId, market);
        const symbol = market['symbol'];
        const status = this.parseOrderStatus (this.safeString (order, 'ordStatus'));
        const side = this.safeStringLower (order, 'side');
        const type = this.parseOrderType (this.safeString (order, 'ordType'));
        const price = this.safeString (order, 'priceRp', this.fromEp (this.safeString (order, 'priceEp'), market));
        const amount = this.safeString (order, 'orderQty');
        const filled = this.safeString (order, 'cumQty');
        const remaining = this.safeString (order, 'leavesQty');
        const timestamp = this.safeIntegerProduct (order, 'actionTimeNs', 0.000001);
        const cost = this.safeString (order, 'cumValueRv', this.fromEv (this.safeString (order, 'cumValueEv'), market));
        let lastTradeTimestamp = this.safeIntegerProduct (order, 'transactTimeNs', 0.000001);
        if (lastTradeTimestamp === 0) {
            lastTradeTimestamp = undefined;
        }
        const timeInForce = this.parseTimeInForce (this.safeString (order, 'timeInForce'));
        const stopPrice = this.safeString (order, 'stopPx');
        const postOnly = (timeInForce === 'PO');
        return this.safeOrder ({
            'info': order,
            'id': id,
            'clientOrderId': clientOrderId,
            'datetime': this.iso8601 (timestamp),
            'timestamp': timestamp,
            'lastTradeTimestamp': lastTradeTimestamp,
            'symbol': symbol,
            'type': type,
            'timeInForce': timeInForce,
            'postOnly': postOnly,
            'side': side,
            'price': price,
            'stopPrice': stopPrice,
            'triggerPrice': stopPrice,
            'amount': amount,
            'filled': filled,
            'remaining': remaining,
            'cost': cost,
            'average': undefined,
            'status': status,
            'fee': undefined,
            'trades': undefined,
        }, market);
    }

    handleMessage (client: Client, message) {
        // private spot update
        // {
        //     "orders": { closed: [ ], fills: [ ], open: [] },
        //     "sequence": 40435835,
        //     "timestamp": "1650443245600839241",
        //     "type": "snapshot",
        //     "wallets": [
        //       {
        //         "balanceEv": 0,
        //         "currency": "BTC",
        //         "lastUpdateTimeNs": "1650442638722099092",
        //         "lockedTradingBalanceEv": 0,
        //         "lockedWithdrawEv": 0,
        //         "userID": 2647224
        //       },
        //       {
        //         "balanceEv": 1154232337,
        //         "currency": "USDT",
        //         "lastUpdateTimeNs": "1650442617610017597",
        //         "lockedTradingBalanceEv": 0,
        //         "lockedWithdrawEv": 0,
        //         "userID": 2647224
        //       }
        //     ]
        // }
        // private swap update
        // {
        //     "sequence": 83839628,
        //     "timestamp": "1650382581827447829",
        //     "type": "snapshot",
        //     "accounts": [
        //       {
        //         "accountBalanceEv": 0,
        //         "accountID": 26472240001,
        //         "bonusBalanceEv": 0,
        //         "currency": "BTC",
        //         "totalUsedBalanceEv": 0,
        //         "userID": 2647224
        //       }
        //     ],
        //     "orders": [],
        //     "positions": [
        //       {
        //         "accountID": 26472240001,
        //         "assignedPosBalanceEv": 0,
        //         "avgEntryPriceEp": 0,
        //         "bankruptCommEv": 0,
        //         "bankruptPriceEp": 0,
        //         "buyLeavesQty": 0,
        //         "buyLeavesValueEv": 0,
        //         "buyValueToCostEr": 1150750,
        //         "createdAtNs": 0,
        //         "crossSharedBalanceEv": 0,
        //         "cumClosedPnlEv": 0,
        //         "cumFundingFeeEv": 0,
        //         "cumTransactFeeEv": 0,
        //         "curTermRealisedPnlEv": 0,
        //         "currency": "BTC",
        //         "dataVer": 2,
        //         "deleveragePercentileEr": 0,
        //         "displayLeverageEr": 10000000000,
        //         "estimatedOrdLossEv": 0,
        //         "execSeq": 0,
        //         "freeCostEv": 0,
        //         "freeQty": 0,
        //         "initMarginReqEr": 1000000,
        //         "lastFundingTime": "1640601827712091793",
        //         "lastTermEndTime": 0,
        //         "leverageEr": 0,
        //         "liquidationPriceEp": 0,
        //         "maintMarginReqEr": 500000,
        //         "makerFeeRateEr": 0,
        //         "markPriceEp": 507806777,
        //         "orderCostEv": 0,
        //         "posCostEv": 0,
        //         "positionMarginEv": 0,
        //         "positionStatus": "Normal",
        //         "riskLimitEv": 10000000000,
        //         "sellLeavesQty": 0,
        //         "sellLeavesValueEv": 0,
        //         "sellValueToCostEr": 1149250,
        //         "side": "None",
        //         "size": 0,
        //         "symbol": "BTCUSD",
        //         "takerFeeRateEr": 0,
        //         "term": 1,
        //         "transactTimeNs": 0,
        //         "unrealisedPnlEv": 0,
        //         "updatedAtNs": 0,
        //         "usedBalanceEv": 0,
        //         "userID": 2647224,
        //         "valueEv": 0
        //       }
        //     ]
        // }
        const id = this.safeString (message, 'id');
        if (id in client.subscriptions) {
            const method = client.subscriptions[id];
            delete client.subscriptions[id];
            if (method !== true) {
                return method.call (this, client, message);
            }
        }
        const methodName = this.safeString (message, 'method', '');
        if (('market24h' in message) || ('spot_market24h' in message) || (methodName.indexOf ('perp_market24h_pack_p') >= 0)) {
            return this.handleTicker (client, message);
        } else if (('trades' in message) || ('trades_p' in message)) {
            return this.handleTrades (client, message);
        } else if (('kline' in message) || ('kline_p' in message)) {
            return this.handleOHLCV (client, message);
        } else if (('book' in message) || ('orderbook_p' in message)) {
            return this.handleOrderBook (client, message);
        }
        if (('orders' in message) || ('orders_p' in message)) {
            const orders = this.safeValue2 (message, 'orders', 'orders_p', {});
            this.handleOrders (client, orders);
        }
        if (('accounts' in message) || ('accounts_p' in message) || ('wallets' in message)) {
            let type = ('accounts' in message) ? 'swap' : 'spot';
            if ('accounts_p' in message) {
                type = 'perpetual';
            }
            const accounts = this.safeValueN (message, [ 'accounts', 'accounts_p', 'wallets' ], []);
            this.handleBalance (type, client, accounts);
        }
    }

    handleAuthenticate (client: Client, message) {
        //
        // {
        //     "error": null,
        //     "id": 1234,
        //     "result": {
        //       "status": "success"
        //     }
        // }
        //
        const result = this.safeValue (message, 'result');
        const status = this.safeString (result, 'status');
        const messageHash = 'authenticated';
        if (status === 'success') {
            client.resolve (message, messageHash);
        } else {
            const error = new AuthenticationError (this.id + ' ' + this.json (message));
            client.reject (error, messageHash);
            if (messageHash in client.subscriptions) {
                delete client.subscriptions[messageHash];
            }
        }
    }

    async subscribePrivate (type, messageHash, params = {}) {
        await this.loadMarkets ();
        await this.authenticate ();
        const url = this.urls['api']['ws'];
        const requestId = this.seconds ();
        const settleIsUSDT = (this.safeValue (params, 'settle', '') === 'USDT');
        params = this.omit (params, 'settle');
        let channel = 'aop.subscribe';
        if (type === 'spot') {
            channel = 'wo.subscribe';
        }
        if (settleIsUSDT) {
            channel = 'aop_p.subscribe';
        }
        let request = {
            'id': requestId,
            'method': channel,
            'params': [],
        };
        request = this.extend (request, params);
        return await this.watch (url, messageHash, request, channel);
    }

    async authenticate (params = {}) {
        this.checkRequiredCredentials ();
        const url = this.urls['api']['ws'];
        const client = this.client (url);
        const requestId = this.requestId ();
        const messageHash = 'authenticated';
        let future = this.safeValue (client.subscriptions, messageHash);
        if (future === undefined) {
            const expiryDelta = this.safeInteger (this.options, 'expires', 120);
            const expiration = this.seconds () + expiryDelta;
            const payload = this.apiKey + expiration.toString ();
            const signature = this.hmac (this.encode (payload), this.encode (this.secret), sha256);
            const method = 'user.auth';
            const request = {
                'method': method,
                'params': [ 'API', this.apiKey, signature, expiration ],
                'id': requestId,
            };
            const subscriptionHash = requestId.toString ();
            const message = this.extend (request, params);
            if (!(messageHash in client.subscriptions)) {
                client.subscriptions[subscriptionHash] = this.handleAuthenticate;
            }
            future = this.watch (url, messageHash, message);
            client.subscriptions[messageHash] = future;
        }
        return await future;
    }
}<|MERGE_RESOLUTION|>--- conflicted
+++ resolved
@@ -5,11 +5,7 @@
 import { Precise } from '../base/Precise.js';
 import { ArrayCache, ArrayCacheByTimestamp, ArrayCacheBySymbolById } from '../base/ws/Cache.js';
 import { sha256 } from '../static_dependencies/noble-hashes/sha256.js';
-<<<<<<< HEAD
-import { Int, Str, OrderBook, Order, Trade, Ticker, OHLCV, Balances } from '../base/types.js';
-=======
-import type { Int, Str } from '../base/types.js';
->>>>>>> f6935ad9
+import type { Int, Str, OrderBook, Order, Trade, Ticker, OHLCV, Balances } from '../base/types.js';
 import { AuthenticationError } from '../base/errors.js';
 import Client from '../base/ws/Client.js';
 
