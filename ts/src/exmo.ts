--- conflicted
+++ resolved
@@ -1551,10 +1551,7 @@
          * @name exmo#fetchOrderTrades
          * @description fetch all the trades made from a single order
          * @see https://documenter.getpostman.com/view/10287440/SzYXWKPi#cf27781e-28e5-4b39-a52d-3110f5d22459  // spot
-<<<<<<< HEAD
-=======
          * @see https://documenter.getpostman.com/view/10287440/SzYXWKPi#00810661-9119-46c5-aec5-55abe9cb42c7  // margin
->>>>>>> 34329e9e
          * @param {string} id order id
          * @param {string} symbol unified market symbol
          * @param {int} [since] the earliest time in ms to fetch trades for
