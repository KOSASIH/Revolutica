
//  ---------------------------------------------------------------------------

import Exchange from './abstract/bybit.js';
import { TICK_SIZE } from './base/functions/number.js';
import { AuthenticationError, ExchangeError, ArgumentsRequired, PermissionDenied, InvalidOrder, OrderNotFound, InsufficientFunds, BadRequest, RateLimitExceeded, InvalidNonce, NotSupported, RequestTimeout } from './base/errors.js';
import { Precise } from './base/Precise.js';
import { sha256 } from './static_dependencies/noble-hashes/sha256.js';
import { rsa } from './base/functions/rsa.js';
import { Int, OrderSide, OrderType } from './base/types.js';

//  ---------------------------------------------------------------------------

/**
 * @class bybit
 * @extends Exchange
 */
export default class bybit extends Exchange {
    describe () {
        return this.deepExtend (super.describe (), {
            'id': 'bybit',
            'name': 'Bybit',
            'countries': [ 'VG' ], // British Virgin Islands
            'version': 'v5',
            'userAgent': undefined,
            'rateLimit': 20,
            'hostname': 'bybit.com', // bybit.com, bytick.com
            'pro': true,
            'certified': true,
            'has': {
                'CORS': true,
                'spot': true,
                'margin': true,
                'swap': true,
                'future': true,
                'option': undefined,
                'cancelAllOrders': true,
                'cancelOrder': true,
                'createOrder': true,
                'createPostOnlyOrder': true,
                'createReduceOnlyOrder': true,
                'createStopLimitOrder': true,
                'createStopMarketOrder': true,
                'createStopOrder': true,
                'editOrder': true,
                'fetchBalance': true,
                'fetchBorrowInterest': false, // temporarily disabled, as it does not work
                'fetchBorrowRate': true,
                'fetchBorrowRateHistories': false,
                'fetchBorrowRateHistory': false,
                'fetchBorrowRates': false,
                'fetchCanceledOrders': true,
                'fetchClosedOrders': true,
                'fetchCurrencies': true,
                'fetchDeposit': false,
                'fetchDepositAddress': true,
                'fetchDepositAddresses': false,
                'fetchDepositAddressesByNetwork': true,
                'fetchDeposits': true,
                'fetchDepositWithdrawFee': 'emulated',
                'fetchDepositWithdrawFees': true,
                'fetchFundingRate': true, // emulated in exchange
                'fetchFundingRateHistory': true,
                'fetchFundingRates': true,
                'fetchIndexOHLCV': true,
                'fetchLedger': true,
                'fetchMarketLeverageTiers': true,
                'fetchMarkets': true,
                'fetchMarkOHLCV': true,
                'fetchMyTrades': true,
                'fetchOHLCV': true,
                'fetchOpenInterest': true,
                'fetchOpenInterestHistory': true,
                'fetchOpenOrders': true,
                'fetchOrder': true,
                'fetchOrderBook': true,
                'fetchOrders': true,
                'fetchOrderTrades': true,
                'fetchPosition': true,
                'fetchPositions': true,
                'fetchPremiumIndexOHLCV': true,
                'fetchTicker': true,
                'fetchTickers': true,
                'fetchTime': true,
                'fetchTrades': true,
                'fetchTradingFee': true,
                'fetchTradingFees': true,
                'fetchTransactions': false,
                'fetchTransfers': true,
                'fetchWithdrawals': true,
                'setLeverage': true,
                'setMarginMode': true,
                'setPositionMode': true,
                'transfer': true,
                'withdraw': true,
            },
            'timeframes': {
                '1m': '1',
                '3m': '3',
                '5m': '5',
                '15m': '15',
                '30m': '30',
                '1h': '60',
                '2h': '120',
                '4h': '240',
                '6h': '360',
                '12h': '720',
                '1d': 'D',
                '1w': 'W',
                '1M': 'M',
            },
            'urls': {
                'test': {
                    'spot': 'https://api-testnet.{hostname}',
                    'futures': 'https://api-testnet.{hostname}',
                    'v2': 'https://api-testnet.{hostname}',
                    'public': 'https://api-testnet.{hostname}',
                    'private': 'https://api-testnet.{hostname}',
                },
                'logo': 'https://user-images.githubusercontent.com/51840849/76547799-daff5b80-649e-11ea-87fb-3be9bac08954.jpg',
                'api': {
                    'spot': 'https://api.{hostname}',
                    'futures': 'https://api.{hostname}',
                    'v2': 'https://api.{hostname}',
                    'public': 'https://api.{hostname}',
                    'private': 'https://api.{hostname}',
                },
                'www': 'https://www.bybit.com',
                'doc': [
                    'https://bybit-exchange.github.io/docs/inverse/',
                    'https://bybit-exchange.github.io/docs/linear/',
                    'https://github.com/bybit-exchange',
                ],
                'fees': 'https://help.bybit.com/hc/en-us/articles/360039261154',
                'referral': 'https://www.bybit.com/register?affiliate_id=35953',
            },
            'api': {
                'public': {
                    'get': {
                        // inverse swap
                        'v2/public/orderBook/L2': 1,
                        'v2/public/kline/list': 3,
                        'v2/public/tickers': 1,
                        'v2/public/trading-records': 1,
                        'v2/public/symbols': 1,
                        'v2/public/mark-price-kline': 3,
                        'v2/public/index-price-kline': 3,
                        'v2/public/premium-index-kline': 2,
                        'v2/public/open-interest': 1,
                        'v2/public/big-deal': 1,
                        'v2/public/account-ratio': 1,
                        'v2/public/funding-rate': 1,
                        'v2/public/elite-ratio': 1,
                        'v2/public/funding/prev-funding-rate': 1,
                        'v2/public/risk-limit/list': 1,
                        // linear swap USDT
                        'public/linear/kline': 3,
                        'public/linear/recent-trading-records': 1,
                        'public/linear/risk-limit': 1,
                        'public/linear/funding/prev-funding-rate': 1,
                        'public/linear/mark-price-kline': 1,
                        'public/linear/index-price-kline': 1,
                        'public/linear/premium-index-kline': 1,
                        // spot
                        'spot/v1/time': 1,
                        'spot/v1/symbols': 1,
                        'spot/quote/v1/depth': 1,
                        'spot/quote/v1/depth/merged': 1,
                        'spot/quote/v1/trades': 1,
                        'spot/quote/v1/kline': 1,
                        'spot/quote/v1/ticker/24hr': 1,
                        'spot/quote/v1/ticker/price': 1,
                        'spot/quote/v1/ticker/book_ticker': 1,
                        'spot/v3/public/symbols': 1,
                        'spot/v3/public/quote/depth': 1,
                        'spot/v3/public/quote/depth/merged': 1,
                        'spot/v3/public/quote/trades': 1,
                        'spot/v3/public/quote/kline': 1,
                        'spot/v3/public/quote/ticker/24hr': 1,
                        'spot/v3/public/quote/ticker/price': 1,
                        'spot/v3/public/quote/ticker/bookTicker': 1,
                        'spot/v3/public/server-time': 1,
                        'spot/v3/public/infos': 1,
                        'spot/v3/public/margin-product-infos': 1,
                        'spot/v3/public/margin-ensure-tokens': 1,
                        // data
                        'v2/public/time': 1,
                        'v3/public/time': 1,
                        'v2/public/announcement': 1,
                        // USDC endpoints
                        // option USDC
                        'option/usdc/openapi/public/v1/order-book': 1,
                        'option/usdc/openapi/public/v1/symbols': 1,
                        'option/usdc/openapi/public/v1/tick': 1,
                        'option/usdc/openapi/public/v1/delivery-price': 1,
                        'option/usdc/openapi/public/v1/query-trade-latest': 1,
                        'option/usdc/openapi/public/v1/query-historical-volatility': 1,
                        'option/usdc/openapi/public/v1/all-tickers': 1,
                        // perpetual swap USDC
                        'perpetual/usdc/openapi/public/v1/order-book': 1,
                        'perpetual/usdc/openapi/public/v1/symbols': 1,
                        'perpetual/usdc/openapi/public/v1/tick': 1,
                        'perpetual/usdc/openapi/public/v1/kline/list': 1,
                        'perpetual/usdc/openapi/public/v1/mark-price-kline': 1,
                        'perpetual/usdc/openapi/public/v1/index-price-kline': 1,
                        'perpetual/usdc/openapi/public/v1/premium-index-kline': 1,
                        'perpetual/usdc/openapi/public/v1/open-interest': 1,
                        'perpetual/usdc/openapi/public/v1/big-deal': 1,
                        'perpetual/usdc/openapi/public/v1/account-ratio': 1,
                        'perpetual/usdc/openapi/public/v1/prev-funding-rate': 1,
                        'perpetual/usdc/openapi/public/v1/risk-limit/list': 1,
                        // account
                        'asset/v1/public/deposit/allowed-deposit-list': 1,
                        'contract/v3/public/copytrading/symbol/list': 1,
                        // derivative
                        'derivatives/v3/public/order-book/L2': 1,
                        'derivatives/v3/public/kline': 1,
                        'derivatives/v3/public/tickers': 1,
                        'derivatives/v3/public/instruments-info': 1,
                        'derivatives/v3/public/mark-price-kline': 1,
                        'derivatives/v3/public/index-price-kline': 1,
                        'derivatives/v3/public/funding/history-funding-rate': 1,
                        'derivatives/v3/public/risk-limit/list': 1,
                        'derivatives/v3/public/delivery-price': 1,
                        'derivatives/v3/public/recent-trade': 1,
                        'derivatives/v3/public/open-interest': 1,
                        'derivatives/v3/public/insurance': 1,
                        // v5
                        'v5/market/kline': 1,
                        'v5/market/mark-price-kline': 1,
                        'v5/market/index-price-kline': 1,
                        'v5/market/premium-index-price-kline': 1,
                        'v5/market/instruments-info': 1,
                        'v5/market/orderbook': 1,
                        'v5/market/tickers': 1,
                        'v5/market/funding/history': 1,
                        'v5/market/recent-trade': 1,
                        'v5/market/open-interest': 1,
                        'v5/market/historical-volatility': 1,
                        'v5/market/insurance': 1,
                        'v5/market/risk-limit': 1,
                        'v5/market/delivery-price': 1,
                        'v5/spot-lever-token/info': 1,
                        'v5/spot-lever-token/reference': 1,
                        'v5/announcements/index': 1,
                        'v5/spot-cross-margin-trade/pledge-token': 1,
                        'v5/spot-cross-margin-trade/borrow-token': 1,
                        'v5/ins-loan/ensure-tokens-convert': 1,
                    },
                },
                'private': {
                    'get': {
                        // inverse swap
                        'v2/private/order/list': 5,
                        'v2/private/order': 5,
                        'v2/private/stop-order/list': 5,
                        'v2/private/stop-order': 1,
                        'v2/private/position/list': 25,
                        'v2/private/position/fee-rate': 40,
                        'v2/private/execution/list': 25,
                        'v2/private/trade/closed-pnl/list': 1,
                        'v2/public/risk-limit/list': 1, // TODO check
                        'v2/public/funding/prev-funding-rate': 25, // TODO check
                        'v2/private/funding/prev-funding': 25,
                        'v2/private/funding/predicted-funding': 25,
                        'v2/private/account/api-key': 5,
                        'v2/private/account/lcp': 1,
                        'v2/private/wallet/balance': 25, // 120 per minute = 2 per second => cost = 50 / 2 = 25
                        'v2/private/wallet/fund/records': 25,
                        'v2/private/wallet/withdraw/list': 25,
                        'v2/private/exchange-order/list': 1,
                        // linear swap USDT
                        'private/linear/order/list': 5, // 600 per minute = 10 per second => cost = 50 / 10 =  5
                        'private/linear/order/search': 5,
                        'private/linear/stop-order/list': 5,
                        'private/linear/stop-order/search': 5,
                        'private/linear/position/list': 25,
                        'private/linear/trade/execution/list': 25,
                        'private/linear/trade/closed-pnl/list': 25,
                        'public/linear/risk-limit': 1,
                        'private/linear/funding/predicted-funding': 25,
                        'private/linear/funding/prev-funding': 25,
                        // inverse futures
                        'futures/private/order/list': 5,
                        'futures/private/order': 5,
                        'futures/private/stop-order/list': 5,
                        'futures/private/stop-order': 5,
                        'futures/private/position/list': 25,
                        'futures/private/execution/list': 25,
                        'futures/private/trade/closed-pnl/list': 1,
                        // spot
                        'spot/v1/account': 2.5,
                        'spot/v1/order': 2.5,
                        'spot/v1/open-orders': 2.5,
                        'spot/v1/history-orders': 2.5,
                        'spot/v1/myTrades': 2.5,
                        'spot/v1/cross-margin/order': 10,
                        'spot/v1/cross-margin/accounts/balance': 10,
                        'spot/v1/cross-margin/loan-info': 10,
                        'spot/v1/cross-margin/repay/history': 10,
                        'spot/v3/private/order': 2.5,
                        'spot/v3/private/open-orders': 2.5,
                        'spot/v3/private/history-orders': 2.5,
                        'spot/v3/private/my-trades': 2.5,
                        'spot/v3/private/account': 2.5,
                        'spot/v3/private/reference': 2.5,
                        'spot/v3/private/record': 2.5,
                        'spot/v3/private/cross-margin-orders': 10,
                        'spot/v3/private/cross-margin-account': 10,
                        'spot/v3/private/cross-margin-loan-info': 10,
                        'spot/v3/private/cross-margin-repay-history': 10,
                        'spot/v3/private/margin-loan-infos': 10,
                        'spot/v3/private/margin-repaid-infos': 10,
                        'spot/v3/private/margin-ltv': 10,
                        // account
                        'asset/v1/private/transfer/list': 50, // 60 per minute = 1 per second => cost = 50 / 1 = 50
                        'asset/v3/private/transfer/inter-transfer/list/query': 0.84, // 60/s
                        'asset/v1/private/sub-member/transfer/list': 50,
                        'asset/v3/private/transfer/sub-member/list/query': 0.84, // 60/s
                        'asset/v3/private/transfer/sub-member-transfer/list/query': 0.84, // 60/s
                        'asset/v3/private/transfer/universal-transfer/list/query': 0.84, // 60/s
                        'asset/v1/private/sub-member/member-ids': 50,
                        'asset/v1/private/deposit/record/query': 50,
                        'asset/v1/private/withdraw/record/query': 25,
                        'asset/v1/private/coin-info/query': 25,
                        'asset/v3/private/coin-info/query': 25, // 2/s
                        'asset/v1/private/asset-info/query': 50,
                        'asset/v1/private/deposit/address': 100,
                        'asset/v3/private/deposit/address/query': 0.17, // 300/s
                        'asset/v1/private/universal/transfer/list': 50,
                        'contract/v3/private/copytrading/order/list': 1,
                        'contract/v3/private/copytrading/position/list': 1,
                        'contract/v3/private/copytrading/wallet/balance': 1,
                        'contract/v3/private/position/limit-info': 25, // 120 per minute = 2 per second => cost = 50 / 2 = 25
                        'contract/v3/private/order/unfilled-orders': 1,
                        'contract/v3/private/order/list': 1,
                        'contract/v3/private/position/list': 1,
                        'contract/v3/private/execution/list': 1,
                        'contract/v3/private/position/closed-pnl': 1,
                        'contract/v3/private/account/wallet/balance': 1,
                        'contract/v3/private/account/fee-rate': 1,
                        'contract/v3/private/account/wallet/fund-records': 1,
                        // derivative
                        'unified/v3/private/order/unfilled-orders': 1,
                        'unified/v3/private/order/list': 1,
                        'unified/v3/private/position/list': 1,
                        'unified/v3/private/execution/list': 1,
                        'unified/v3/private/delivery-record': 1,
                        'unified/v3/private/settlement-record': 1,
                        'unified/v3/private/account/wallet/balance': 1,
                        'unified/v3/private/account/transaction-log': 1,
                        'asset/v2/private/exchange/exchange-order-all': 1,
                        'unified/v3/private/account/borrow-history': 1,
                        'unified/v3/private/account/borrow-rate': 1,
                        'unified/v3/private/account/info': 1,
                        'user/v3/private/frozen-sub-member': 10, // 5/s
                        'user/v3/private/query-sub-members': 5, // 10/s
                        'user/v3/private/query-api': 5, // 10/s
                        'user/v3/private/get-member-type': 1,
                        'asset/v3/private/transfer/transfer-coin/list/query': 0.84, // 60/s
                        'asset/v3/private/transfer/account-coin/balance/query': 0.84, // 60/s
                        'asset/v3/private/transfer/account-coins/balance/query': 50,
                        'asset/v3/private/transfer/asset-info/query': 0.84, // 60/s
                        'asset/v3/public/deposit/allowed-deposit-list/query': 0.17, // 300/s
                        'asset/v3/private/deposit/record/query': 0.17, // 300/s
                        'asset/v3/private/withdraw/record/query': 0.17, // 300/s
                        // v5
                        'v5/order/history': 2.5,
                        'v5/order/spot-borrow-check': 2.5,
                        'v5/order/realtime': 2.5,
                        'v5/position/list': 2.5,
                        'v5/position/switch-mode': 2.5,
                        'v5/execution/list': 2.5,
                        'v5/position/closed-pnl': 2.5,
                        'v5/account/wallet-balance': 2.5,
                        'v5/account/borrow-history': 2.5,
                        'v5/account/collateral-info': 2.5,
                        'v5/account/mmp-state': 2.5,
                        'v5/asset/coin-greeks': 2.5,
                        'v5/account/info': 2.5,
                        'v5/account/transaction-log': 2.5,
                        'v5/account/fee-rate': 1,
                        'v5/asset/exchange/order-record': 2.5,
                        'v5/asset/delivery-record': 2.5,
                        'v5/asset/settlement-record': 2.5,
                        'v5/asset/transfer/query-asset-info': 2.5,
                        'v5/asset/transfer/query-account-coin-balance': 2.5,
                        'v5/asset/transfer/query-transfer-coin-list': 2.5,
                        'v5/asset/transfer/query-inter-transfer-list': 2.5,
                        'v5/asset/transfer/query-sub-member-list': 2.5,
                        'v5/asset/transfer/query-universal-transfer-list': 1,
                        'v5/asset/deposit/query-allowed-list': 2.5,
                        'v5/asset/deposit/query-record': 2.5,
                        'v5/asset/deposit/query-sub-member-record': 2.5,
                        'v5/asset/deposit/query-address': 2.5,
                        'v5/asset/deposit/query-sub-member-address': 2.5,
                        'v5/asset/deposit/query-internal-record': 2.5,
                        'v5/asset/coin/query-info': 2.5,
                        'v5/asset/withdraw/query-record': 2.5,
                        'v5/asset/withdraw/withdrawable-amount': 2.5,
                        'v5/asset/transfer/query-account-coins-balance': 2.5,
                        // user
                        'v5/user/query-sub-members': 10,
                        'v5/user/query-api': 10,
                        'v5/user/get-member-type': 1,
                        'v5/user/aff-customer-info': 10,
                        'v5/customer/info': 10,
                        'v5/spot-cross-margin-trade/loan-info': 1, // 50/s => cost = 50 / 50 = 1
                        'v5/spot-cross-margin-trade/account': 1, // 50/s => cost = 50 / 50 = 1
                        'v5/spot-cross-margin-trade/orders': 1, // 50/s => cost = 50 / 50 = 1
                        'v5/spot-cross-margin-trade/repay-history': 1, // 50/s => cost = 50 / 50 = 1
                        'v5/ins-loan/ltv-convert': 1,
                        'v5/broker/earning-record': 1,
                        // pre-upgrade
                        'v5/pre-upgrade/order/history': 1,
                        'v5/pre-upgrade/execution/list': 1,
                        'v5/pre-upgrade/position/closed-pnl': 1,
                        'v5/pre-upgrade/account/transaction-log': 1,
                        'v5/pre-upgrade/asset/delivery-record': 1,
                        'v5/pre-upgrade/asset/settlement-record': 1,
                    },
                    'post': {
                        // inverse swap
                        'v2/private/order/create': 30,
                        'v2/private/order/cancel': 30,
                        'v2/private/order/cancelAll': 300, // 100 per minute + 'consumes 10 requests'
                        'v2/private/order/replace': 30,
                        'v2/private/stop-order/create': 30,
                        'v2/private/stop-order/cancel': 30,
                        'v2/private/stop-order/cancelAll': 300,
                        'v2/private/stop-order/replace': 30,
                        'v2/private/position/change-position-margin': 40,
                        'v2/private/position/trading-stop': 40,
                        'v2/private/position/leverage/save': 40,
                        'v2/private/tpsl/switch-mode': 40,
                        'v2/private/position/switch-isolated': 2.5,
                        'v2/private/position/risk-limit': 2.5,
                        'v2/private/position/switch-mode': 2.5,
                        // linear swap USDT
                        'private/linear/order/create': 30, // 100 per minute = 1.666 per second => cost = 50 / 1.6666 = 30
                        'private/linear/order/cancel': 30,
                        'private/linear/order/cancel-all': 300, // 100 per minute + 'consumes 10 requests'
                        'private/linear/order/replace': 30,
                        'private/linear/stop-order/create': 30,
                        'private/linear/stop-order/cancel': 30,
                        'private/linear/stop-order/cancel-all': 300,
                        'private/linear/stop-order/replace': 30,
                        'private/linear/position/set-auto-add-margin': 40,
                        'private/linear/position/switch-isolated': 40,
                        'private/linear/position/switch-mode': 40,
                        'private/linear/tpsl/switch-mode': 2.5,
                        'private/linear/position/add-margin': 40,
                        'private/linear/position/set-leverage': 40, // 75 per minute = 1.25 per second => cost = 50 / 1.25 = 40
                        'private/linear/position/trading-stop': 40,
                        'private/linear/position/set-risk': 2.5,
                        // inverse futures
                        'futures/private/order/create': 30,
                        'futures/private/order/cancel': 30,
                        'futures/private/order/cancelAll': 30,
                        'futures/private/order/replace': 30,
                        'futures/private/stop-order/create': 30,
                        'futures/private/stop-order/cancel': 30,
                        'futures/private/stop-order/cancelAll': 30,
                        'futures/private/stop-order/replace': 30,
                        'futures/private/position/change-position-margin': 40,
                        'futures/private/position/trading-stop': 40,
                        'futures/private/position/leverage/save': 40,
                        'futures/private/position/switch-mode': 40,
                        'futures/private/tpsl/switch-mode': 40,
                        'futures/private/position/switch-isolated': 40,
                        'futures/private/position/risk-limit': 2.5,
                        // spot
                        'spot/v1/order': 2.5,
                        'spot/v1/cross-margin/loan': 10,
                        'spot/v1/cross-margin/repay': 10,
                        'spot/v3/private/order': 2.5,
                        'spot/v3/private/cancel-order': 2.5,
                        'spot/v3/private/cancel-orders': 2.5,
                        'spot/v3/private/cancel-orders-by-ids': 2.5,
                        'spot/v3/private/purchase': 2.5,
                        'spot/v3/private/redeem': 2.5,
                        'spot/v3/private/cross-margin-loan': 10,
                        'spot/v3/private/cross-margin-repay': 10,
                        // account
                        'asset/v1/private/transfer': 150, // 20 per minute = 0.333 per second => cost = 50 / 0.3333 = 150
                        'asset/v3/private/transfer/inter-transfer': 2.5, // 20/s
                        'asset/v1/private/sub-member/transfer': 150,
                        'asset/v1/private/withdraw': 50,
                        'asset/v3/private/withdraw/create': 1, // 10/s
                        'asset/v1/private/withdraw/cancel': 50,
                        'asset/v3/private/withdraw/cancel': 0.84, // 60/s
                        'asset/v1/private/transferable-subs/save': 3000,
                        'asset/v1/private/universal/transfer': 1500,
                        'asset/v3/private/transfer/sub-member-transfer': 2.5, // 20/s
                        'asset/v3/private/transfer/transfer-sub-member-save': 2.5, // 20/s
                        'asset/v3/private/transfer/universal-transfer': 2.5, // 20/s
                        'user/v3/private/create-sub-member': 10, // 5/s
                        'user/v3/private/create-sub-api': 10, // 5/s
                        'user/v3/private/update-api': 10, // 5/s
                        'user/v3/private/delete-api': 10, // 5/s
                        'user/v3/private/update-sub-api': 10, // 5/s
                        'user/v3/private/delete-sub-api': 10, // 5/s
                        // USDC endpoints
                        // option USDC
                        'option/usdc/openapi/private/v1/place-order': 2.5,
                        'option/usdc/openapi/private/v1/batch-place-order': 2.5,
                        'option/usdc/openapi/private/v1/replace-order': 2.5,
                        'option/usdc/openapi/private/v1/batch-replace-orders': 2.5,
                        'option/usdc/openapi/private/v1/cancel-order': 2.5,
                        'option/usdc/openapi/private/v1/batch-cancel-orders': 2.5,
                        'option/usdc/openapi/private/v1/cancel-all': 2.5,
                        'option/usdc/openapi/private/v1/query-active-orders': 2.5,
                        'option/usdc/openapi/private/v1/query-order-history': 2.5,
                        'option/usdc/openapi/private/v1/execution-list': 2.5,
                        'option/usdc/openapi/private/v1/query-transaction-log': 2.5,
                        'option/usdc/openapi/private/v1/query-wallet-balance': 2.5,
                        'option/usdc/openapi/private/v1/query-asset-info': 2.5,
                        'option/usdc/openapi/private/v1/query-margin-info': 2.5,
                        'option/usdc/openapi/private/v1/query-position': 2.5,
                        'option/usdc/openapi/private/v1/query-delivery-list': 2.5,
                        'option/usdc/openapi/private/v1/query-position-exp-date': 2.5,
                        'option/usdc/openapi/private/v1/mmp-modify': 2.5,
                        'option/usdc/openapi/private/v1/mmp-reset': 2.5,
                        // perpetual swap USDC
                        'perpetual/usdc/openapi/private/v1/place-order': 2.5,
                        'perpetual/usdc/openapi/private/v1/replace-order': 2.5,
                        'perpetual/usdc/openapi/private/v1/cancel-order': 2.5,
                        'perpetual/usdc/openapi/private/v1/cancel-all': 2.5,
                        'perpetual/usdc/openapi/private/v1/position/leverage/save': 2.5,
                        'option/usdc/openapi/private/v1/session-settlement': 2.5,
                        'option/usdc/private/asset/account/setMarginMode': 2.5,
                        'perpetual/usdc/openapi/public/v1/risk-limit/list': 2.5,
                        'perpetual/usdc/openapi/private/v1/position/set-risk-limit': 2.5,
                        'perpetual/usdc/openapi/private/v1/predicted-funding': 2.5,
                        'contract/v3/private/copytrading/order/create': 2.5,
                        'contract/v3/private/copytrading/order/cancel': 2.5,
                        'contract/v3/private/copytrading/order/close': 2.5,
                        'contract/v3/private/copytrading/position/close': 2.5,
                        'contract/v3/private/copytrading/position/set-leverage': 2.5,
                        'contract/v3/private/copytrading/wallet/transfer': 2.5,
                        'contract/v3/private/copytrading/order/trading-stop': 2.5,
                        'contract/v3/private/order/create': 1,
                        'contract/v3/private/order/cancel': 1,
                        'contract/v3/private/order/cancel-all': 1,
                        'contract/v3/private/order/replace': 1,
                        'contract/v3/private/position/set-auto-add-margin': 1,
                        'contract/v3/private/position/switch-isolated': 1,
                        'contract/v3/private/position/switch-mode': 1,
                        'contract/v3/private/position/switch-tpsl-mode': 1,
                        'contract/v3/private/position/set-leverage': 1,
                        'contract/v3/private/position/trading-stop': 1,
                        'contract/v3/private/position/set-risk-limit': 1,
                        'contract/v3/private/account/setMarginMode': 1,
                        // derivative
                        'unified/v3/private/order/create': 2.5,
                        'unified/v3/private/order/replace': 2.5,
                        'unified/v3/private/order/cancel': 2.5,
                        'unified/v3/private/order/create-batch': 2.5,
                        'unified/v3/private/order/replace-batch': 2.5,
                        'unified/v3/private/order/cancel-batch': 2.5,
                        'unified/v3/private/order/cancel-all': 2.5,
                        'unified/v3/private/position/set-leverage': 2.5,
                        'unified/v3/private/position/tpsl/switch-mode': 2.5,
                        'unified/v3/private/position/set-risk-limit': 2.5,
                        'unified/v3/private/position/trading-stop': 2.5,
                        'unified/v3/private/account/upgrade-unified-account': 2.5,
                        'unified/v3/private/account/setMarginMode': 2.5,
                        // tax
                        'fht/compliance/tax/v3/private/registertime': 50,
                        'fht/compliance/tax/v3/private/create': 50,
                        'fht/compliance/tax/v3/private/status': 50,
                        'fht/compliance/tax/v3/private/url': 50,
                        // v5
                        'v5/order/create': 2.5,
                        'v5/order/amend': 2.5,
                        'v5/order/cancel': 2.5,
                        'v5/order/cancel-all': 2.5,
                        'v5/order/create-batch': 2.5,
                        'v5/order/amend-batch': 2.5,
                        'v5/order/cancel-batch': 2.5,
                        'v5/order/disconnected-cancel-all': 2.5,
                        'v5/position/set-leverage': 2.5,
                        'v5/position/set-tpsl-mode': 2.5,
                        'v5/position/set-risk-limit': 2.5,
                        'v5/position/trading-stop': 2.5,
                        'v5/position/switch-isolated': 2.5,
                        'v5/position/switch-mode': 2.5,
                        'v5/position/set-auto-add-margin': 2.5,
                        'v5/account/upgrade-to-uta': 2.5,
                        'v5/account/set-margin-mode': 2.5,
                        'v5/asset/transfer/inter-transfer': 2.5,
                        'v5/asset/transfer/save-transfer-sub-member': 2.5,
                        'v5/asset/transfer/universal-transfer': 2.5,
                        'v5/asset/deposit/deposit-to-account': 2.5,
                        'v5/asset/withdraw/create': 2.5,
                        'v5/asset/withdraw/cancel': 2.5,
                        'v5/spot-lever-token/purchase': 2.5,
                        'v5/spot-lever-token/redeem': 2.5,
                        'v5/spot-lever-token/order-record': 2.5,
                        'v5/spot-margin-trade/switch-mode': 2.5,
                        'v5/spot-margin-trade/set-leverage': 2.5,
                        // user
                        'v5/user/create-sub-member': 10,
                        'v5/user/create-sub-api': 10,
                        'v5/user/frozen-sub-member': 10,
                        'v5/user/update-api': 10,
                        'v5/user/update-sub-api': 10,
                        'v5/user/delete-api': 10,
                        'v5/user/delete-sub-api': 10,
                        'v5/spot-cross-margin-trade/loan': 2.5, // 20/s => cost = 50 / 20 = 2.5
                        'v5/spot-cross-margin-trade/repay': 2.5, // 20/s => cost = 50 / 20 = 2.5
                        'v5/spot-cross-margin-trade/switch': 2.5, // 20/s => cost = 50 / 20 = 2.5
                    },
                    'delete': {
                        // spot
                        'spot/v1/order': 2.5,
                        'spot/v1/order/fast': 2.5,
                        'spot/order/batch-cancel': 2.5,
                        'spot/order/batch-fast-cancel': 2.5,
                        'spot/order/batch-cancel-by-ids': 2.5,
                    },
                },
            },
            'httpExceptions': {
                '403': RateLimitExceeded, // Forbidden -- You request too many times
            },
            'exceptions': {
                // Uncodumented explanation of error strings:
                // - oc_diff: order cost needed to place this order
                // - new_oc: total order cost of open orders including the order you are trying to open
                // - ob: order balance - the total cost of current open orders
                // - ab: available balance
                'exact': {
                    '-10009': BadRequest, // {"ret_code":-10009,"ret_msg":"Invalid period!","result":null,"token":null}
                    '-1004': BadRequest, // {"ret_code":-1004,"ret_msg":"Missing required parameter \u0027symbol\u0027","ext_code":null,"ext_info":null,"result":null}
                    '-1021': BadRequest, // {"ret_code":-1021,"ret_msg":"Timestamp for this request is outside of the recvWindow.","ext_code":null,"ext_info":null,"result":null}
                    '-1103': BadRequest, // An unknown parameter was sent.
                    '-1140': InvalidOrder, // {"ret_code":-1140,"ret_msg":"Transaction amount lower than the minimum.","result":{},"ext_code":"","ext_info":null,"time_now":"1659204910.248576"}
                    '-1197': InvalidOrder, // {"ret_code":-1197,"ret_msg":"Your order quantity to buy is too large. The filled price may deviate significantly from the market price. Please try again","result":{},"ext_code":"","ext_info":null,"time_now":"1659204531.979680"}
                    '-2013': InvalidOrder, // {"ret_code":-2013,"ret_msg":"Order does not exist.","ext_code":null,"ext_info":null,"result":null}
                    '-2015': AuthenticationError, // Invalid API-key, IP, or permissions for action.
                    '-6017': BadRequest, // Repayment amount has exceeded the total liability
                    '-6025': BadRequest, // Amount to borrow cannot be lower than the min. amount to borrow (per transaction)
                    '-6029': BadRequest, // Amount to borrow has exceeded the user's estimated max amount to borrow
                    '5004': ExchangeError, // {"retCode":5004,"retMsg":"Server Timeout","result":null,"retExtInfo":{},"time":1667577060106}
                    '7001': BadRequest, // {"retCode":7001,"retMsg":"request params type error"}
                    '10001': BadRequest, // parameter error
                    '10002': InvalidNonce, // request expired, check your timestamp and recv_window
                    '10003': AuthenticationError, // Invalid apikey
                    '10004': AuthenticationError, // invalid sign
                    '10005': PermissionDenied, // permission denied for current apikey
                    '10006': RateLimitExceeded, // too many requests
                    '10007': AuthenticationError, // api_key not found in your request parameters
                    '10008': AuthenticationError, // User had been banned
                    '10009': AuthenticationError, // IP had been banned
                    '10010': PermissionDenied, // request ip mismatch
                    '10014': BadRequest, // Request is duplicate
                    '10016': ExchangeError, // {"retCode":10016,"retMsg":"System error. Please try again later."}
                    '10017': BadRequest, // request path not found or request method is invalid
                    '10018': RateLimitExceeded, // exceed ip rate limit
                    '10020': PermissionDenied, // {"retCode":10020,"retMsg":"your account is not a unified margin account, please update your account","result":null,"retExtInfo":null,"time":1664783731123}
                    '10024': PermissionDenied, // Compliance rules triggered
                    '10027': PermissionDenied, // Trading Banned
                    '10028': PermissionDenied, // The API can only be accessed by unified account users.
                    '10029': PermissionDenied, // The requested symbol is invalid, please check symbol whitelist
                    '12201': BadRequest, // {"retCode":12201,"retMsg":"Invalid orderCategory parameter.","result":{},"retExtInfo":null,"time":1666699391220}
                    '12141': BadRequest, // "retCode":12141,"retMsg":"Duplicate clientOrderId.","result":{},"retExtInfo":{},"time":1686134298989}
                    '100028': PermissionDenied, // The API cannot be accessed by unified account users.
                    '110001': InvalidOrder, // Order does not exist
                    '110003': InvalidOrder, // Order price is out of permissible range
                    '110004': InsufficientFunds, // Insufficient wallet balance
                    '110005': InvalidOrder, // position status
                    '110006': InsufficientFunds, // cannot afford estimated position_margin
                    '110007': InsufficientFunds, // {"retCode":110007,"retMsg":"ab not enough for new order","result":{},"retExtInfo":{},"time":1668838414793}
                    '110008': InvalidOrder, // Order has been finished or canceled
                    '110009': InvalidOrder, // The number of stop orders exceeds maximum limit allowed
                    '110010': InvalidOrder, // Order already cancelled
                    '110011': InvalidOrder, // Any adjustments made will trigger immediate liquidation
                    '110012': InsufficientFunds, // Available balance not enough
                    '110013': BadRequest, // Due to risk limit, cannot set leverage
                    '110014': InsufficientFunds, // Available balance not enough to add margin
                    '110015': BadRequest, // the position is in cross_margin
                    '110016': InvalidOrder, // Requested quantity of contracts exceeds risk limit, please adjust your risk limit level before trying again
                    '110017': InvalidOrder, // Reduce-only rule not satisfied
                    '110018': BadRequest, // userId illegal
                    '110019': InvalidOrder, // orderId illegal
                    '110020': InvalidOrder, // number of active orders greater than 500
                    '110021': InvalidOrder, // Open Interest exceeded
                    '110022': InvalidOrder, // qty has been limited, cannot modify the order to add qty
                    '110023': InvalidOrder, // This contract only supports position reduction operation, please contact customer service for details
                    '110024': InvalidOrder, // You have an existing position, so position mode cannot be switched
                    '110025': InvalidOrder, // Position mode is not modified
                    '110026': InvalidOrder, // Cross/isolated margin mode is not modified
                    '110027': InvalidOrder, // Margin is not modified
                    '110028': InvalidOrder, // Open orders exist, so you cannot change position mode
                    '110029': InvalidOrder, // Hedge mode is not available for this symbol
                    '110030': InvalidOrder, // Duplicate orderId
                    '110031': InvalidOrder, // risk limit info does not exists
                    '110032': InvalidOrder, // Illegal order
                    '110033': InvalidOrder, // Margin cannot be set without open position
                    '110034': InvalidOrder, // There is no net position
                    '110035': InvalidOrder, // Cancel order is not completed before liquidation
                    '110036': InvalidOrder, // Cross margin mode is not allowed to change leverage
                    '110037': InvalidOrder, // User setting list does not have this symbol
                    '110038': InvalidOrder, // Portfolio margin mode is not allowed to change leverage
                    '110039': InvalidOrder, // Maintain margin rate is too high, which may trigger liquidation
                    '110040': InvalidOrder, // Order will trigger forced liquidation, please resubmit the order
                    '110041': InvalidOrder, // Skip liquidation is not allowed when a position or maker order exists
                    '110042': InvalidOrder, // Pre-delivery status can only reduce positions
                    '110043': BadRequest, // Set leverage not modified
                    '110044': InsufficientFunds, // Insufficient available margin
                    '110045': InsufficientFunds, // Insufficient wallet balance
                    '110046': BadRequest, // Any adjustments made will trigger immediate liquidation
                    '110047': BadRequest, // Risk limit cannot be adjusted due to insufficient available margin
                    '110048': BadRequest, // Risk limit cannot be adjusted as the current/expected position value held exceeds the revised risk limit
                    '110049': BadRequest, // Tick notes can only be numbers
                    '110050': BadRequest, // Coin is not in the range of selected
                    '110051': InsufficientFunds, // The user's available balance cannot cover the lowest price of the current market
                    '110052': InsufficientFunds, // User's available balance is insufficient to set a price
                    '110053': InsufficientFunds, // The user's available balance cannot cover the current market price and upper limit price
                    '110054': InvalidOrder, // This position has at least one take profit link order, so the take profit and stop loss mode cannot be switched
                    '110055': InvalidOrder, // This position has at least one stop loss link order, so the take profit and stop loss mode cannot be switched
                    '110056': InvalidOrder, // This position has at least one trailing stop link order, so the take profit and stop loss mode cannot be switched
                    '110057': InvalidOrder, // Conditional order or limit order contains TP/SL related params
                    '110058': InvalidOrder, // Insufficient number of remaining position size to set take profit and stop loss
                    '110059': InvalidOrder, // In the case of partial filled of the open order, it is not allowed to modify the take profit and stop loss settings of the open order
                    '110060': BadRequest, // Under full TP/SL mode, it is not allowed to modify TP/SL
                    '110061': BadRequest, // Under partial TP/SL mode, TP/SL set more than 20
                    '110062': BadRequest, // Institution MMP profile not found.
                    '110063': ExchangeError, // Settlement in progress! xxx not available for trades.
                    '110064': InvalidOrder, // The number of contracts modified cannot be less than or equal to the filled quantity
                    '110065': PermissionDenied, // MMP hasn't yet been enabled for your account. Please contact your BD manager.
                    '110066': ExchangeError, // No trading is allowed at the current time
                    '110067': PermissionDenied, // unified account is not support
                    '110068': PermissionDenied, // Leveraged user trading is not allowed
                    '110069': PermissionDenied, // Do not allow OTC lending users to trade
                    '110070': InvalidOrder, // ETP symbols are not allowed to be traded
                    '110071': ExchangeError, // Sorry, we're revamping the Unified Margin Account! Currently, new upgrades are not supported. If you have any questions, please contact our 24/7 customer support.
                    '110072': InvalidOrder, // OrderLinkedID is duplicate
                    '110073': ExchangeError, // Set margin mode failed
                    '130006': InvalidOrder, // {"ret_code":130006,"ret_msg":"The number of contracts exceeds maximum limit allowed: too large","ext_code":"","ext_info":"","result":null,"time_now":"1658397095.099030","rate_limit_status":99,"rate_limit_reset_ms":1658397095097,"rate_limit":100}
                    '130021': InsufficientFunds, // {"ret_code":130021,"ret_msg":"orderfix price failed for CannotAffordOrderCost.","ext_code":"","ext_info":"","result":null,"time_now":"1644588250.204878","rate_limit_status":98,"rate_limit_reset_ms":1644588250200,"rate_limit":100} |  {"ret_code":130021,"ret_msg":"oc_diff[1707966351], new_oc[1707966351] with ob[....]+AB[....]","ext_code":"","ext_info":"","result":null,"time_now":"1658395300.872766","rate_limit_status":99,"rate_limit_reset_ms":1658395300855,"rate_limit":100} caused issues/9149#issuecomment-1146559498
                    '130074': InvalidOrder, // {"ret_code":130074,"ret_msg":"expect Rising, but trigger_price[190000000] \u003c= current[211280000]??LastPrice","ext_code":"","ext_info":"","result":null,"time_now":"1655386638.067076","rate_limit_status":97,"rate_limit_reset_ms":1655386638065,"rate_limit":100}
                    '131001': InsufficientFunds, // {"retCode":131001,"retMsg":"the available balance is not sufficient to cover the handling fee","result":{},"retExtInfo":{},"time":1666892821245}
                    '131084': ExchangeError, // Withdraw failed because of Uta Upgrading
                    '131200': ExchangeError, // Service error
                    '131201': ExchangeError, // Internal error
                    '131202': BadRequest, // Invalid memberId
                    '131203': BadRequest, // Request parameter error
                    '131204': BadRequest, // Account info error
                    '131205': BadRequest, // Query transfer error
                    '131206': ExchangeError, // Fail to transfer
                    '131207': BadRequest, // Account not exist
                    '131208': ExchangeError, // Forbid transfer
                    '131209': BadRequest, // Get subMember relation error
                    '131210': BadRequest, // Amount accuracy error
                    '131211': BadRequest, // fromAccountType can't be the same as toAccountType
                    '131212': InsufficientFunds, // Insufficient balance
                    '131213': BadRequest, // TransferLTV check error
                    '131214': BadRequest, // TransferId exist
                    '131215': BadRequest, // Amount error
                    '131216': ExchangeError, // Query balance error
                    '131217': ExchangeError, // Risk check error
                    '131002': BadRequest, // Parameter error
                    '131003': ExchangeError, // Interal error
                    '131004': AuthenticationError, // KYC needed
                    '131085': InsufficientFunds, // Withdrawal amount is greater than your availale balance (the deplayed withdrawal is triggered)
                    '131086': BadRequest, // Withdrawal amount exceeds risk limit (the risk limit of margin trade is triggered)
                    '131088': BadRequest, // The withdrawal amount exceeds the remaining withdrawal limit of your identity verification level. The current available amount for withdrawal : %s
                    '131089': BadRequest, // User sensitive operation, withdrawal is prohibited within 24 hours
                    '131090': ExchangeError, // User withdraw has been banned
                    '131091': ExchangeError, // Blocked login status does not allow withdrawals
                    '131092': ExchangeError, // User status is abnormal
                    '131093': ExchangeError, // The withdrawal address is not in the whitelist
                    '131094': BadRequest, // UserId is not in the whitelist
                    '131095': BadRequest, // Withdrawl amount exceeds the 24 hour platform limit
                    '131096': BadRequest, // Withdraw amount does not satify the lower limit or upper limit
                    '131097': ExchangeError, // Withdrawal of this currency has been closed
                    '131098': ExchangeError, // Withdrawal currently is not availble from new address
                    '131099': ExchangeError, // Hot wallet status can cancel the withdraw
                    '140001': OrderNotFound, // Order does not exist
                    '140003': InvalidOrder, // Order price is out of permissible range
                    '140004': InsufficientFunds, // Insufficient wallet balance
                    '140005': InvalidOrder, // position status
                    '140006': InsufficientFunds, // cannot afford estimated position_margin
                    '140007': InsufficientFunds, // Insufficient available balance
                    '140008': InvalidOrder, // Order has been finished or canceled
                    '140009': InvalidOrder, // The number of stop orders exceeds maximum limit allowed
                    '140010': InvalidOrder, // Order already cancelled
                    '140011': InvalidOrder, // Any adjustments made will trigger immediate liquidation
                    '140012': InsufficientFunds, // Available balance not enough
                    '140013': BadRequest, // Due to risk limit, cannot set leverage
                    '140014': InsufficientFunds, // Available balance not enough to add margin
                    '140015': InvalidOrder, // the position is in cross_margin
                    '140016': InvalidOrder, // Requested quantity of contracts exceeds risk limit, please adjust your risk limit level before trying again
                    '140017': InvalidOrder, // Reduce-only rule not satisfied
                    '140018': BadRequest, // userId illegal
                    '140019': InvalidOrder, // orderId illegal
                    '140020': InvalidOrder, // number of active orders greater than 500
                    '140021': InvalidOrder, // Open Interest exceeded
                    '140022': InvalidOrder, // qty has been limited, cannot modify the order to add qty
                    '140023': InvalidOrder, // This contract only supports position reduction operation, please contact customer service for details
                    '140024': BadRequest, // You have an existing position, so position mode cannot be switched
                    '140025': BadRequest, // Position mode is not modified
                    '140026': BadRequest, // Cross/isolated margin mode is not modified
                    '140027': BadRequest, // Margin is not modified
                    '140028': InvalidOrder, // Open orders exist, so you cannot change position mode
                    '140029': BadRequest, // Hedge mode is not available for this symbol
                    '140030': InvalidOrder, // Duplicate orderId
                    '140031': BadRequest, // risk limit info does not exists
                    '140032': InvalidOrder, // Illegal order
                    '140033': InvalidOrder, // Margin cannot be set without open position
                    '140034': InvalidOrder, // There is no net position
                    '140035': InvalidOrder, // Cancel order is not completed before liquidation
                    '140036': BadRequest, // Cross margin mode is not allowed to change leverage
                    '140037': InvalidOrder, // User setting list does not have this symbol
                    '140038': BadRequest, // Portfolio margin mode is not allowed to change leverage
                    '140039': BadRequest, // Maintain margin rate is too high, which may trigger liquidation
                    '140040': InvalidOrder, // Order will trigger forced liquidation, please resubmit the order
                    '140041': InvalidOrder, // Skip liquidation is not allowed when a position or maker order exists
                    '140042': InvalidOrder, // Pre-delivery status can only reduce positions
                    '140043': BadRequest, // Set leverage not modified
                    '140044': InsufficientFunds, // Insufficient available margin
                    '140045': InsufficientFunds, // Insufficient wallet balance
                    '140046': BadRequest, // Any adjustments made will trigger immediate liquidation
                    '140047': BadRequest, // Risk limit cannot be adjusted due to insufficient available margin
                    '140048': BadRequest, // Risk limit cannot be adjusted as the current/expected position value held exceeds the revised risk limit
                    '140049': BadRequest, // Tick notes can only be numbers
                    '140050': InvalidOrder, // Coin is not in the range of selected
                    '140051': InsufficientFunds, // The user's available balance cannot cover the lowest price of the current market
                    '140052': InsufficientFunds, // User's available balance is insufficient to set a price
                    '140053': InsufficientFunds, // The user's available balance cannot cover the current market price and upper limit price
                    '140054': InvalidOrder, // This position has at least one take profit link order, so the take profit and stop loss mode cannot be switched
                    '140055': InvalidOrder, // This position has at least one stop loss link order, so the take profit and stop loss mode cannot be switched
                    '140056': InvalidOrder, // This position has at least one trailing stop link order, so the take profit and stop loss mode cannot be switched
                    '140057': InvalidOrder, // Conditional order or limit order contains TP/SL related params
                    '140058': InvalidOrder, // Insufficient number of remaining position size to set take profit and stop loss
                    '140059': InvalidOrder, // In the case of partial filled of the open order, it is not allowed to modify the take profit and stop loss settings of the open order
                    '140060': BadRequest, // Under full TP/SL mode, it is not allowed to modify TP/SL
                    '140061': BadRequest, // Under partial TP/SL mode, TP/SL set more than 20
                    '140062': BadRequest, // Institution MMP profile not found.
                    '140063': ExchangeError, // Settlement in progress! xxx not available for trades.
                    '140064': InvalidOrder, // The number of contracts modified cannot be less than or equal to the filled quantity
                    '140065': PermissionDenied, // MMP hasn't yet been enabled for your account. Please contact your BD manager.
                    '140066': ExchangeError, // No trading is allowed at the current time
                    '140067': PermissionDenied, // unified account is not support
                    '140068': PermissionDenied, // Leveraged user trading is not allowed
                    '140069': PermissionDenied, // Do not allow OTC lending users to trade
                    '140070': InvalidOrder, // ETP symbols are not allowed to be traded
                    '170001': ExchangeError, // Internal error.
                    '170007': RequestTimeout, // Timeout waiting for response from backend server.
                    '170005': InvalidOrder, // Too many new orders; current limit is %s orders per %s.
                    '170031': ExchangeError, // The feature has been suspended
                    '170032': ExchangeError, // Network error. Please try again later
                    '170033': InsufficientFunds, // margin Insufficient account balance
                    '170034': InsufficientFunds, // Liability over flow in spot leverage trade!
                    '170035': BadRequest, // Submitted to the system for processing!
                    '170036': BadRequest, // You haven't enabled Cross Margin Trading yet. To do so, please head to the PC trading site or the Bybit app
                    '170037': BadRequest, // Cross Margin Trading not yet supported by the selected coin
                    '170105': BadRequest, // Parameter '%s' was empty.
                    '170115': InvalidOrder, // Invalid timeInForce.
                    '170116': InvalidOrder, // Invalid orderType.
                    '170117': InvalidOrder, // Invalid side.
                    '170121': InvalidOrder, // Invalid symbol.
                    '170130': BadRequest, // Data sent for paramter '%s' is not valid.
                    '170131': InsufficientFunds, // Balance insufficient
                    '170132': InvalidOrder, // Order price too high.
                    '170133': InvalidOrder, // Order price lower than the minimum.
                    '170134': InvalidOrder, // Order price decimal too long.
                    '170135': InvalidOrder, // Order quantity too large.
                    '170136': InvalidOrder, // Order quantity lower than the minimum.
                    '170137': InvalidOrder, // Order volume decimal too long
                    '170139': InvalidOrder, // Order has been filled.
                    '170140': InvalidOrder, // Transaction amount lower than the minimum.
                    '170124': InvalidOrder, // Order amount too large.
                    '170141': InvalidOrder, // Duplicate clientOrderId
                    '170142': InvalidOrder, // Order has been canceled
                    '170143': InvalidOrder, // Cannot be found on order book
                    '170144': InvalidOrder, // Order has been locked
                    '170145': InvalidOrder, // This order type does not support cancellation
                    '170146': InvalidOrder, // Order creation timeout
                    '170147': InvalidOrder, // Order cancellation timeout
                    '170148': InvalidOrder, // Market order amount decimal too long
                    '170149': ExchangeError, // Create order failed
                    '170150': ExchangeError, // Cancel order failed
                    '170151': InvalidOrder, // The trading pair is not open yet
                    '170157': InvalidOrder, // The trading pair is not available for api trading
                    '170159': InvalidOrder, // Market Order is not supported within the first %s minutes of newly launched pairs due to risk control.
                    '170190': InvalidOrder, // Cancel order has been finished
                    '170191': InvalidOrder, // Can not cancel order, please try again later
                    '170192': InvalidOrder, // Order price cannot be higher than %s .
                    '170193': InvalidOrder, // Buy order price cannot be higher than %s.
                    '170194': InvalidOrder, // Sell order price cannot be lower than %s.
                    '170195': InvalidOrder, // Please note that your order may not be filled
                    '170196': InvalidOrder, // Please note that your order may not be filled
                    '170197': InvalidOrder, // Your order quantity to buy is too large. The filled price may deviate significantly from the market price. Please try again
                    '170198': InvalidOrder, // Your order quantity to sell is too large. The filled price may deviate significantly from the market price. Please try again
                    '170199': InvalidOrder, // Your order quantity to buy is too large. The filled price may deviate significantly from the nav. Please try again.
                    '170200': InvalidOrder, // Your order quantity to sell is too large. The filled price may deviate significantly from the nav. Please try again.
                    '170221': BadRequest, // This coin does not exist.
                    '170222': RateLimitExceeded, // Too many requests in this time frame.
                    '170223': InsufficientFunds, // Your Spot Account with Institutional Lending triggers an alert or liquidation.
                    '170224': PermissionDenied, // You're not a user of the Innovation Zone.
                    '170226': InsufficientFunds, // Your Spot Account for Margin Trading is being liquidated.
                    '170227': ExchangeError, // This feature is not supported.
                    '170228': InvalidOrder, // The purchase amount of each order exceeds the estimated maximum purchase amount.
                    '170229': InvalidOrder, // The sell quantity per order exceeds the estimated maximum sell quantity.
                    '170234': ExchangeError, // System Error
                    '170210': InvalidOrder, // New order rejected.
                    '170213': OrderNotFound, // Order does not exist.
                    '170217': InvalidOrder, // Only LIMIT-MAKER order is supported for the current pair.
                    '170218': InvalidOrder, // The LIMIT-MAKER order is rejected due to invalid price.
                    '170010': InvalidOrder, // Purchase failed: Exceed the maximum position limit of leveraged tokens, the current available limit is %s USDT
                    '170011': InvalidOrder, // "Purchase failed: Exceed the maximum position limit of innovation tokens,
                    '170019': InvalidOrder, // the current available limit is replaceKey0 USDT"
                    '170201': PermissionDenied, // Your account has been restricted for trades. If you have any questions, please email us at support@bybit.com
                    '170202': InvalidOrder, // Invalid orderFilter parameter.
                    '170203': InvalidOrder, // Please enter the TP/SL price.
                    '170204': InvalidOrder, // trigger price cannot be higher than 110% price.
                    '170206': InvalidOrder, // trigger price cannot be lower than 90% of qty.
                    '175000': InvalidOrder, // The serialNum is already in use.
                    '175001': InvalidOrder, // Daily purchase limit has been exceeded. Please try again later.
                    '175002': InvalidOrder, // There's a large number of purchase orders. Please try again later.
                    '175003': InsufficientFunds, // Insufficient available balance. Please make a deposit and try again.
                    '175004': InvalidOrder, // Daily redemption limit has been exceeded. Please try again later.
                    '175005': InvalidOrder, // There's a large number of redemption orders. Please try again later.
                    '175006': InsufficientFunds, // Insufficient available balance. Please make a deposit and try again.
                    '175007': InvalidOrder, // Order not found.
                    '175008': InvalidOrder, // Purchase period hasn't started yet.
                    '175009': InvalidOrder, // Purchase amount has exceeded the upper limit.
                    '175010': PermissionDenied, // You haven't passed the quiz yet! To purchase and/or redeem an LT, please complete the quiz first.
                    '175012': InvalidOrder, // Redemption period hasn't started yet.
                    '175013': InvalidOrder, // Redemption amount has exceeded the upper limit.
                    '175014': InvalidOrder, // Purchase of the LT has been temporarily suspended.
                    '175015': InvalidOrder, // Redemption of the LT has been temporarily suspended.
                    '175016': InvalidOrder, // Invalid format. Please check the length and numeric precision.
                    '175017': InvalidOrder, // Failed to place order：Exceed the maximum position limit of leveraged tokens, the current available limit is XXXX USDT
                    '175027': ExchangeError, // Subscriptions and redemptions are temporarily unavailable while account upgrade is in progress
                    '176002': BadRequest, // Query user account info error
                    '176004': BadRequest, // Query order history start time exceeds end time
                    '176003': BadRequest, // Query user loan history error
                    '176006': BadRequest, // Repayment Failed
                    '176005': BadRequest, // Failed to borrow
                    '176008': BadRequest, // You haven't enabled Cross Margin Trading yet. To do so
                    '176007': BadRequest, // User not found
                    '176010': BadRequest, // Failed to locate the coins to borrow
                    '176009': BadRequest, // You haven't enabled Cross Margin Trading yet. To do so
                    '176012': BadRequest, // Pair not available
                    '176011': BadRequest, // Cross Margin Trading not yet supported by the selected coin
                    '176014': BadRequest, // Repeated repayment requests
                    '176013': BadRequest, // Cross Margin Trading not yet supported by the selected pair
                    '176015': InsufficientFunds, // Insufficient available balance
                    '176016': BadRequest, // No repayment required
                    '176017': BadRequest, // Repayment amount has exceeded the total liability
                    '176018': BadRequest, // Settlement in progress
                    '176019': BadRequest, // Liquidation in progress
                    '176020': BadRequest, // Failed to locate repayment history
                    '176021': BadRequest, // Repeated borrowing requests
                    '176022': BadRequest, // Coins to borrow not generally available yet
                    '176023': BadRequest, // Pair to borrow not generally available yet
                    '176024': BadRequest, // Invalid user status
                    '176025': BadRequest, // Amount to borrow cannot be lower than the min. amount to borrow (per transaction)
                    '176026': BadRequest, // Amount to borrow cannot be larger than the max. amount to borrow (per transaction)
                    '176027': BadRequest, // Amount to borrow cannot be higher than the max. amount to borrow per user
                    '176028': BadRequest, // Amount to borrow has exceeded Bybit's max. amount to borrow
                    '176029': BadRequest, // Amount to borrow has exceeded the user's estimated max. amount to borrow
                    '176030': BadRequest, // Query user loan info error
                    '176031': BadRequest, // Number of decimals has exceeded the maximum precision
                    '176034': BadRequest, // The leverage ratio is out of range
                    '176035': PermissionDenied, // Failed to close the leverage switch during liquidation
                    '176036': PermissionDenied, // Failed to adjust leverage switch during forced liquidation
                    '176037': PermissionDenied, // For non-unified transaction users, the operation failed
                    '176038': BadRequest, // The spot leverage is closed and the current operation is not allowed
                    '176039': BadRequest, // Borrowing, current operation is not allowed
                    '176040': BadRequest, // There is a spot leverage order, and the adjustment of the leverage switch failed!
                    '181000': BadRequest, // category is null
                    '181001': BadRequest, // category only support linear or option or spot.
                    '181002': InvalidOrder, // symbol is null.
                    '181003': InvalidOrder, // side is null.
                    '181004': InvalidOrder, // side only support Buy or Sell.
                    '182000': InvalidOrder, // symbol related quote price is null
                    '20001': OrderNotFound, // Order not exists
                    '20003': InvalidOrder, // missing parameter side
                    '20004': InvalidOrder, // invalid parameter side
                    '20005': InvalidOrder, // missing parameter symbol
                    '20006': InvalidOrder, // invalid parameter symbol
                    '20007': InvalidOrder, // missing parameter order_type
                    '20008': InvalidOrder, // invalid parameter order_type
                    '20009': InvalidOrder, // missing parameter qty
                    '20010': InvalidOrder, // qty must be greater than 0
                    '20011': InvalidOrder, // qty must be an integer
                    '20012': InvalidOrder, // qty must be greater than zero and less than 1 million
                    '20013': InvalidOrder, // missing parameter price
                    '20014': InvalidOrder, // price must be greater than 0
                    '20015': InvalidOrder, // missing parameter time_in_force
                    '20016': InvalidOrder, // invalid value for parameter time_in_force
                    '20017': InvalidOrder, // missing parameter order_id
                    '20018': InvalidOrder, // invalid date format
                    '20019': InvalidOrder, // missing parameter stop_px
                    '20020': InvalidOrder, // missing parameter base_price
                    '20021': InvalidOrder, // missing parameter stop_order_id
                    '20022': BadRequest, // missing parameter leverage
                    '20023': BadRequest, // leverage must be a number
                    '20031': BadRequest, // leverage must be greater than zero
                    '20070': BadRequest, // missing parameter margin
                    '20071': BadRequest, // margin must be greater than zero
                    '20084': BadRequest, // order_id or order_link_id is required
                    '30001': BadRequest, // order_link_id is repeated
                    '30003': InvalidOrder, // qty must be more than the minimum allowed
                    '30004': InvalidOrder, // qty must be less than the maximum allowed
                    '30005': InvalidOrder, // price exceeds maximum allowed
                    '30007': InvalidOrder, // price exceeds minimum allowed
                    '30008': InvalidOrder, // invalid order_type
                    '30009': ExchangeError, // no position found
                    '30010': InsufficientFunds, // insufficient wallet balance
                    '30011': PermissionDenied, // operation not allowed as position is undergoing liquidation
                    '30012': PermissionDenied, // operation not allowed as position is undergoing ADL
                    '30013': PermissionDenied, // position is in liq or adl status
                    '30014': InvalidOrder, // invalid closing order, qty should not greater than size
                    '30015': InvalidOrder, // invalid closing order, side should be opposite
                    '30016': ExchangeError, // TS and SL must be cancelled first while closing position
                    '30017': InvalidOrder, // estimated fill price cannot be lower than current Buy liq_price
                    '30018': InvalidOrder, // estimated fill price cannot be higher than current Sell liq_price
                    '30019': InvalidOrder, // cannot attach TP/SL params for non-zero position when placing non-opening position order
                    '30020': InvalidOrder, // position already has TP/SL params
                    '30021': InvalidOrder, // cannot afford estimated position_margin
                    '30022': InvalidOrder, // estimated buy liq_price cannot be higher than current mark_price
                    '30023': InvalidOrder, // estimated sell liq_price cannot be lower than current mark_price
                    '30024': InvalidOrder, // cannot set TP/SL/TS for zero-position
                    '30025': InvalidOrder, // trigger price should bigger than 10% of last price
                    '30026': InvalidOrder, // price too high
                    '30027': InvalidOrder, // price set for Take profit should be higher than Last Traded Price
                    '30028': InvalidOrder, // price set for Stop loss should be between Liquidation price and Last Traded Price
                    '30029': InvalidOrder, // price set for Stop loss should be between Last Traded Price and Liquidation price
                    '30030': InvalidOrder, // price set for Take profit should be lower than Last Traded Price
                    '30031': InsufficientFunds, // insufficient available balance for order cost
                    '30032': InvalidOrder, // order has been filled or cancelled
                    '30033': RateLimitExceeded, // The number of stop orders exceeds maximum limit allowed
                    '30034': OrderNotFound, // no order found
                    '30035': RateLimitExceeded, // too fast to cancel
                    '30036': ExchangeError, // the expected position value after order execution exceeds the current risk limit
                    '30037': InvalidOrder, // order already cancelled
                    '30041': ExchangeError, // no position found
                    '30042': InsufficientFunds, // insufficient wallet balance
                    '30043': InvalidOrder, // operation not allowed as position is undergoing liquidation
                    '30044': InvalidOrder, // operation not allowed as position is undergoing AD
                    '30045': InvalidOrder, // operation not allowed as position is not normal status
                    '30049': InsufficientFunds, // insufficient available balance
                    '30050': ExchangeError, // any adjustments made will trigger immediate liquidation
                    '30051': ExchangeError, // due to risk limit, cannot adjust leverage
                    '30052': ExchangeError, // leverage can not less than 1
                    '30054': ExchangeError, // position margin is invalid
                    '30057': ExchangeError, // requested quantity of contracts exceeds risk limit
                    '30063': ExchangeError, // reduce-only rule not satisfied
                    '30067': InsufficientFunds, // insufficient available balance
                    '30068': ExchangeError, // exit value must be positive
                    '30074': InvalidOrder, // can't create the stop order, because you expect the order will be triggered when the LastPrice(or IndexPrice、 MarkPrice, determined by trigger_by) is raising to stop_px, but the LastPrice(or IndexPrice、 MarkPrice) is already equal to or greater than stop_px, please adjust base_price or stop_px
                    '30075': InvalidOrder, // can't create the stop order, because you expect the order will be triggered when the LastPrice(or IndexPrice、 MarkPrice, determined by trigger_by) is falling to stop_px, but the LastPrice(or IndexPrice、 MarkPrice) is already equal to or less than stop_px, please adjust base_price or stop_px
                    '30078': ExchangeError, // {"ret_code":30078,"ret_msg":"","ext_code":"","ext_info":"","result":null,"time_now":"1644853040.916000","rate_limit_status":73,"rate_limit_reset_ms":1644853040912,"rate_limit":75}
                    // '30084': BadRequest, // Isolated not modified, see handleErrors below
                    '33004': AuthenticationError, // apikey already expired
                    '34026': ExchangeError, // the limit is no change
                    '34036': BadRequest, // {"ret_code":34036,"ret_msg":"leverage not modified","ext_code":"","ext_info":"","result":null,"time_now":"1652376449.258918","rate_limit_status":74,"rate_limit_reset_ms":1652376449255,"rate_limit":75}
                    '35015': BadRequest, // {"ret_code":35015,"ret_msg":"Qty not in range","ext_code":"","ext_info":"","result":null,"time_now":"1652277215.821362","rate_limit_status":99,"rate_limit_reset_ms":1652277215819,"rate_limit":100}
                    '340099': ExchangeError, // Server error
                    '3400045': ExchangeError, // Set margin mode failed
                    '3100116': BadRequest, // {"retCode":3100116,"retMsg":"Order quantity below the lower limit 0.01.","result":null,"retExtMap":{"key0":"0.01"}}
                    '3100198': BadRequest, // {"retCode":3100198,"retMsg":"orderLinkId can not be empty.","result":null,"retExtMap":{}}
                    '3200300': InsufficientFunds, // {"retCode":3200300,"retMsg":"Insufficient margin balance.","result":null,"retExtMap":{}}
                },
                'broad': {
                    'Request timeout': RequestTimeout, // {"retCode":10016,"retMsg":"Request timeout, please try again later","result":{},"retExtInfo":{},"time":1675307914985}
                    'unknown orderInfo': OrderNotFound, // {"ret_code":-1,"ret_msg":"unknown orderInfo","ext_code":"","ext_info":"","result":null,"time_now":"1584030414.005545","rate_limit_status":99,"rate_limit_reset_ms":1584030414003,"rate_limit":100}
                    'invalid api_key': AuthenticationError, // {"ret_code":10003,"ret_msg":"invalid api_key","ext_code":"","ext_info":"","result":null,"time_now":"1599547085.415797"}
                    // the below two issues are caused as described: issues/9149#issuecomment-1146559498, when response is such:  {"ret_code":130021,"ret_msg":"oc_diff[1707966351], new_oc[1707966351] with ob[....]+AB[....]","ext_code":"","ext_info":"","result":null,"time_now":"1658395300.872766","rate_limit_status":99,"rate_limit_reset_ms":1658395300855,"rate_limit":100}
                    'oc_diff': InsufficientFunds,
                    'new_oc': InsufficientFunds,
                    'openapi sign params error!': AuthenticationError, // {"retCode":10001,"retMsg":"empty value: apiTimestamp[] apiKey[] apiSignature[xxxxxxxxxxxxxxxxxxxxxxx]: openapi sign params error!","result":null,"retExtInfo":null,"time":1664789597123}
                },
            },
            'precisionMode': TICK_SIZE,
            'options': {
                'enableUnifiedMargin': undefined,
                'enableUnifiedAccount': undefined,
                'createMarketBuyOrderRequiresPrice': true,
                'createUnifiedMarginAccount': false,
                'defaultType': 'swap',  // 'swap', 'future', 'option', 'spot'
                'defaultSubType': 'linear',  // 'linear', 'inverse'
                'defaultSettle': 'USDT', // USDC for USDC settled markets
                'code': 'BTC',
                'recvWindow': 5 * 1000, // 5 sec default
                'timeDifference': 0, // the difference between system clock and exchange server clock
                'adjustForTimeDifference': false, // controls the adjustment logic upon instantiation
                'brokerId': 'CCXT',
                'accountsByType': {
                    'spot': 'SPOT',
                    'margin': 'SPOT',
                    'future': 'CONTRACT',
                    'swap': 'CONTRACT',
                    'option': 'OPTION',
                    'investment': 'INVESTMENT',
                    'unified': 'UNIFIED',
                    'funding': 'FUND',
                    'fund': 'FUND',
                    'contract': 'CONTRACT',
                },
                'accountsById': {
                    'SPOT': 'spot',
                    'MARGIN': 'spot',
                    'CONTRACT': 'contract',
                    'OPTION': 'option',
                    'INVESTMENT': 'investment',
                    'UNIFIED': 'unified',
                },
                'networks': {
                    'ERC20': 'ETH',
                    'TRC20': 'TRX',
                    'BEP20': 'BSC',
                    'OMNI': 'OMNI',
                    'SPL': 'SOL',
                },
                'networksById': {
                    'ETH': 'ERC20',
                    'TRX': 'TRC20',
                    'BSC': 'BEP20',
                    'OMNI': 'OMNI',
                    'SPL': 'SOL',
                },
                'defaultNetwork': 'ERC20',
                'defaultNetworks': {
                    'USDT': 'TRC20',
                },
                'intervals': {
                    '5m': '5min',
                    '15m': '15min',
                    '30m': '30min',
                    '1h': '1h',
                    '4h': '4h',
                    '1d': '1d',
                },
            },
            'fees': {
                'trading': {
                    'feeSide': 'get',
                    'tierBased': true,
                    'percentage': true,
                    'taker': 0.00075,
                    'maker': 0.0001,
                },
                'funding': {
                    'tierBased': false,
                    'percentage': false,
                    'withdraw': {},
                    'deposit': {},
                },
            },
            'commonCurrencies': {
                'GAS': 'GASDAO',
            },
        });
    }

    nonce () {
        return this.milliseconds () - this.options['timeDifference'];
    }

    addPaginationCursorToResult (response) {
        const result = this.safeValue (response, 'result', {});
        const data = this.safeValueN (result, [ 'list', 'rows', 'data', 'dataList' ], []);
        const paginationCursor = this.safeString2 (result, 'nextPageCursor', 'cursor');
        const dataLength = data.length;
        if ((paginationCursor !== undefined) && (dataLength > 0)) {
            const first = data[0];
            first['nextPageCursor'] = paginationCursor;
            data[0] = first;
        }
        return data;
    }

    async isUnifiedEnabled (params = {}) {
        // The API key of user id must own one of permissions will be allowed to call following API endpoints.
        // SUB UID: "Account Transfer"
        // MASTER UID: "Account Transfer", "Subaccount Transfer", "Withdrawal"
        const enableUnifiedMargin = this.safeValue (this.options, 'enableUnifiedMargin');
        const enableUnifiedAccount = this.safeValue (this.options, 'enableUnifiedAccount');
        if (enableUnifiedMargin === undefined || enableUnifiedAccount === undefined) {
            const response = await this.privateGetUserV3PrivateQueryApi (params);
            //
            //     {
            //         "retCode":0,
            //         "retMsg":"OK",
            //         "result":{
            //             "id":"88888888",
            //             "note":"ccxt-moon",
            //             "apiKey":"8s8c808v8u8",
            //             "readOnly":0,
            //             "secret":"",
            //             "permissions":{
            //                 "ContractTrade":[""],
            //                 "Spot":[""],
            //                 "Wallet":[""],
            //                 "Options":[""],
            //                 "Derivatives":[""],
            //                 "CopyTrading":[""],
            //                 "BlockTrade":[],
            //                 "Exchange":[""],
            //                 "NFT":[""]
            //             },
            //             "ips":[""],
            //             "type":1,
            //             "deadlineDay":27,
            //             "expiredAt":"",
            //             "createdAt":"",
            //             "unified":1,
            //             "uta": 1
            //         },
            //         "retExtInfo":null,
            //         "time":1669735171649
            //     }
            //
            const result = this.safeValue (response, 'result', {});
            this.options['enableUnifiedMargin'] = this.safeInteger (result, 'unified') === 1;
            this.options['enableUnifiedAccount'] = this.safeInteger (result, 'uta') === 1;
        }
        return [ this.options['enableUnifiedMargin'], this.options['enableUnifiedAccount'] ];
    }

    async upgradeUnifiedAccount (params = {}) {
        const createUnifiedMarginAccount = this.safeValue (this.options, 'createUnifiedMarginAccount');
        if (!createUnifiedMarginAccount) {
            throw new NotSupported (this.id + ' upgradeUnifiedAccount() warning this method can only be called once, it is not reverseable and you will be stuck with a unified margin account, you also need at least 5000 USDT in your bybit account to do this. If you want to disable this warning set exchange.options["createUnifiedMarginAccount"]=true.');
        }
        return await this.privatePostUnifiedV3PrivateAccountUpgradeUnifiedAccount (params);
    }

    async upgradeUnifiedTradeAccount (params = {}) {
        return await this.privatePostV5AccountUpgradeToUta (params);
    }

    async fetchTime (params = {}) {
        /**
         * @method
         * @name bybit#fetchTime
         * @description fetches the current integer timestamp in milliseconds from the exchange server
         * @see https://bybit-exchange.github.io/docs/v3/server-time
         * @param {object} params extra parameters specific to the bybit api endpoint
         * @returns {int} the current integer timestamp in milliseconds from the exchange server
         */
        const response = await this.publicGetV3PublicTime (params);
        //
        //    {
        //         "retCode": "0",
        //         "retMsg": "OK",
        //         "result": {
        //             "timeSecond": "1666879482",
        //             "timeNano": "1666879482792685914"
        //         },
        //         "retExtInfo": {},
        //         "time": "1666879482792"
        //     }
        //
        return this.safeInteger (response, 'time');
    }

    async fetchCurrencies (params = {}) {
        /**
         * @method
         * @name bybit#fetchCurrencies
         * @description fetches all available currencies on an exchange
         * @see https://bybit-exchange.github.io/docs/v5/asset/coin-info
         * @param {object} params extra parameters specific to the bybit api endpoint
         * @returns {object} an associative dictionary of currencies
         */
        if (!this.checkRequiredCredentials (false)) {
            return undefined;
        }
        const response = await this.privateGetV5AssetCoinQueryInfo (params);
        //
        //     {
        //         "retCode": 0,
        //         "retMsg": "",
        //         "result": {
        //             "rows": [
        //                 {
        //                     "name": "BTC",
        //                     "coin": "BTC",
        //                     "remainAmount": "150",
        //                     "chains": [
        //                         {
        //                             "chainType": "BTC",
        //                             "confirmation": "10000",
        //                             "withdrawFee": "0.0005",
        //                             "depositMin": "0.0005",
        //                             "withdrawMin": "0.001",
        //                             "chain": "BTC",
        //                             "chainDeposit": "1",
        //                             "chainWithdraw": "1",
        //                             "minAccuracy": "8"
        //                         }
        //                     ]
        //                 }
        //             ]
        //         },
        //         "retExtInfo": {},
        //         "time": 1672194582264
        //     }
        //
        const data = this.safeValue (response, 'result', []);
        const rows = this.safeValue (data, 'rows', []);
        const result = {};
        for (let i = 0; i < rows.length; i++) {
            const currency = rows[i];
            const currencyId = this.safeString (currency, 'coin');
            const code = this.safeCurrencyCode (currencyId);
            const name = this.safeString (currency, 'name');
            const chains = this.safeValue (currency, 'chains', []);
            const networks = {};
            let minPrecision = undefined;
            let minWithdrawFeeString = undefined;
            let minWithdrawString = undefined;
            let minDepositString = undefined;
            let deposit = false;
            let withdraw = false;
            for (let j = 0; j < chains.length; j++) {
                const chain = chains[j];
                const networkId = this.safeString (chain, 'chain');
                const networkCode = this.networkIdToCode (networkId);
                const precision = this.parseNumber (this.parsePrecision (this.safeString (chain, 'minAccuracy')));
                minPrecision = (minPrecision === undefined) ? precision : Math.min (minPrecision, precision);
                const depositAllowed = this.safeInteger (chain, 'chainDeposit') === 1;
                deposit = (depositAllowed) ? depositAllowed : deposit;
                const withdrawAllowed = this.safeInteger (chain, 'chainWithdraw') === 1;
                withdraw = (withdrawAllowed) ? withdrawAllowed : withdraw;
                const withdrawFeeString = this.safeString (chain, 'withdrawFee');
                if (withdrawFeeString !== undefined) {
                    minWithdrawFeeString = (minWithdrawFeeString === undefined) ? withdrawFeeString : Precise.stringMin (withdrawFeeString, minWithdrawFeeString);
                }
                const minNetworkWithdrawString = this.safeString (chain, 'withdrawMin');
                if (minNetworkWithdrawString !== undefined) {
                    minWithdrawString = (minWithdrawString === undefined) ? minNetworkWithdrawString : Precise.stringMin (minNetworkWithdrawString, minWithdrawString);
                }
                const minNetworkDepositString = this.safeString (chain, 'depositMin');
                if (minNetworkDepositString !== undefined) {
                    minDepositString = (minDepositString === undefined) ? minNetworkDepositString : Precise.stringMin (minNetworkDepositString, minDepositString);
                }
                networks[networkCode] = {
                    'info': chain,
                    'id': networkId,
                    'network': networkCode,
                    'active': depositAllowed && withdrawAllowed,
                    'deposit': depositAllowed,
                    'withdraw': withdrawAllowed,
                    'fee': this.parseNumber (withdrawFeeString),
                    'precision': precision,
                    'limits': {
                        'withdraw': {
                            'min': this.parseNumber (minNetworkWithdrawString),
                            'max': undefined,
                        },
                        'deposit': {
                            'min': this.parseNumber (minNetworkDepositString),
                            'max': undefined,
                        },
                    },
                };
            }
            result[code] = {
                'info': currency,
                'code': code,
                'id': currencyId,
                'name': name,
                'active': deposit && withdraw,
                'deposit': deposit,
                'withdraw': withdraw,
                'fee': this.parseNumber (minWithdrawFeeString),
                'precision': minPrecision,
                'limits': {
                    'amount': {
                        'min': undefined,
                        'max': undefined,
                    },
                    'withdraw': {
                        'min': this.parseNumber (minWithdrawString),
                        'max': undefined,
                    },
                    'deposit': {
                        'min': this.parseNumber (minDepositString),
                        'max': undefined,
                    },
                },
                'networks': networks,
            };
        }
        return result;
    }

    async fetchMarkets (params = {}) {
        /**
         * @method
         * @name bybit#fetchMarkets
         * @description retrieves data on all markets for bybit
         * @see https://bybit-exchange.github.io/docs/v5/market/instrument
         * @param {object} params extra parameters specific to the exchange api endpoint
         * @returns {object[]} an array of objects representing market data
         */
        if (this.options['adjustForTimeDifference']) {
            await this.loadTimeDifference ();
        }
        let type = undefined;
        [ type, params ] = this.handleMarketTypeAndParams ('fetchMarkets', undefined, params);
        const promisesUnresolved = [
            this.fetchSpotMarkets (params),
            this.fetchDerivativesMarkets ({ 'category': 'linear' }),
            this.fetchDerivativesMarkets ({ 'category': 'inverse' }),
        ];
        if (type === 'option') {
            promisesUnresolved.push (this.fetchDerivativesMarkets ({ 'category': 'option' }));
        }
        const promises = await Promise.all (promisesUnresolved);
        const spotMarkets = promises[0];
        const linearMarkets = promises[1];
        const inverseMarkets = promises[2];
        let markets = spotMarkets;
        markets = this.arrayConcat (markets, linearMarkets);
        if (type === 'option') {
            const optionMarkets = promises[3];
            markets = this.arrayConcat (markets, optionMarkets);
        }
        return this.arrayConcat (markets, inverseMarkets);
    }

    async fetchSpotMarkets (params) {
        const request = {
            'category': 'spot',
        };
        const response = await this.publicGetV5MarketInstrumentsInfo (this.extend (request, params));
        //
        //     {
        //         "retCode": 0,
        //         "retMsg": "OK",
        //         "result": {
        //             "category": "spot",
        //             "list": [
        //                 {
        //                     "symbol": "BTCUSDT",
        //                     "baseCoin": "BTC",
        //                     "quoteCoin": "USDT",
        //                     "innovation": "0",
        //                     "status": "Trading",
        //                     "lotSizeFilter": {
        //                         "basePrecision": "0.000001",
        //                         "quotePrecision": "0.00000001",
        //                         "minOrderQty": "0.00004",
        //                         "maxOrderQty": "63.01197227",
        //                         "minOrderAmt": "1",
        //                         "maxOrderAmt": "100000"
        //                     },
        //                     "priceFilter": {
        //                         "tickSize": "0.01"
        //                     }
        //                 }
        //             ]
        //         },
        //         "retExtInfo": {},
        //         "time": 1672712468011
        //     }
        //
        const responseResult = this.safeValue (response, 'result', {});
        const markets = this.safeValue (responseResult, 'list', []);
        const result = [];
        const takerFee = this.parseNumber ('0.001');
        const makerFee = this.parseNumber ('0.001');
        for (let i = 0; i < markets.length; i++) {
            const market = markets[i];
            const id = this.safeString (market, 'symbol');
            const baseId = this.safeString (market, 'baseCoin');
            const quoteId = this.safeString (market, 'quoteCoin');
            const base = this.safeCurrencyCode (baseId);
            const quote = this.safeCurrencyCode (quoteId);
            const symbol = base + '/' + quote;
            const status = this.safeString (market, 'status');
            const active = (status === 'Trading');
            const lotSizeFilter = this.safeValue (market, 'lotSizeFilter');
            const priceFilter = this.safeValue (market, 'priceFilter');
            const quotePrecision = this.safeNumber (lotSizeFilter, 'quotePrecision');
            result.push ({
                'id': id,
                'symbol': symbol,
                'base': base,
                'quote': quote,
                'settle': undefined,
                'baseId': baseId,
                'quoteId': quoteId,
                'settleId': undefined,
                'type': 'spot',
                'spot': true,
                'margin': undefined,
                'swap': false,
                'future': false,
                'option': false,
                'active': active,
                'contract': false,
                'linear': undefined,
                'inverse': undefined,
                'taker': takerFee,
                'maker': makerFee,
                'contractSize': undefined,
                'expiry': undefined,
                'expiryDatetime': undefined,
                'strike': undefined,
                'optionType': undefined,
                'precision': {
                    'amount': this.safeNumber (lotSizeFilter, 'basePrecision'),
                    'price': this.safeNumber (priceFilter, 'tickSize', quotePrecision),
                },
                'limits': {
                    'leverage': {
                        'min': this.parseNumber ('1'),
                        'max': undefined,
                    },
                    'amount': {
                        'min': this.safeNumber (lotSizeFilter, 'minOrderQty'),
                        'max': this.safeNumber (lotSizeFilter, 'maxOrderQty'),
                    },
                    'price': {
                        'min': undefined,
                        'max': undefined,
                    },
                    'cost': {
                        'min': this.safeNumber (lotSizeFilter, 'minOrderAmt'),
                        'max': this.safeNumber (lotSizeFilter, 'maxOrderAmt'),
                    },
                },
                'info': market,
            });
        }
        return result;
    }

    async fetchDerivativesMarkets (params) {
        params = this.extend (params);
        params['limit'] = 1000; // minimize number of requests
        const response = await this.publicGetV5MarketInstrumentsInfo (params);
        const data = this.safeValue (response, 'result', {});
        let markets = this.safeValue (data, 'list', []);
        let paginationCursor = this.safeString (data, 'nextPageCursor');
        if (paginationCursor !== undefined) {
            while (paginationCursor !== undefined) {
                params['cursor'] = paginationCursor;
                const responseInner = await this.publicGetDerivativesV3PublicInstrumentsInfo (params);
                const dataNew = this.safeValue (responseInner, 'result', {});
                const rawMarkets = this.safeValue (dataNew, 'list', []);
                const rawMarketsLength = rawMarkets.length;
                if (rawMarketsLength === 0) {
                    break;
                }
                markets = this.arrayConcat (rawMarkets, markets);
                paginationCursor = this.safeString (dataNew, 'nextPageCursor');
            }
        }
        //
        // linear response
        //
        //     {
        //         "retCode": 0,
        //         "retMsg": "OK",
        //         "result": {
        //             "category": "linear",
        //             "list": [
        //                 {
        //                     "symbol": "BTCUSDT",
        //                     "contractType": "LinearPerpetual",
        //                     "status": "Trading",
        //                     "baseCoin": "BTC",
        //                     "quoteCoin": "USDT",
        //                     "launchTime": "1585526400000",
        //                     "deliveryTime": "0",
        //                     "deliveryFeeRate": "",
        //                     "priceScale": "2",
        //                     "leverageFilter": {
        //                         "minLeverage": "1",
        //                         "maxLeverage": "100.00",
        //                         "leverageStep": "0.01"
        //                     },
        //                     "priceFilter": {
        //                         "minPrice": "0.50",
        //                         "maxPrice": "999999.00",
        //                         "tickSize": "0.50"
        //                     },
        //                     "lotSizeFilter": {
        //                         "maxOrderQty": "100.000",
        //                         "minOrderQty": "0.001",
        //                         "qtyStep": "0.001",
        //                         "postOnlyMaxOrderQty": "1000.000"
        //                     },
        //                     "unifiedMarginTrade": true,
        //                     "fundingInterval": 480,
        //                     "settleCoin": "USDT"
        //                 }
        //             ],
        //             "nextPageCursor": ""
        //         },
        //         "retExtInfo": {},
        //         "time": 1672712495660
        //     }
        //
        // option response
        //
        //     {
        //         "retCode": 0,
        //         "retMsg": "OK",
        //         "result": {
        //             "category": "option",
        //             "nextPageCursor": "",
        //             "list": [
        //                 {
        //                     "category": "option",
        //                     "symbol": "ETH-3JAN23-1250-P",
        //                     "status": "ONLINE",
        //                     "baseCoin": "ETH",
        //                     "quoteCoin": "USD",
        //                     "settleCoin": "USDC",
        //                     "optionsType": "Put",
        //                     "launchTime": "1672560000000",
        //                     "deliveryTime": "1672732800000",
        //                     "deliveryFeeRate": "0.00015",
        //                     "priceFilter": {
        //                         "minPrice": "0.1",
        //                         "maxPrice": "10000000",
        //                         "tickSize": "0.1"
        //                     },
        //                     "lotSizeFilter": {
        //                         "maxOrderQty": "1500",
        //                         "minOrderQty": "0.1",
        //                         "qtyStep": "0.1"
        //                     }
        //                 }
        //             ]
        //         },
        //         "retExtInfo": {},
        //         "time": 1672712537130
        //     }
        //
        const result = [];
        let category = this.safeString (data, 'category');
        for (let i = 0; i < markets.length; i++) {
            const market = markets[i];
            if (category === undefined) {
                category = this.safeString (market, 'category');
            }
            const linear = (category === 'linear');
            const inverse = (category === 'inverse');
            const contractType = this.safeString (market, 'contractType');
            const inverseFutures = (contractType === 'InverseFutures');
            const linearFutures = (contractType === 'LinearFutures');
            const linearPerpetual = (contractType === 'LinearPerpetual');
            const inversePerpetual = (contractType === 'InversePerpetual');
            const id = this.safeString (market, 'symbol');
            const baseId = this.safeString (market, 'baseCoin');
            const quoteId = this.safeString (market, 'quoteCoin');
            const defaultSettledId = linear ? quoteId : baseId;
            const settleId = this.safeString (market, 'settleCoin', defaultSettledId);
            const base = this.safeCurrencyCode (baseId);
            const quote = this.safeCurrencyCode (quoteId);
            let settle = undefined;
            if (linearPerpetual && (settleId === 'USD')) {
                settle = 'USDC';
            } else {
                settle = this.safeCurrencyCode (settleId);
            }
            let symbol = base + '/' + quote;
            const lotSizeFilter = this.safeValue (market, 'lotSizeFilter', {});
            const priceFilter = this.safeValue (market, 'priceFilter', {});
            const leverage = this.safeValue (market, 'leverageFilter', {});
            const status = this.safeString (market, 'status');
            const active = (status === 'Trading');
            const swap = linearPerpetual || inversePerpetual;
            const future = inverseFutures || linearFutures;
            const option = (category === 'option');
            let type = undefined;
            if (swap) {
                type = 'swap';
            } else if (future) {
                type = 'future';
            } else if (option) {
                type = 'option';
            }
            let expiry = undefined;
            // some swaps have deliveryTime meaning delisting time
            if (!swap) {
                expiry = this.omitZero (this.safeString (market, 'deliveryTime'));
                if (expiry !== undefined) {
                    expiry = parseInt (expiry);
                }
            }
            const expiryDatetime = this.iso8601 (expiry);
            let strike = undefined;
            let optionType = undefined;
            symbol = symbol + ':' + settle;
            if (expiry !== undefined) {
                symbol = symbol + '-' + this.yymmdd (expiry);
                if (option) {
                    const splitId = id.split ('-');
                    strike = this.safeString (splitId, 2);
                    const optionLetter = this.safeString (splitId, 3);
                    symbol = symbol + '-' + strike + '-' + optionLetter;
                    if (optionLetter === 'P') {
                        optionType = 'put';
                    } else if (optionLetter === 'C') {
                        optionType = 'call';
                    }
                }
            }
            const contractSize = inverse ? this.safeNumber2 (lotSizeFilter, 'minTradingQty', 'minOrderQty') : this.parseNumber ('1');
            result.push ({
                'id': id,
                'symbol': symbol,
                'base': base,
                'quote': quote,
                'settle': settle,
                'baseId': baseId,
                'quoteId': quoteId,
                'settleId': settleId,
                'type': type,
                'spot': false,
                'margin': undefined,
                'swap': swap,
                'future': future,
                'option': option,
                'active': active,
                'contract': true,
                'linear': linear,
                'inverse': inverse,
                'taker': this.safeNumber (market, 'takerFee', this.parseNumber ('0.0006')),
                'maker': this.safeNumber (market, 'makerFee', this.parseNumber ('0.0001')),
                'contractSize': contractSize,
                'expiry': expiry,
                'expiryDatetime': expiryDatetime,
                'strike': strike,
                'optionType': optionType,
                'precision': {
                    'amount': this.safeNumber (lotSizeFilter, 'qtyStep'),
                    'price': this.safeNumber (priceFilter, 'tickSize'),
                },
                'limits': {
                    'leverage': {
                        'min': this.safeNumber (leverage, 'minLeverage'),
                        'max': this.safeNumber (leverage, 'maxLeverage'),
                    },
                    'amount': {
                        'min': this.safeNumber2 (lotSizeFilter, 'minTradingQty', 'minOrderQty'),
                        'max': this.safeNumber2 (lotSizeFilter, 'maxTradingQty', 'maxOrderQty'),
                    },
                    'price': {
                        'min': this.safeNumber (priceFilter, 'minPrice'),
                        'max': this.safeNumber (priceFilter, 'maxPrice'),
                    },
                    'cost': {
                        'min': undefined,
                        'max': undefined,
                    },
                },
                'info': market,
            });
        }
        return result;
    }

    parseTicker (ticker, market = undefined) {
        //
        // spot
        //
        //     {
        //         "symbol": "BTCUSDT",
        //         "bid1Price": "20517.96",
        //         "bid1Size": "2",
        //         "ask1Price": "20527.77",
        //         "ask1Size": "1.862172",
        //         "lastPrice": "20533.13",
        //         "prevPrice24h": "20393.48",
        //         "price24hPcnt": "0.0068",
        //         "highPrice24h": "21128.12",
        //         "lowPrice24h": "20318.89",
        //         "turnover24h": "243765620.65899866",
        //         "volume24h": "11801.27771",
        //         "usdIndexPrice": "20784.12009279"
        //     }
        //
        // linear/inverse
        //
        //     {
        //         "symbol": "BTCUSD",
        //         "lastPrice": "16597.00",
        //         "indexPrice": "16598.54",
        //         "markPrice": "16596.00",
        //         "prevPrice24h": "16464.50",
        //         "price24hPcnt": "0.008047",
        //         "highPrice24h": "30912.50",
        //         "lowPrice24h": "15700.00",
        //         "prevPrice1h": "16595.50",
        //         "openInterest": "373504107",
        //         "openInterestValue": "22505.67",
        //         "turnover24h": "2352.94950046",
        //         "volume24h": "49337318",
        //         "fundingRate": "-0.001034",
        //         "nextFundingTime": "1672387200000",
        //         "predictedDeliveryPrice": "",
        //         "basisRate": "",
        //         "deliveryFeeRate": "",
        //         "deliveryTime": "0",
        //         "ask1Size": "1",
        //         "bid1Price": "16596.00",
        //         "ask1Price": "16597.50",
        //         "bid1Size": "1"
        //     }
        //
        // option
        //
        //     {
        //         "symbol": "BTC-30DEC22-18000-C",
        //         "bid1Price": "0",
        //         "bid1Size": "0",
        //         "bid1Iv": "0",
        //         "ask1Price": "435",
        //         "ask1Size": "0.66",
        //         "ask1Iv": "5",
        //         "lastPrice": "435",
        //         "highPrice24h": "435",
        //         "lowPrice24h": "165",
        //         "markPrice": "0.00000009",
        //         "indexPrice": "16600.55",
        //         "markIv": "0.7567",
        //         "underlyingPrice": "16590.42",
        //         "openInterest": "6.3",
        //         "turnover24h": "2482.73",
        //         "volume24h": "0.15",
        //         "totalVolume": "99",
        //         "totalTurnover": "1967653",
        //         "delta": "0.00000001",
        //         "gamma": "0.00000001",
        //         "vega": "0.00000004",
        //         "theta": "-0.00000152",
        //         "predictedDeliveryPrice": "0",
        //         "change24h": "86"
        //     }
        //
        const timestamp = this.safeInteger (ticker, 'time');
        const marketId = this.safeString (ticker, 'symbol');
        const defaultType = this.safeString (this.options, 'defaultType', 'spot');
        const type = this.safeString (market, 'type', defaultType);
        market = this.safeMarket (marketId, market, undefined, type);
        const symbol = this.safeSymbol (marketId, market, undefined, type);
        const last = this.safeString (ticker, 'lastPrice');
        const open = this.safeString (ticker, 'prevPrice24h');
        let percentage = this.safeString (ticker, 'price24hPcnt');
        percentage = Precise.stringMul (percentage, '100');
        const quoteVolume = this.safeString (ticker, 'turnover24h');
        const baseVolume = this.safeString (ticker, 'volume24h');
        const bid = this.safeString (ticker, 'bid1Price');
        const ask = this.safeString (ticker, 'ask1Price');
        const high = this.safeString (ticker, 'highPrice24h');
        const low = this.safeString (ticker, 'lowPrice24h');
        return this.safeTicker ({
            'symbol': symbol,
            'timestamp': timestamp,
            'datetime': this.iso8601 (timestamp),
            'high': high,
            'low': low,
            'bid': bid,
            'bidVolume': this.safeString2 (ticker, 'bidSize', 'bid1Size'),
            'ask': ask,
            'askVolume': this.safeString2 (ticker, 'askSize', 'ask1Size'),
            'vwap': undefined,
            'open': open,
            'close': last,
            'last': last,
            'previousClose': undefined,
            'change': undefined,
            'percentage': percentage,
            'average': undefined,
            'baseVolume': baseVolume,
            'quoteVolume': quoteVolume,
            'info': ticker,
        }, market);
    }

    async fetchTicker (symbol: string, params = {}) {
        /**
         * @method
         * @name bybit#fetchTicker
         * @description fetches a price ticker, a statistical calculation with the information calculated over the past 24 hours for a specific market
         * @see https://bybit-exchange.github.io/docs/v5/market/tickers
         * @param {string} symbol unified symbol of the market to fetch the ticker for
         * @param {object} params extra parameters specific to the bybit api endpoint
         * @returns {object} a [ticker structure]{@link https://docs.ccxt.com/#/?id=ticker-structure}
         */
        this.checkRequiredSymbol ('fetchTicker', symbol);
        await this.loadMarkets ();
        const market = this.market (symbol);
        const request = {
            'symbol': market['id'],
            // 'baseCoin': '', Base coin. For option only
            // 'expDate': '', Expiry date. e.g., 25DEC22. For option only
        };
        if (market['spot']) {
            request['category'] = 'spot';
        } else {
            if (market['option']) {
                request['category'] = 'option';
            } else if (market['linear']) {
                request['category'] = 'linear';
            } else if (market['inverse']) {
                request['category'] = 'inverse';
            }
        }
        const response = await this.publicGetV5MarketTickers (this.extend (request, params));
        //
        //     {
        //         "retCode": 0,
        //         "retMsg": "OK",
        //         "result": {
        //             "category": "inverse",
        //             "list": [
        //                 {
        //                     "symbol": "BTCUSD",
        //                     "lastPrice": "16597.00",
        //                     "indexPrice": "16598.54",
        //                     "markPrice": "16596.00",
        //                     "prevPrice24h": "16464.50",
        //                     "price24hPcnt": "0.008047",
        //                     "highPrice24h": "30912.50",
        //                     "lowPrice24h": "15700.00",
        //                     "prevPrice1h": "16595.50",
        //                     "openInterest": "373504107",
        //                     "openInterestValue": "22505.67",
        //                     "turnover24h": "2352.94950046",
        //                     "volume24h": "49337318",
        //                     "fundingRate": "-0.001034",
        //                     "nextFundingTime": "1672387200000",
        //                     "predictedDeliveryPrice": "",
        //                     "basisRate": "",
        //                     "deliveryFeeRate": "",
        //                     "deliveryTime": "0",
        //                     "ask1Size": "1",
        //                     "bid1Price": "16596.00",
        //                     "ask1Price": "16597.50",
        //                     "bid1Size": "1"
        //                 }
        //             ]
        //         },
        //         "retExtInfo": {},
        //         "time": 1672376496682
        //     }
        //
        const result = this.safeValue (response, 'result', []);
        const tickers = this.safeValue (result, 'list', []);
        const rawTicker = this.safeValue (tickers, 0);
        return this.parseTicker (rawTicker, market);
    }

    async fetchTickers (symbols: string[] = undefined, params = {}) {
        /**
         * @method
         * @name bybit#fetchTickers
         * @description fetches price tickers for multiple markets, statistical calculations with the information calculated over the past 24 hours each market
         * @see https://bybit-exchange.github.io/docs/v5/market/tickers
         * @param {string[]|undefined} symbols unified symbols of the markets to fetch the ticker for, all market tickers are returned if not assigned
         * @param {object} params extra parameters specific to the bybit api endpoint
         * @returns {object} an array of [ticker structures]{@link https://docs.ccxt.com/#/?id=ticker-structure}
         */
        await this.loadMarkets ();
        let market = undefined;
        if (symbols !== undefined) {
            symbols = this.marketSymbols (symbols);
            market = this.market (symbols[0]);
        }
        const request = {
            // 'symbol': market['id'],
            // 'baseCoin': '', Base coin. For option only
            // 'expDate': '', Expiry date. e.g., 25DEC22. For option only
        };
        let type = undefined;
        const isTypeInParams = ('type' in params);
        [ type, params ] = this.handleMarketTypeAndParams ('fetchTickers', market, params);
        if (type === 'spot') {
            request['category'] = 'spot';
        } else if (type === 'swap' || type === 'future') {
            let subType = undefined;
            [ subType, params ] = this.handleSubTypeAndParams ('fetchTickers', market, params, 'linear');
            request['category'] = subType;
        } else if (type === 'option') {
            request['category'] = 'option';
        }
        const response = await this.publicGetV5MarketTickers (this.extend (request, params));
        //
        //     {
        //         "retCode": 0,
        //         "retMsg": "OK",
        //         "result": {
        //             "category": "inverse",
        //             "list": [
        //                 {
        //                     "symbol": "BTCUSD",
        //                     "lastPrice": "16597.00",
        //                     "indexPrice": "16598.54",
        //                     "markPrice": "16596.00",
        //                     "prevPrice24h": "16464.50",
        //                     "price24hPcnt": "0.008047",
        //                     "highPrice24h": "30912.50",
        //                     "lowPrice24h": "15700.00",
        //                     "prevPrice1h": "16595.50",
        //                     "openInterest": "373504107",
        //                     "openInterestValue": "22505.67",
        //                     "turnover24h": "2352.94950046",
        //                     "volume24h": "49337318",
        //                     "fundingRate": "-0.001034",
        //                     "nextFundingTime": "1672387200000",
        //                     "predictedDeliveryPrice": "",
        //                     "basisRate": "",
        //                     "deliveryFeeRate": "",
        //                     "deliveryTime": "0",
        //                     "ask1Size": "1",
        //                     "bid1Price": "16596.00",
        //                     "ask1Price": "16597.50",
        //                     "bid1Size": "1"
        //                 }
        //             ]
        //         },
        //         "retExtInfo": {},
        //         "time": 1672376496682
        //     }
        //
        const result = this.safeValue (response, 'result', {});
        const tickerList = this.safeValue (result, 'list', []);
        const tickers = {};
        if (market === undefined && isTypeInParams) {
            // create a "fake" market for the type
            market = {
                'type': (type === 'swap' || type === 'future') ? 'swap' : type,
            };
        }
        for (let i = 0; i < tickerList.length; i++) {
            const ticker = this.parseTicker (tickerList[i], market);
            const symbol = ticker['symbol'];
            // this is needed because bybit returns
            // futures with type = swap
            const marketInner = this.market (symbol);
            if (marketInner['type'] === type) {
                tickers[symbol] = ticker;
            }
        }
        return this.filterByArray (tickers, 'symbol', symbols);
    }

    parseOHLCV (ohlcv, market = undefined) {
        //
        //     [
        //         "1621162800",
        //         "49592.43",
        //         "49644.91",
        //         "49342.37",
        //         "49349.42",
        //         "1451.59",
        //         "2.4343353100000003"
        //     ]
        //
        const volumeIndex = (market['inverse']) ? 6 : 5;
        return [
            this.safeInteger (ohlcv, 0),
            this.safeNumber (ohlcv, 1),
            this.safeNumber (ohlcv, 2),
            this.safeNumber (ohlcv, 3),
            this.safeNumber (ohlcv, 4),
            this.safeNumber (ohlcv, volumeIndex),
        ];
    }

    async fetchOHLCV (symbol: string, timeframe = '1m', since: Int = undefined, limit: Int = undefined, params = {}) {
        /**
         * @method
         * @name bybit#fetchOHLCV
         * @description fetches historical candlestick data containing the open, high, low, and close price, and the volume of a market
         * @see https://bybit-exchange.github.io/docs/v5/market/kline
         * @see https://bybit-exchange.github.io/docs/v5/market/mark-kline
         * @see https://bybit-exchange.github.io/docs/v5/market/index-kline
         * @see https://bybit-exchange.github.io/docs/v5/market/preimum-index-kline
         * @param {string} symbol unified symbol of the market to fetch OHLCV data for
         * @param {string} timeframe the length of time each candle represents
         * @param {int|undefined} since timestamp in ms of the earliest candle to fetch
         * @param {int|undefined} limit the maximum amount of candles to fetch
         * @param {object} params extra parameters specific to the bybit api endpoint
         * @returns {int[][]} A list of candles ordered as timestamp, open, high, low, close, volume
         */
        this.checkRequiredSymbol ('fetchOHLCV', symbol);
        await this.loadMarkets ();
        const market = this.market (symbol);
        const request = {
            'symbol': market['id'],
        };
        if (limit === undefined) {
            limit = 200; // default is 200 when requested with `since`
        }
        if (since !== undefined) {
            request['start'] = since;
        }
        if (limit !== undefined) {
            request['limit'] = limit; // max 1000, default 1000
        }
        request['interval'] = this.safeString (this.timeframes, timeframe, timeframe);
        let method = undefined;
        if (market['spot']) {
            request['category'] = 'spot';
            method = 'publicGetV5MarketKline';
        } else {
            const price = this.safeString (params, 'price');
            params = this.omit (params, 'price');
            const methods = {
                'mark': 'publicGetV5MarketMarkPriceKline',
                'index': 'publicGetV5MarketIndexPriceKline',
                'premiumIndex': 'publicGetV5MarketPremiumIndexPriceKline',
            };
            method = this.safeValue (methods, price, 'publicGetV5MarketKline');
            if (market['linear']) {
                request['category'] = 'linear';
            } else if (market['inverse']) {
                request['category'] = 'inverse';
            } else {
                throw new NotSupported (this.id + ' fetchOHLCV() is not supported for option markets');
            }
        }
        const response = await this[method] (this.extend (request, params));
        //
        //     {
        //         "retCode": 0,
        //         "retMsg": "OK",
        //         "result": {
        //             "symbol": "BTCUSD",
        //             "category": "inverse",
        //             "list": [
        //                 [
        //                     "1670608800000",
        //                     "17071",
        //                     "17073",
        //                     "17027",
        //                     "17055.5",
        //                     "268611",
        //                     "15.74462667"
        //                 ],
        //                 [
        //                     "1670605200000",
        //                     "17071.5",
        //                     "17071.5",
        //                     "17061",
        //                     "17071",
        //                     "4177",
        //                     "0.24469757"
        //                 ],
        //                 [
        //                     "1670601600000",
        //                     "17086.5",
        //                     "17088",
        //                     "16978",
        //                     "17071.5",
        //                     "6356",
        //                     "0.37288112"
        //                 ]
        //             ]
        //         },
        //         "retExtInfo": {},
        //         "time": 1672025956592
        //     }
        //
        const result = this.safeValue (response, 'result', {});
        const ohlcvs = this.safeValue (result, 'list', []);
        return this.parseOHLCVs (ohlcvs, market, timeframe, since, limit);
    }

    parseFundingRate (ticker, market = undefined) {
        //     {
        //         "symbol": "BTCUSDT",
        //         "bidPrice": "19255",
        //         "askPrice": "19255.5",
        //         "lastPrice": "19255.50",
        //         "lastTickDirection": "ZeroPlusTick",
        //         "prevPrice24h": "18634.50",
        //         "price24hPcnt": "0.033325",
        //         "highPrice24h": "19675.00",
        //         "lowPrice24h": "18610.00",
        //         "prevPrice1h": "19278.00",
        //         "markPrice": "19255.00",
        //         "indexPrice": "19260.68",
        //         "openInterest": "48069.549",
        //         "turnover24h": "4686694853.047006",
        //         "volume24h": "243730.252",
        //         "fundingRate": "0.0001",
        //         "nextFundingTime": "1663689600000",
        //         "predictedDeliveryPrice": "",
        //         "basisRate": "",
        //         "deliveryFeeRate": "",
        //         "deliveryTime": "0"
        //     }
        //
        const timestamp = this.safeInteger (ticker, 'timestamp'); // added artificially to avoid changing the signature
        ticker = this.omit (ticker, 'timestamp');
        const marketId = this.safeString (ticker, 'symbol');
        const symbol = this.safeSymbol (marketId, market, undefined, 'swap');
        const fundingRate = this.safeNumber (ticker, 'fundingRate');
        const fundingTimestamp = this.safeInteger (ticker, 'nextFundingTime');
        const markPrice = this.safeNumber (ticker, 'markPrice');
        const indexPrice = this.safeNumber (ticker, 'indexPrice');
        return {
            'info': ticker,
            'symbol': symbol,
            'markPrice': markPrice,
            'indexPrice': indexPrice,
            'interestRate': undefined,
            'estimatedSettlePrice': undefined,
            'timestamp': timestamp,
            'datetime': this.iso8601 (timestamp),
            'fundingRate': fundingRate,
            'fundingTimestamp': fundingTimestamp,
            'fundingDatetime': this.iso8601 (fundingTimestamp),
            'nextFundingRate': undefined,
            'nextFundingTimestamp': undefined,
            'nextFundingDatetime': undefined,
            'previousFundingRate': undefined,
            'previousFundingTimestamp': undefined,
            'previousFundingDatetime': undefined,
        };
    }

    async fetchFundingRates (symbols: string[] = undefined, params = {}) {
        /**
         * @method
         * @name bybit#fetchFundingRates
         * @description fetches funding rates for multiple markets
         * @see https://bybit-exchange.github.io/docs/v5/market/tickers
         * @param {string[]|undefined} symbols unified symbols of the markets to fetch the funding rates for, all market funding rates are returned if not assigned
         * @param {object} params extra parameters specific to the bybit api endpoint
         * @returns {object} an array of [funding rate structures]{@link https://docs.ccxt.com/#/?id=funding-rate-structure}
         */
        await this.loadMarkets ();
        let market = undefined;
        const request = {};
        if (symbols !== undefined) {
            symbols = this.marketSymbols (symbols);
            market = this.market (symbols[0]);
            if (symbols.length === 1) {
                request['symbol'] = market['id'];
            }
        }
        let type = undefined;
        [ type, params ] = this.handleMarketTypeAndParams ('fetchFundingRates', market, params);
        if (type !== 'swap') {
            throw new NotSupported (this.id + ' fetchFundingRates() does not support ' + type + ' markets');
        } else {
            let subType = undefined;
            [ subType, params ] = this.handleSubTypeAndParams ('fetchFundingRates', market, params, 'linear');
            request['category'] = subType;
        }
        const response = await this.publicGetV5MarketTickers (this.extend (request, params));
        //
        //     {
        //         "retCode": 0,
        //         "retMsg": "OK",
        //         "result": {
        //             "category": "linear",
        //             "list": [
        //                 {
        //                     "symbol": "BTCUSDT",
        //                     "bidPrice": "19255",
        //                     "askPrice": "19255.5",
        //                     "lastPrice": "19255.50",
        //                     "lastTickDirection": "ZeroPlusTick",
        //                     "prevPrice24h": "18634.50",
        //                     "price24hPcnt": "0.033325",
        //                     "highPrice24h": "19675.00",
        //                     "lowPrice24h": "18610.00",
        //                     "prevPrice1h": "19278.00",
        //                     "markPrice": "19255.00",
        //                     "indexPrice": "19260.68",
        //                     "openInterest": "48069.549",
        //                     "turnover24h": "4686694853.047006",
        //                     "volume24h": "243730.252",
        //                     "fundingRate": "0.0001",
        //                     "nextFundingTime": "1663689600000",
        //                     "predictedDeliveryPrice": "",
        //                     "basisRate": "",
        //                     "deliveryFeeRate": "",
        //                     "deliveryTime": "0"
        //                 }
        //             ]
        //         },
        //         "retExtInfo": null,
        //         "time": 1663670053454
        //     }
        //
        let tickerList = this.safeValue (response, 'result', []);
        const timestamp = this.safeInteger (response, 'time');
        tickerList = this.safeValue (tickerList, 'list');
        const fundingRates = {};
        for (let i = 0; i < tickerList.length; i++) {
            const rawTicker = tickerList[i];
            rawTicker['timestamp'] = timestamp; // will be removed inside the parser
            const ticker = this.parseFundingRate (tickerList[i], undefined);
            const symbol = ticker['symbol'];
            fundingRates[symbol] = ticker;
        }
        return this.filterByArray (fundingRates, 'symbol', symbols);
    }

    async fetchFundingRateHistory (symbol: string = undefined, since: Int = undefined, limit: Int = undefined, params = {}) {
        /**
         * @method
         * @name bybit#fetchFundingRateHistory
         * @description fetches historical funding rate prices
         * @see https://bybit-exchange.github.io/docs/v5/market/history-fund-rate
         * @param {string|undefined} symbol unified symbol of the market to fetch the funding rate history for
         * @param {int|undefined} since timestamp in ms of the earliest funding rate to fetch
         * @param {int|undefined} limit the maximum amount of [funding rate structures]{@link https://docs.ccxt.com/en/latest/manual.html?#funding-rate-history-structure} to fetch
         * @param {object} params extra parameters specific to the bybit api endpoint
         * @param {int|undefined} params.until timestamp in ms of the latest funding rate
         * @returns {object[]} a list of [funding rate structures]{@link https://docs.ccxt.com/en/latest/manual.html?#funding-rate-history-structure}
         */
        this.checkRequiredSymbol ('fetchFundingRateHistory', symbol);
        await this.loadMarkets ();
        if (limit === undefined) {
            limit = 200;
        }
        const request = {
            // 'category': '', // Product type. linear,inverse
            // 'symbol': '', // Symbol name
            // 'startTime': 0, // The start timestamp (ms)
            // 'endTime': 0, // The end timestamp (ms)
            'limit': limit, // Limit for data size per page. [1, 200]. Default: 200
        };
        const market = this.market (symbol);
        symbol = market['symbol'];
        request['symbol'] = market['id'];
        if (market['option']) {
            throw new NotSupported (this.id + ' fetchFundingRateHistory() is not supported for option markets');
        } else if (market['linear']) {
            request['category'] = 'linear';
        } else if (market['inverse']) {
            request['category'] = 'inverse';
        }
        if (since !== undefined) {
            request['startTime'] = since;
        }
        const until = this.safeInteger2 (params, 'until', 'till'); // unified in milliseconds
        const endTime = this.safeInteger (params, 'endTime', until); // exchange-specific in milliseconds
        params = this.omit (params, [ 'endTime', 'till', 'until' ]);
        if (endTime !== undefined) {
            request['endTime'] = endTime;
        } else {
            if (since !== undefined) {
                // end time is required when since is not empty
                const fundingInterval = 60 * 60 * 8 * 1000;
                request['endTime'] = since + limit * fundingInterval;
            }
        }
        const response = await this.publicGetV5MarketFundingHistory (this.extend (request, params));
        //
        //     {
        //         "retCode": 0,
        //         "retMsg": "OK",
        //         "result": {
        //             "category": "linear",
        //             "list": [
        //                 {
        //                     "symbol": "ETHPERP",
        //                     "fundingRate": "0.0001",
        //                     "fundingRateTimestamp": "1672041600000"
        //                 }
        //             ]
        //         },
        //         "retExtInfo": {},
        //         "time": 1672051897447
        //     }
        //
        const rates = [];
        const result = this.safeValue (response, 'result');
        const resultList = this.safeValue (result, 'list');
        for (let i = 0; i < resultList.length; i++) {
            const entry = resultList[i];
            const timestamp = this.safeInteger (entry, 'fundingRateTimestamp');
            rates.push ({
                'info': entry,
                'symbol': this.safeSymbol (this.safeString (entry, 'symbol'), undefined, undefined, 'swap'),
                'fundingRate': this.safeNumber (entry, 'fundingRate'),
                'timestamp': timestamp,
                'datetime': this.iso8601 (timestamp),
            });
        }
        const sorted = this.sortBy (rates, 'timestamp');
        return this.filterBySymbolSinceLimit (sorted, symbol, since, limit);
    }

    parseTrade (trade, market = undefined) {
        const isSpotTrade = ('isBuyerMaker' in trade) || ('feeTokenId' in trade);
        if (isSpotTrade) {
            return this.parseSpotTrade (trade, market);
        } else {
            return this.parseContractTrade (trade, market);
        }
    }

    parseSpotTrade (trade, market = undefined) {
        //
        //   public:
        //     {
        //        "price": "39548.68",
        //        "time": "1651748717850",
        //        "qty": "0.166872",
        //        "isBuyerMaker": 0
        //     }
        //
        //   private:
        //     {
        //         "orderPrice": "82.5",
        //         "creatTime": "1666702226326",
        //         "orderQty": "0.016",
        //         "isBuyer": "0",
        //         "isMaker": "0",
        //         "symbol": "AAVEUSDT",
        //         "id": "1274785101965716992",
        //         "orderId": "1274784252359089664",
        //         "tradeId": "2270000000031365639",
        //         "execFee": "0",
        //         "feeTokenId": "AAVE",
        //         "matchOrderId": "1274785101865076224",
        //         "makerRebate": "0",
        //         "executionTime": "1666702226335"
        //     }
        //
        const timestamp = this.safeIntegerN (trade, [ 'time', 'creatTime' ]);
        let takerOrMaker = undefined;
        let side = undefined;
        const isBuyerMaker = this.safeInteger (trade, 'isBuyerMaker');
        if (isBuyerMaker !== undefined) {
            // if public response
            side = (isBuyerMaker === 1) ? 'buy' : 'sell';
        } else {
            // if private response
            const isBuyer = this.safeInteger (trade, 'isBuyer');
            const isMaker = this.safeInteger (trade, 'isMaker');
            takerOrMaker = (isMaker === 0) ? 'maker' : 'taker';
            side = (isBuyer === 0) ? 'buy' : 'sell';
        }
        const marketId = this.safeString (trade, 'symbol');
        market = this.safeMarket (marketId, market, undefined, 'spot');
        let fee = undefined;
        const feeCost = this.safeString (trade, 'execFee');
        if (feeCost !== undefined) {
            const feeToken = this.safeString (trade, 'feeTokenId');
            const feeCurrency = this.safeCurrencyCode (feeToken);
            fee = {
                'cost': feeCost,
                'currency': feeCurrency,
            };
        }
        return this.safeTrade ({
            'id': this.safeString (trade, 'tradeId'),
            'info': trade,
            'timestamp': timestamp,
            'datetime': this.iso8601 (timestamp),
            'symbol': market['symbol'],
            'order': this.safeString (trade, 'orderId'),
            'type': undefined,
            'side': side,
            'takerOrMaker': takerOrMaker,
            'price': this.safeString2 (trade, 'price', 'orderPrice'),
            'amount': this.safeString2 (trade, 'qty', 'orderQty'),
            'cost': undefined,
            'fee': fee,
        }, market);
    }

    parseContractTrade (trade, market = undefined) {
        //
        // public contract
        //
        //     {
        //         "execId": "666042b4-50c6-58f3-bd9c-89b2088663ff",
        //         "symbol": "ETHUSD",
        //         "price": "1162.95",
        //         "size": "1",
        //         "side": "Sell",
        //         "time": "1669191277315",
        //         "isBlockTrade": false
        //     }
        //
        // public unified margin
        //
        //     {
        //         "execId": "da66abbc-f358-5864-8d34-84ef7274d853",
        //         "symbol": "BTCUSDT",
        //         "price": "20802.50",
        //         "size": "0.200",
        //         "side": "Sell",
        //         "time": "1657870316630"
        //     }
        //
        // private contract trades
        //
        //     {
        //         "symbol": "ETHUSD",
        //         "execFee": "0.00005484",
        //         "execId": "acf78206-d464-589b-b888-51bd130821c1",
        //         "execPrice": "1367.80",
        //         "execQty": "100",
        //         "execType": "Trade",
        //         "execValue": "0.0731101",
        //         "feeRate": "0.00075",
        //         "lastLiquidityInd": "RemovedLiquidity",
        //         "leavesQty": "0",
        //         "orderId": "fdc584c3-be5d-41ff-8f54-5be7649b1d1c",
        //         "orderLinkId": "",
        //         "orderPrice": "1299.50",
        //         "orderQty": "100",
        //         "orderType": "Market",
        //         "stopOrderType": "UNKNOWN",
        //         "side": "Sell",
        //         "execTime": "1611528105547",
        //         "closedSize": "100"
        //     }
        //
        // private unified margin
        //
        //     {
        //         "symbol": "AAVEUSDT",
        //         "id": "1274785101965716991",
        //         "orderId": "1274784252359089664",
        //         "tradeId": "2270000000031365639",
        //         "orderPrice": "82.5",
        //         "orderQty": "0.016",
        //         "execFee": "0",
        //         "feeTokenId": "AAVE",
        //         "creatTime": "1666702226326",
        //         "isBuyer": "0",
        //         "isMaker": "0",
        //         "matchOrderId": "1274785101865076224",
        //         "makerRebate": "0",
        //         "executionTime": "1666702226335"
        //     }
        //
        // private USDC settled trades
        //
        //     {
        //         "symbol": "ETHPERP",
        //         "orderLinkId": "",
        //         "side": "Buy",
        //         "orderId": "aad0ee44-ce12-4112-aeee-b7829f6c3a26",
        //         "execFee": "0.0210",
        //         "feeRate": "0.000600",
        //         "blockTradeId": "",
        //         "tradeTime": "1669196417930",
        //         "execPrice": "1162.15",
        //         "lastLiquidityInd": "TAKER",
        //         "execValue": "34.8645",
        //         "execType": "Trade",
        //         "execQty": "0.030",
        //         "tradeId": "0e94eaf5-b08e-5505-b43f-7f1f30b1ca80"
        //     }
        //
        const id = this.safeStringN (trade, [ 'execId', 'id', 'tradeId' ]);
        const marketId = this.safeString (trade, 'symbol');
        let marketType = 'contract';
        if (market !== undefined) {
            marketType = market['type'];
        }
        const category = this.safeString (trade, 'category');
        if (category !== undefined) {
            if (category === 'spot') {
                marketType = 'spot';
            }
        }
        market = this.safeMarket (marketId, market, undefined, marketType);
        const symbol = market['symbol'];
        const amountString = this.safeStringN (trade, [ 'execQty', 'orderQty', 'size' ]);
        const priceString = this.safeStringN (trade, [ 'execPrice', 'orderPrice', 'price' ]);
        const costString = this.safeString (trade, 'execValue');
        const timestamp = this.safeIntegerN (trade, [ 'time', 'execTime', 'tradeTime' ]);
        let side = this.safeStringLower (trade, 'side');
        if (side === undefined) {
            const isBuyer = this.safeInteger (trade, 'isBuyer');
            if (isBuyer !== undefined) {
                side = isBuyer ? 'buy' : 'sell';
            }
        }
        const isMaker = this.safeValue (trade, 'isMaker');
        let takerOrMaker = undefined;
        if (isMaker !== undefined) {
            takerOrMaker = isMaker ? 'maker' : 'taker';
        } else {
            let lastLiquidityInd = this.safeString (trade, 'lastLiquidityInd');
            if (lastLiquidityInd === 'UNKNOWN') {
                lastLiquidityInd = undefined;
            }
            if (lastLiquidityInd !== undefined) {
                if ((lastLiquidityInd === 'TAKER') || (lastLiquidityInd === 'MAKER')) {
                    takerOrMaker = lastLiquidityInd.toLowerCase ();
                } else {
                    takerOrMaker = (lastLiquidityInd === 'AddedLiquidity') ? 'maker' : 'taker';
                }
            }
        }
        let orderType = this.safeStringLower (trade, 'orderType');
        if (orderType === 'unknown') {
            orderType = undefined;
        }
        const feeCostString = this.safeString (trade, 'execFee');
        let fee = undefined;
        if (feeCostString !== undefined) {
            let feeCurrencyCode = undefined;
            if (market['spot']) {
                feeCurrencyCode = this.safeString (trade, 'commissionAsset');
            } else {
                feeCurrencyCode = market['inverse'] ? market['base'] : market['settle'];
            }
            fee = {
                'cost': feeCostString,
                'currency': feeCurrencyCode,
            };
        }
        return this.safeTrade ({
            'id': id,
            'info': trade,
            'timestamp': timestamp,
            'datetime': this.iso8601 (timestamp),
            'symbol': symbol,
            'order': this.safeString (trade, 'orderId'),
            'type': orderType,
            'side': side,
            'takerOrMaker': takerOrMaker,
            'price': priceString,
            'amount': amountString,
            'cost': costString,
            'fee': fee,
        }, market);
    }

    async fetchTrades (symbol: string, since: Int = undefined, limit: Int = undefined, params = {}) {
        /**
         * @method
         * @name bybit#fetchTrades
         * @description get the list of most recent trades for a particular symbol
         * @see https://bybit-exchange.github.io/docs/v5/market/recent-trade
         * @param {string} symbol unified symbol of the market to fetch trades for
         * @param {int|undefined} since timestamp in ms of the earliest trade to fetch
         * @param {int|undefined} limit the maximum amount of trades to fetch
         * @param {object} params extra parameters specific to the bybit api endpoint
         * @returns {object[]} a list of [trade structures]{@link https://docs.ccxt.com/en/latest/manual.html?#public-trades}
         */
        this.checkRequiredSymbol ('fetchTrades', symbol);
        await this.loadMarkets ();
        const market = this.market (symbol);
        const request = {
            'symbol': market['id'],
            // 'baseCoin': '', // Base coin. For option only. If not passed, return BTC data by default
            // 'optionType': 'Call', // Option type. Call or Put. For option only
        };
        if (limit !== undefined) {
            // spot: [1,60], default: 60.
            // others: [1,1000], default: 500
            request['limit'] = limit;
        }
        if (market['type'] === 'spot') {
            request['category'] = 'spot';
        } else {
            if (market['option']) {
                request['category'] = 'option';
            } else if (market['linear']) {
                request['category'] = 'linear';
            } else if (market['inverse']) {
                request['category'] = 'inverse';
            }
        }
        const response = await this.publicGetV5MarketRecentTrade (this.extend (request, params));
        //
        //     {
        //         "retCode": 0,
        //         "retMsg": "OK",
        //         "result": {
        //             "category": "spot",
        //             "list": [
        //                 {
        //                     "execId": "2100000000007764263",
        //                     "symbol": "BTCUSDT",
        //                     "price": "16618.49",
        //                     "size": "0.00012",
        //                     "side": "Buy",
        //                     "time": "1672052955758",
        //                     "isBlockTrade": false
        //                 }
        //             ]
        //         },
        //         "retExtInfo": {},
        //         "time": 1672053054358
        //     }
        //
        const result = this.safeValue (response, 'result', {});
        const trades = this.safeValue (result, 'list', []);
        return this.parseTrades (trades, market, since, limit);
    }

    async fetchOrderBook (symbol: string, limit: Int = undefined, params = {}) {
        /**
         * @method
         * @name bybit#fetchOrderBook
         * @description fetches information on open orders with bid (buy) and ask (sell) prices, volumes and other data
         * @see https://bybit-exchange.github.io/docs/v5/market/orderbook
         * @param {string} symbol unified symbol of the market to fetch the order book for
         * @param {int|undefined} limit the maximum amount of order book entries to return
         * @param {object} params extra parameters specific to the bybit api endpoint
         * @returns {object} A dictionary of [order book structures]{@link https://docs.ccxt.com/#/?id=order-book-structure} indexed by market symbols
         */
        this.checkRequiredSymbol ('fetchOrderBook', symbol);
        await this.loadMarkets ();
        const market = this.market (symbol);
        const request = {
            'symbol': market['id'],
        };
        let defaultLimit = 25;
        if (market['spot']) {
            // limit: [1, 50]. Default: 1
            defaultLimit = 50;
            request['category'] = 'spot';
        } else {
            if (market['option']) {
                // limit: [1, 25]. Default: 1
                request['category'] = 'option';
            } else if (market['linear']) {
                // limit: [1, 200]. Default: 25
                request['category'] = 'linear';
            } else if (market['inverse']) {
                // limit: [1, 200]. Default: 25
                request['category'] = 'inverse';
            }
        }
        request['limit'] = (limit !== undefined) ? limit : defaultLimit;
        const response = await this.publicGetV5MarketOrderbook (this.extend (request, params));
        //
        //     {
        //         "retCode": 0,
        //         "retMsg": "OK",
        //         "result": {
        //             "s": "BTCUSDT",
        //             "a": [
        //                 [
        //                     "16638.64",
        //                     "0.008479"
        //                 ]
        //             ],
        //             "b": [
        //                 [
        //                     "16638.27",
        //                     "0.305749"
        //                 ]
        //             ],
        //             "ts": 1672765737733,
        //             "u": 5277055
        //         },
        //         "retExtInfo": {},
        //         "time": 1672765737734
        //     }
        //
        const result = this.safeValue (response, 'result', []);
        const timestamp = this.safeInteger (result, 'ts');
        return this.parseOrderBook (result, symbol, timestamp, 'b', 'a');
    }

    parseBalance (response) {
        //
        // margin wallet
        //     [
        //         {
        //             "free": "0.001143855",
        //             "interest": "0",
        //             "loan": "0",
        //             "locked": "0",
        //             "tokenId": "BTC",
        //             "total": "0.001143855"
        //         },
        //         {
        //             "free": "200.00005568",
        //             "interest": "0.0008391",
        //             "loan": "200",
        //             "locked": "0",
        //             "tokenId": "USDT",
        //             "total": "200.00005568"
        //         },
        //     ]
        //
        // usdc wallet
        //    {
        //      "result": {
        //           "walletBalance": "10.0000",
        //           "accountMM": "0.0000",
        //           "bonus": "0.0000",
        //           "accountIM": "0.0000",
        //           "totalSessionRPL": "0.0000",
        //           "equity": "10.0000",
        //           "totalRPL": "0.0000",
        //           "marginBalance": "10.0000",
        //           "availableBalance": "10.0000",
        //           "totalSessionUPL": "0.0000"
        //       },
        //       "retCode": "0",
        //       "retMsg": "Success."
        //    }
        //
        // Unified Margin
        //
        //     {
        //         "retCode": 0,
        //         "retMsg": "Success",
        //         "result": {
        //             "totalEquity": "112.21267421",
        //             "accountIMRate": "0.6895",
        //             "totalMarginBalance": "80.37711012",
        //             "totalInitialMargin": "55.42180254",
        //             "totalAvailableBalance": "24.95530758",
        //             "accountMMRate": "0.0459",
        //             "totalPerpUPL": "-16.69586570",
        //             "totalWalletBalance": "97.07311619",
        //             "totalMaintenanceMargin": "3.68580537",
        //             "coin": [
        //                 {
        //                     "currencyCoin": "ETH",
        //                     "availableToBorrow": "0.00000000",
        //                     "borrowSize": "0.00000000",
        //                     "bonus": "0.00000000",
        //                     "accruedInterest": "0.00000000",
        //                     "availableBalanceWithoutConvert": "0.00000000",
        //                     "totalOrderIM": "",
        //                     "equity": "0.00000000",
        //                     "totalPositionMM": "",
        //                     "usdValue": "0.00000000",
        //                     "availableBalance": "0.02441165",
        //                     "unrealisedPnl": "",
        //                     "totalPositionIM": "",
        //                     "marginBalanceWithoutConvert": "0.00000000",
        //                     "walletBalance": "0.00000000",
        //                     "cumRealisedPnl": "",
        //                     "marginBalance": "0.07862610"
        //                 }
        //             ]
        //         },
        //         "time": 1657716037033
        //     }
        //
        // contract v3
        //
        //     [
        //         {
        //             "coin": "BTC",
        //             "equity": "0.00000002",
        //             "walletBalance": "0.00000002",
        //             "positionMargin": "0",
        //             "availableBalance": "0.00000002",
        //             "orderMargin": "0",
        //             "occClosingFee": "0",
        //             "occFundingFee": "0",
        //             "unrealisedPnl": "0",
        //             "cumRealisedPnl": "-0.00010941",
        //             "givenCash": "0",
        //             "serviceCash": "0"
        //         },
        //         {
        //             "coin": "USDT",
        //             "equity": "3662.81038535",
        //             "walletBalance": "3662.81038535",
        //             "positionMargin": "0",
        //             "availableBalance": "3662.81038535",
        //             "orderMargin": "0",
        //             "occClosingFee": "0",
        //             "occFundingFee": "0",
        //             "unrealisedPnl": "0",
        //             "cumRealisedPnl": "-36.01761465",
        //             "givenCash": "0",
        //             "serviceCash": "0"
        //         }
        //     ]
        // spot
        //     {
        //       retCode: '0',
        //       retMsg: 'OK',
        //       result: {
        //         balances: [
        //           {
        //             coin: 'BTC',
        //             coinId: 'BTC',
        //             total: '0.00977041118',
        //             free: '0.00877041118',
        //             locked: '0.001'
        //           },
        //           {
        //             coin: 'EOS',
        //             coinId: 'EOS',
        //             total: '2000',
        //             free: '2000',
        //             locked: '0'
        //           }
        //         ]
        //       },
        //       retExtInfo: {},
        //       time: '1670002625754'
        //  }
        //
        // Unified trade account
        //     {
        //         "retCode": 0,
        //         "retMsg": "OK",
        //         "result": {
        //             "list": [
        //                 {
        //                     "totalEquity": "18070.32797922",
        //                     "accountIMRate": "0.0101",
        //                     "totalMarginBalance": "18070.32797922",
        //                     "totalInitialMargin": "182.60183684",
        //                     "accountType": "UNIFIED",
        //                     "totalAvailableBalance": "17887.72614237",
        //                     "accountMMRate": "0",
        //                     "totalPerpUPL": "-0.11001349",
        //                     "totalWalletBalance": "18070.43799271",
        //                     "totalMaintenanceMargin": "0.38106773",
        //                     "coin": [
        //                         {
        //                             "availableToBorrow": "2.5",
        //                             "accruedInterest": "0",
        //                             "availableToWithdraw": "0.805994",
        //                             "totalOrderIM": "0",
        //                             "equity": "0.805994",
        //                             "totalPositionMM": "0",
        //                             "usdValue": "12920.95352538",
        //                             "unrealisedPnl": "0",
        //                             "borrowAmount": "0",
        //                             "totalPositionIM": "0",
        //                             "walletBalance": "0.805994",
        //                             "cumRealisedPnl": "0",
        //                             "coin": "BTC"
        //                         }
        //                     ]
        //                 }
        //             ]
        //         },
        //         "retExtInfo": {},
        //         "time": 1672125441042
        //     }
        //
        // funding v5
        //    {
        //        retCode: '0',
        //        retMsg: 'success',
        //        result: {
        //          memberId: '452265',
        //          accountType: 'FUND',
        //          balance: [
        //            {
        //              coin: 'BTC',
        //              transferBalance: '0.2',
        //              walletBalance: '0.2',
        //              bonus: ''
        //            }
        //          ]
        //        },
        //        retExtInfo: {},
        //        time: '1677781902858'
        //    }
        //
        // all coins balance
        //     {
        //         "retCode": 0,
        //         "retMsg": "success",
        //         "result": {
        //             "memberId": "533285",
        //             "accountType": "FUND",
        //             "balance": [
        //                 {
        //                     "coin": "USDT",
        //                     "transferBalance": "1010",
        //                     "walletBalance": "1010",
        //                     "bonus": ""
        //                 },
        //                 {
        //                     "coin": "USDC",
        //                     "transferBalance": "0",
        //                     "walletBalance": "0",
        //                     "bonus": ""
        //                 }
        //             ]
        //         },
        //         "retExtInfo": {},
        //         "time": 1675865290069
        //     }
        //
        const result = {
            'info': response,
        };
        const responseResult = this.safeValue (response, 'result', {});
        const currencyList = this.safeValueN (responseResult, [ 'loanAccountList', 'list', 'coin', 'balances', 'balance' ]);
        if (currencyList === undefined) {
            // usdc wallet
            const code = 'USDC';
            const account = this.account ();
            account['free'] = this.safeString (responseResult, 'availableBalance');
            account['total'] = this.safeString (responseResult, 'walletBalance');
            result[code] = account;
        } else {
            for (let i = 0; i < currencyList.length; i++) {
                const entry = currencyList[i];
                const accountType = this.safeString (entry, 'accountType');
                if (accountType === 'UNIFIED' || accountType === 'CONTRACT') {
                    const coins = this.safeValue (entry, 'coin');
                    for (let j = 0; j < coins.length; j++) {
                        const account = this.account ();
                        const coinEntry = coins[j];
                        const loan = this.safeString (coinEntry, 'borrowAmount');
                        const interest = this.safeString (coinEntry, 'accruedInterest');
                        if ((loan !== undefined) && (interest !== undefined)) {
                            account['debt'] = Precise.stringAdd (loan, interest);
                        }
                        account['total'] = this.safeString (coinEntry, 'walletBalance');
                        account['free'] = this.safeString (coinEntry, 'availableToWithdraw');
                        // account['used'] = this.safeString (coinEntry, 'locked');
                        const currencyId = this.safeString (coinEntry, 'coin');
                        const code = this.safeCurrencyCode (currencyId);
                        result[code] = account;
                    }
                } else {
                    const account = this.account ();
                    const loan = this.safeString (entry, 'loan');
                    const interest = this.safeString (entry, 'interest');
                    if ((loan !== undefined) && (interest !== undefined)) {
                        account['debt'] = Precise.stringAdd (loan, interest);
                    }
                    account['total'] = this.safeString2 (entry, 'total', 'walletBalance');
                    account['free'] = this.safeStringN (entry, [ 'free', 'availableBalanceWithoutConvert', 'availableBalance', 'transferBalance' ]);
                    account['used'] = this.safeString (entry, 'locked');
                    const currencyId = this.safeStringN (entry, [ 'tokenId', 'coin', 'currencyCoin' ]);
                    const code = this.safeCurrencyCode (currencyId);
                    result[code] = account;
                }
            }
        }
        return this.safeBalance (result);
    }

    async fetchBalance (params = {}) {
        /**
         * @method
         * @name bybit#fetchBalance
         * @description query for balance and get the amount of funds available for trading or funds locked in orders
         * @param {object} params extra parameters specific to the bybit api endpoint
         * @returns {object} a [balance structure]{@link https://docs.ccxt.com/en/latest/manual.html?#balance-structure}
         */
        await this.loadMarkets ();
        const request = {};
        let method = undefined;
        const [ enableUnifiedMargin, enableUnifiedAccount ] = await this.isUnifiedEnabled ();
        let type = undefined;
        [ type, params ] = this.handleMarketTypeAndParams ('fetchBalance', undefined, params);
        const isSpot = (type === 'spot');
        if (isSpot) {
            if (enableUnifiedAccount || enableUnifiedMargin) {
                method = 'privateGetSpotV3PrivateAccount';
            } else {
                let marginMode = undefined;
                [ marginMode, params ] = this.handleMarginModeAndParams ('fetchBalance', params);
                if (marginMode !== undefined) {
                    method = 'privateGetSpotV3PrivateCrossMarginAccount';
                } else {
                    method = 'privateGetSpotV3PrivateAccount';
                }
            }
        } else if (enableUnifiedAccount || enableUnifiedMargin) {
            if (type === 'swap') {
                type = 'unified';
            }
        } else {
            if (type === 'swap') {
                type = 'contract';
            }
        }
        if (!isSpot) {
            const accountTypes = this.safeValue (this.options, 'accountsByType', {});
            const unifiedType = this.safeStringUpper (accountTypes, type, type);
            if (unifiedType === 'FUND') {
                // use this endpoint only we have no other choice
                // because it requires transfer permission
                method = 'privateGetAssetV3PrivateTransferAccountCoinsBalanceQuery';
                request['accountType'] = unifiedType;
            } else {
                if (enableUnifiedAccount) {
                    method = 'privateGetV5AccountWalletBalance';
                    request['accountType'] = unifiedType;
                } else if (enableUnifiedMargin) {
                    method = 'privateGetUnifiedV3PrivateAccountWalletBalance';
                } else {
                    method = 'privateGetContractV3PrivateAccountWalletBalance';
                    request['accountType'] = unifiedType;
                }
            }
        }
        const response = await this[method] (this.extend (request, params));
        //
        // spot wallet
        //     {
        //       retCode: '0',
        //       retMsg: 'OK',
        //       result: {
        //         balances: [
        //           {
        //             coin: 'BTC',
        //             coinId: 'BTC',
        //             total: '0.00977041118',
        //             free: '0.00877041118',
        //             locked: '0.001'
        //           },
        //           {
        //             coin: 'EOS',
        //             coinId: 'EOS',
        //             total: '2000',
        //             free: '2000',
        //             locked: '0'
        //           }
        //         ]
        //       },
        //       retExtInfo: {},
        //       time: '1670002625754'
        //     }
        // cross
        //     {
        //         "retCode": 0,
        //         "retMsg": "success",
        //         "result": {
        //             "acctBalanceSum": "0.122995614474732872",
        //             "debtBalanceSum": "0.011734191124529754",
        //             "loanAccountList": [
        //                 {
        //                     "free": "0.001143855",
        //                     "interest": "0",
        //                     "loan": "0",
        //                     "locked": "0",
        //                     "tokenId": "BTC",
        //                     "total": "0.001143855"
        //                 },
        //                 {
        //                     "free": "200.00005568",
        //                     "interest": "0.0008391",
        //                     "loan": "200",
        //                     "locked": "0",
        //                     "tokenId": "USDT",
        //                     "total": "200.00005568"
        //                 },
        //             ],
        //             "riskRate": "0.0954",
        //             "status": 1
        //         },
        //         "retExtInfo": {},
        //         "time": 1669843584123
        //     }
        //
        // all coins balance
        //     {
        //         "retCode": 0,
        //         "retMsg": "success",
        //         "result": {
        //             "memberId": "533285",
        //             "accountType": "FUND",
        //             "balance": [
        //                 {
        //                     "coin": "USDT",
        //                     "transferBalance": "1010",
        //                     "walletBalance": "1010",
        //                     "bonus": ""
        //                 },
        //                 {
        //                     "coin": "USDC",
        //                     "transferBalance": "0",
        //                     "walletBalance": "0",
        //                     "bonus": ""
        //                 }
        //             ]
        //         },
        //         "retExtInfo": {},
        //         "time": 1675865290069
        //     }
        //
        return this.parseBalance (response);
    }

    parseOrderStatus (status) {
        const statuses = {
            // v3 spot
            'NEW': 'open',
            'PARTIALLY_FILLED': 'open',
            'FILLED': 'closed',
            'CANCELED': 'canceled',
            'PENDING_CANCEL': 'open',
            'PENDING_NEW': 'open',
            'REJECTED': 'rejected',
            'PARTIALLY_FILLED_CANCELLED': 'canceled',
            // v3 contract / unified margin / unified account
            'Created': 'open',
            'New': 'open',
            'Rejected': 'rejected', // order is triggered but failed upon being placed
            'PartiallyFilled': 'open',
            'PartiallyFilledCanceled': 'canceled',
            'Filled': 'closed',
            'PendingCancel': 'open',
            'Cancelled': 'canceled',
            // below this line the status only pertains to conditional orders
            'Untriggered': 'open',
            'Deactivated': 'canceled',
            'Triggered': 'open',
            'Active': 'open',
        };
        return this.safeString (statuses, status, status);
    }

    parseTimeInForce (timeInForce) {
        const timeInForces = {
            'GoodTillCancel': 'GTC',
            'ImmediateOrCancel': 'IOC',
            'FillOrKill': 'FOK',
            'PostOnly': 'PO',
        };
        return this.safeString (timeInForces, timeInForce, timeInForce);
    }

    parseOrder (order, market = undefined) {
        const orderCategoryExists = ('orderCategory' in order);
        if (orderCategoryExists) {
            return this.parseSpotOrder (order, market);
        }
        return this.parseContractOrder (order, market);
    }

    parseContractOrder (order, market = undefined) {
        //
        // contract v3
        //
        //     {
        //         "symbol": "XRPUSDT",
        //         "side": "Buy",
        //         "orderType": "Market",
        //         "price": "0.3431",
        //         "qty": "65",
        //         "reduceOnly": true,
        //         "timeInForce": "ImmediateOrCancel",
        //         "orderStatus": "Filled",
        //         "leavesQty": "0",
        //         "leavesValue": "0",
        //         "cumExecQty": "65",
        //         "cumExecValue": "21.3265",
        //         "cumExecFee": "0.0127959",
        //         "lastPriceOnCreated": "0.0000",
        //         "rejectReason": "EC_NoError",
        //         "orderLinkId": "",
        //         "createdTime": "1657526321499",
        //         "updatedTime": "1657526321504",
        //         "orderId": "ac0a8134-acb3-4ee1-a2d4-41891c9c46d7",
        //         "stopOrderType": "UNKNOWN",
        //         "takeProfit": "0.0000",
        //         "stopLoss": "0.0000",
        //         "tpTriggerBy": "UNKNOWN",
        //         "slTriggerBy": "UNKNOWN",
        //         "triggerPrice": "0.0000",
        //         "closeOnTrigger": true,
        //         "triggerDirection": 0,
        //         "positionIdx": 2
        //     }
        //
        //     {
        //         "orderId":"0b3499a4-9691-40ec-b2b9-7d94ee0165ff",
        //         "orderLinkId":"",
        //         "mmp":false,
        //         "symbol":"SOLPERP",
        //         "orderType":"Market",
        //         "side":"Buy",
        //         "orderQty":"0.10000000",
        //         "orderPrice":"23.030",
        //         "iv":"0",
        //         "timeInForce":"ImmediateOrCancel",
        //         "orderStatus":"Created",
        //         "createdAt":"1683380752146568",
        //         "basePrice":"0.000",
        //         "triggerPrice":"0.000",
        //         "takeProfit":"0.000",
        //         "stopLoss":"0.000",
        //         "slTriggerBy":"UNKNOWN",
        //         "tpTriggerBy":"UNKNOWN"
        //     }
        //
        const marketId = this.safeString (order, 'symbol');
        let marketType = 'contract';
        if (market !== undefined) {
            marketType = market['type'];
        }
        const category = this.safeString (order, 'category');
        if (category !== undefined) {
            if (category === 'spot') {
                marketType = 'spot';
            }
        }
        market = this.safeMarket (marketId, market, undefined, marketType);
        const symbol = market['symbol'];
        let timestamp = undefined;
        if ('createdTime' in order) {
            timestamp = this.safeInteger (order, 'createdTime');
        } else if ('createdAt' in order) {
            timestamp = this.safeIntegerProduct (order, 'createdAt', 0.001);
        }
        const id = this.safeString (order, 'orderId');
        const type = this.safeStringLower (order, 'orderType');
        const price = this.safeString2 (order, 'price', 'orderPrice');
        const amount = this.safeString2 (order, 'qty', 'orderQty');
        const cost = this.safeString (order, 'cumExecValue');
        const filled = this.safeString (order, 'cumExecQty');
        const remaining = this.safeString (order, 'leavesQty');
        const lastTradeTimestamp = this.safeInteger (order, 'updatedTime');
        const rawStatus = this.safeString (order, 'orderStatus');
        const status = this.parseOrderStatus (rawStatus);
        const side = this.safeStringLower (order, 'side');
        let fee = undefined;
        const feeCostString = this.safeString (order, 'cumExecFee');
        if (feeCostString !== undefined) {
            fee = {
                'cost': feeCostString,
                'currency': market['settle'],
            };
        }
        let clientOrderId = this.safeString (order, 'orderLinkId');
        if ((clientOrderId !== undefined) && (clientOrderId.length < 1)) {
            clientOrderId = undefined;
        }
        const rawTimeInForce = this.safeString (order, 'timeInForce');
        const timeInForce = this.parseTimeInForce (rawTimeInForce);
        const stopPrice = this.omitZero (this.safeString (order, 'triggerPrice'));
        const takeProfitPrice = this.omitZero (this.safeString (order, 'takeProfit'));
        const stopLossPrice = this.omitZero (this.safeString (order, 'stopLoss'));
        return this.safeOrder ({
            'info': order,
            'id': id,
            'clientOrderId': clientOrderId,
            'timestamp': timestamp,
            'datetime': this.iso8601 (timestamp),
            'lastTradeTimestamp': lastTradeTimestamp,
            'lastUpdateTimestamp': lastTradeTimestamp,
            'symbol': symbol,
            'type': type,
            'timeInForce': timeInForce,
            'postOnly': undefined,
            'reduceOnly': this.safeValue (order, 'reduceOnly'),
            'side': side,
            'price': price,
            'stopPrice': stopPrice,
            'triggerPrice': stopPrice,
            'takeProfitPrice': takeProfitPrice,
            'stopLossPrice': stopLossPrice,
            'amount': amount,
            'cost': cost,
            'average': undefined,
            'filled': filled,
            'remaining': remaining,
            'status': status,
            'fee': fee,
            'trades': undefined,
        }, market);
    }

    parseSpotOrder (order, market = undefined) {
        //
        //  createOrder, cancelOrer
        //
        //     {
        //         "orderId": "1274754916287346280",
        //         "orderLinkId": "1666798627015730",
        //         "symbol": "AAVEUSDT",
        //         "createTime": "1666698629821",
        //         "orderPrice": "80",
        //         "orderQty": "0.11",
        //         "orderType": "LIMIT",
        //         "side": "BUY",
        //         "status": "NEW",
        //         "timeInForce": "GTC",
        //         "accountId": "13380434",
        //         "execQty": "0",
        //         "orderCategory": "0"
        //     }
        //
        //     fetchOrder, fetchOpenOrders, fetchClosedOrders (and also for conditional orders) there are also present these additional fields:
        //     {
        //         "cummulativeQuoteQty": "0",
        //         "avgPrice": "0",
        //         "stopPrice": "0.0",
        //         "icebergQty": "0.0",
        //         "updateTime": "1666733357444",
        //         "isWorking": "1",
        //         "locked": "8.8",
        //         "executedOrderId": "1279094037543962113", // in conditional order
        //         "triggerPrice": "0.99", // in conditional order
        //     }
        //
        const marketId = this.safeString (order, 'symbol');
        market = this.safeMarket (marketId, market, undefined, 'spot');
        const timestamp = this.safeInteger (order, 'createTime');
        const type = this.safeStringLower (order, 'orderType');
        let price = this.safeString (order, 'orderPrice');
        if (price === '0' && type === 'market') {
            price = undefined;
        }
        const filled = this.safeString (order, 'execQty');
        const side = this.safeStringLower (order, 'side');
        const timeInForce = this.parseTimeInForce (this.safeString (order, 'timeInForce'));
        const triggerPrice = this.safeString (order, 'triggerPrice');
        const postOnly = (timeInForce === 'PO');
        let amount = undefined;
        if (market['spot'] && type === 'market' && side === 'buy') {
            amount = filled;
        } else {
            amount = this.safeString (order, 'orderQty');
        }
        const updatedTime = this.safeInteger (order, 'updateTime');
        return this.safeOrder ({
            'id': this.safeString (order, 'orderId'),
            'clientOrderId': this.safeString (order, 'orderLinkId'),
            'timestamp': timestamp,
            'datetime': this.iso8601 (timestamp),
            'lastTradeTimestamp': updatedTime,
            'lastUpdateTimestamp': updatedTime,
            'symbol': market['symbol'],
            'type': type,
            'timeInForce': timeInForce,
            'postOnly': postOnly,
            'side': side,
            'price': price,
            'triggerPrice': triggerPrice,
            'stopPrice': triggerPrice, // deprecated field
            'amount': amount,
            'cost': this.safeString (order, 'cummulativeQuoteQty'),
            'average': this.safeString (order, 'avgPrice'),
            'filled': filled,
            'remaining': undefined,
            'status': this.parseOrderStatus (this.safeString (order, 'status')),
            'fee': undefined,
            'trades': undefined,
            'info': order,
        }, market);
    }

    async fetchOrder (id: string, symbol: string = undefined, params = {}) {
        /**
         * @method
         * @name bybit#fetchOrder
         * @description fetches information on an order made by the user
         * @param {string|undefined} symbol unified symbol of the market the order was made in
         * @param {object} params extra parameters specific to the bybit api endpoint
         * @returns {object} An [order structure]{@link https://docs.ccxt.com/#/?id=order-structure}
         */
        await this.loadMarkets ();
        let market = undefined;
        if (symbol !== undefined) {
            market = this.market (symbol);
        }
        let type = undefined;
        [ type, params ] = this.handleMarketTypeAndParams ('fetchOrder', market, params);
        const accounts = await this.isUnifiedEnabled ();
        const isUnifiedAccount = this.safeValue (accounts, 1, false);
        if (isUnifiedAccount) {
            throw new NotSupported (this.id + ' fetchOrder() does not support unified account. Please consider using fetchOpenOrders() or fetchClosedOrders()');
        }
        if (type === 'spot') {
            // only spot markets have a dedicated endpoint for fetching a order
            const request = {
                'orderId': id,
            };
            const response = await this.privateGetSpotV3PrivateOrder (this.extend (params, request));
            //
            //    {
            //        "retCode": "0",
            //        "retMsg": "OK",
            //        "result": {
            //            "accountId": "13380434",
            //            "symbol": "AAVEUSDT",
            //            "orderLinkId": "1666733357434617",
            //            "orderId": "1275046248585414144",
            //            "orderPrice": "80",
            //            "orderQty": "0.11",
            //            "execQty": "0",
            //            "cummulativeQuoteQty": "0",
            //            "avgPrice": "0",
            //            "status": "NEW",
            //            "timeInForce": "GTC",
            //            "orderType": "LIMIT",
            //            "side": "BUY",
            //            "stopPrice": "0.0",
            //            "icebergQty": "0.0",
            //            "createTime": "1666733357438",
            //            "updateTime": "1666733357444",
            //            "isWorking": "1",
            //            "locked": "8.8",
            //            "orderCategory": "0"
            //        },
            //        "retExtMap": {},
            //        "retExtInfo": null,
            //        "time": "1666733357744"
            //    }
            //
            const result = this.safeValue (response, 'result', {});
            return this.parseOrder (result, market);
        } else {
            this.checkRequiredSymbol ('fetchOrder', symbol);
            const request = {
                'orderId': id,
            };
            const result = await this.fetchOrders (symbol, undefined, undefined, this.extend (request, params));
            const length = result.length;
            if (length === 0) {
                throw new OrderNotFound ('Order ' + id + ' does not exist.');
            }
            if (length > 1) {
                throw new InvalidOrder (this.id + ' returned more than one order');
            }
            return this.safeValue (result, 0);
        }
    }

    async createOrder (symbol: string, type: OrderType, side: OrderSide, amount, price = undefined, params = {}) {
        /**
         * @method
         * @name bybit#createOrder
         * @description create a trade order
         * @see https://bybit-exchange.github.io/docs/v5/order/create-order
         * @see https://bybit-exchange.github.io/docs/spot/trade/place-order
         * @see https://bybit-exchange.github.io/docs/derivatives/unified/place-order
         * @see https://bybit-exchange.github.io/docs/derivatives/contract/place-order
         * @param {string} symbol unified symbol of the market to create an order in
         * @param {string} type 'market' or 'limit'
         * @param {string} side 'buy' or 'sell'
         * @param {float} amount how much of currency you want to trade in units of base currency
         * @param {float|undefined} price the price at which the order is to be fullfilled, in units of the quote currency, ignored in market orders
         * @param {object} params extra parameters specific to the bybit api endpoint
         * @returns {object} an [order structure]{@link https://docs.ccxt.com/#/?id=order-structure}
         */
        await this.loadMarkets ();
        this.checkRequiredSymbol ('createOrder', symbol);
        const market = this.market (symbol);
        symbol = market['symbol'];
        const [ enableUnifiedMargin, enableUnifiedAccount ] = await this.isUnifiedEnabled ();
        const isUSDCSettled = market['settle'] === 'USDC';
        if (enableUnifiedAccount && !market['inverse']) {
            return await this.createUnifiedAccountOrder (symbol, type, side, amount, price, params);
        } else if (market['spot']) {
            return await this.createSpotOrder (symbol, type, side, amount, price, params);
        } else if (enableUnifiedMargin && !market['inverse']) {
            return await this.createUnifiedMarginOrder (symbol, type, side, amount, price, params);
        } else if (isUSDCSettled) {
            return await this.createUsdcOrder (symbol, type, side, amount, price, params);
        } else {
            return await this.createContractV3Order (symbol, type, side, amount, price, params);
        }
    }

    async createUnifiedAccountOrder (symbol: string, type, side, amount, price = undefined, params = {}) {
        await this.loadMarkets ();
        const market = this.market (symbol);
        const lowerCaseType = type.toLowerCase ();
        if ((price === undefined) && (lowerCaseType === 'limit')) {
            throw new ArgumentsRequired (this.id + ' createOrder requires a price argument for limit orders');
        }
        const request = {
            'symbol': market['id'],
            'side': this.capitalize (side),
            'orderType': this.capitalize (lowerCaseType), // limit or market
            // 'timeInForce': 'GTC', // IOC, FOK, PostOnly
            // 'takeProfit': 123.45, // take profit price, only take effect upon opening the position
            // 'stopLoss': 123.45, // stop loss price, only take effect upon opening the position
            // 'reduceOnly': false, // reduce only, required for linear orders
            // when creating a closing order, bybit recommends a True value for
            //  closeOnTrigger to avoid failing due to insufficient available margin
            // 'closeOnTrigger': false, required for linear orders
            // 'orderLinkId': 'string', // unique client order id, max 36 characters
            // 'triggerPrice': 123.45, // trigger price, required for conditional orders
            // 'triggerBy': 'MarkPrice', // IndexPrice, MarkPrice, LastPrice
            // 'tpTriggerby': 'MarkPrice', // IndexPrice, MarkPrice, LastPrice
            // 'slTriggerBy': 'MarkPrice', // IndexPrice, MarkPrice, LastPrice
            // 'mmp': false // market maker protection
            // 'positionIdx': 0, // Position mode. Unified account has one-way mode only (0)
            // 'triggerDirection': 1, // Conditional order param. Used to identify the expected direction of the conditional order. 1: triggered when market price rises to triggerPrice 2: triggered when market price falls to triggerPrice
            // Valid for spot only.
            // 'isLeverage': 0, // Whether to borrow. 0(default): false, 1: true
            // 'orderFilter': 'Order' // Order,tpslOrder. If not passed, Order by default
            // Valid for option only.
            // 'orderIv': '0', // Implied volatility; parameters are passed according to the real value; for example, for 10%, 0.1 is passed
        };
        if (market['spot']) {
            request['category'] = 'spot';
        } else if (market['linear']) {
            request['category'] = 'linear';
        } else if (market['option']) {
            request['category'] = 'option';
        } else {
            throw new NotSupported (this.id + ' createOrder does not allow inverse market orders for ' + symbol + ' markets');
        }
        if (market['spot'] && (type === 'market') && (side === 'buy')) {
            // for market buy it requires the amount of quote currency to spend
            if (this.options['createMarketBuyOrderRequiresPrice']) {
                const cost = this.safeNumber (params, 'cost');
                params = this.omit (params, 'cost');
                if (price === undefined && cost === undefined) {
                    throw new InvalidOrder (this.id + " createOrder() requires the price argument with market buy orders to calculate total order cost (amount to spend), where cost = amount * price. Supply a price argument to createOrder() call if you want the cost to be calculated for you from price and amount, or, alternatively, add .options['createMarketBuyOrderRequiresPrice'] = false to supply the cost in the amount argument (the exchange-specific behaviour)");
                } else {
                    const amountString = this.numberToString (amount);
                    const priceString = this.numberToString (price);
                    const quoteAmount = Precise.stringMul (amountString, priceString);
                    amount = (cost !== undefined) ? cost : this.parseNumber (quoteAmount);
                    request['qty'] = this.costToPrecision (symbol, amount);
                }
            } else {
                request['qty'] = this.costToPrecision (symbol, amount);
            }
        } else {
            request['qty'] = this.amountToPrecision (symbol, amount);
        }
        const isMarket = lowerCaseType === 'market';
        const isLimit = lowerCaseType === 'limit';
        if (isLimit) {
            request['price'] = this.priceToPrecision (symbol, price);
        }
        const timeInForce = this.safeStringLower (params, 'timeInForce'); // this is same as exchange specific param
        let postOnly = undefined;
        [ postOnly, params ] = this.handlePostOnly (isMarket, timeInForce === 'PostOnly', params);
        if (postOnly) {
            request['timeInForce'] = 'PostOnly';
        } else if (timeInForce === 'gtc') {
            request['timeInForce'] = 'GTC';
        } else if (timeInForce === 'fok') {
            request['timeInForce'] = 'FOK';
        } else if (timeInForce === 'ioc') {
            request['timeInForce'] = 'IOC';
        }
        let triggerPrice = this.safeNumber2 (params, 'triggerPrice', 'stopPrice');
        const stopLossTriggerPrice = this.safeNumber (params, 'stopLossPrice');
        const takeProfitTriggerPrice = this.safeNumber (params, 'takeProfitPrice');
        const stopLoss = this.safeNumber (params, 'stopLoss');
        const takeProfit = this.safeNumber (params, 'takeProfit');
        const isStopLossTriggerOrder = stopLossTriggerPrice !== undefined;
        const isTakeProfitTriggerOrder = takeProfitTriggerPrice !== undefined;
        const isStopLoss = stopLoss !== undefined;
        const isTakeProfit = takeProfit !== undefined;
        const isBuy = side === 'buy';
        const ascending = stopLossTriggerPrice ? !isBuy : isBuy;
        if (triggerPrice !== undefined) {
            request['triggerDirection'] = ascending ? 2 : 1;
            request['triggerPrice'] = this.priceToPrecision (symbol, triggerPrice);
        } else if (isStopLossTriggerOrder || isTakeProfitTriggerOrder) {
            request['triggerDirection'] = ascending ? 2 : 1;
            triggerPrice = isStopLossTriggerOrder ? stopLossTriggerPrice : takeProfitTriggerPrice;
            request['triggerPrice'] = this.priceToPrecision (symbol, triggerPrice);
            request['reduceOnly'] = true;
        } else if (isStopLoss || isTakeProfit) {
            if (isStopLoss) {
                request['stopLoss'] = this.priceToPrecision (symbol, stopLoss);
            }
            if (isTakeProfit) {
                request['takeProfit'] = this.priceToPrecision (symbol, takeProfit);
            }
        }
        if (market['spot']) {
            // only works for spot market
            if (triggerPrice !== undefined || stopLossTriggerPrice !== undefined || takeProfitTriggerPrice !== undefined || isStopLoss || isTakeProfit) {
                request['orderFilter'] = 'tpslOrder';
            }
        }
        const clientOrderId = this.safeString (params, 'clientOrderId');
        if (clientOrderId !== undefined) {
            request['orderLinkId'] = clientOrderId;
        } else if (market['option']) {
            // mandatory field for options
            request['orderLinkId'] = this.uuid16 ();
        }
        params = this.omit (params, [ 'stopPrice', 'timeInForce', 'stopLossPrice', 'takeProfitPrice', 'postOnly', 'clientOrderId', 'triggerPrice', 'stopLoss', 'takeProfit' ]);
        const response = await this.privatePostV5OrderCreate (this.extend (request, params));
        //
        //     {
        //         "retCode": 0,
        //         "retMsg": "OK",
        //         "result": {
        //             "orderId": "1321003749386327552",
        //             "orderLinkId": "spot-test-postonly"
        //         },
        //         "retExtInfo": {},
        //         "time": 1672211918471
        //     }
        //
        const order = this.safeValue (response, 'result', {});
        return this.parseOrder (order);
    }

    async createSpotOrder (symbol: string, type, side, amount, price = undefined, params = {}) {
        await this.loadMarkets ();
        const market = this.market (symbol);
        const upperCaseType = type.toUpperCase ();
        const request = {
            'symbol': market['id'],
            'side': this.capitalize (side),
            'orderType': upperCaseType, // limit, market or limit_maker
            'timeInForce': 'GTC', // FOK, IOC
            // 'orderLinkId': 'string', // unique client order id, max 36 characters
        };
        if ((type === 'market') && (side === 'buy')) {
            // for market buy it requires the amount of quote currency to spend
            if (this.options['createMarketBuyOrderRequiresPrice']) {
                const cost = this.safeNumber (params, 'cost');
                params = this.omit (params, 'cost');
                if (price === undefined && cost === undefined) {
                    throw new InvalidOrder (this.id + " createOrder() requires the price argument with market buy orders to calculate total order cost (amount to spend), where cost = amount * price. Supply a price argument to createOrder() call if you want the cost to be calculated for you from price and amount, or, alternatively, add .options['createMarketBuyOrderRequiresPrice'] = false to supply the cost in the amount argument (the exchange-specific behaviour)");
                } else {
                    const amountString = this.numberToString (amount);
                    const priceString = this.numberToString (price);
                    const quoteAmount = Precise.stringMul (amountString, priceString);
                    amount = (cost !== undefined) ? cost : this.parseNumber (quoteAmount);
                    request['orderQty'] = this.costToPrecision (symbol, amount);
                }
            } else {
                request['orderQty'] = this.costToPrecision (symbol, amount);
            }
        } else {
            request['orderQty'] = this.amountToPrecision (symbol, amount);
        }
        if ((upperCaseType === 'LIMIT') || (upperCaseType === 'LIMIT_MAKER')) {
            if (price === undefined) {
                throw new InvalidOrder (this.id + ' createOrder requires a price argument for a ' + type + ' order');
            }
            request['orderPrice'] = this.priceToPrecision (symbol, price);
        }
        const isMarket = (upperCaseType === 'MARKET');
        let postOnly = undefined;
        [ postOnly, params ] = this.handlePostOnly (isMarket, type === 'LIMIT_MAKER', params);
        if (postOnly) {
            request['orderType'] = 'LIMIT_MAKER';
        }
        const clientOrderId = this.safeString2 (params, 'clientOrderId', 'orderLinkId');
        if (clientOrderId !== undefined) {
            request['orderLinkId'] = clientOrderId;
        }
        params = this.omit (params, [ 'clientOrderId', 'orderLinkId', 'postOnly' ]);
        const brokerId = this.safeString (this.options, 'brokerId');
        if (brokerId !== undefined) {
            request['agentSource'] = brokerId;
        }
        const triggerPrice = this.safeNumber2 (params, 'triggerPrice', 'stopPrice');
        if (triggerPrice !== undefined) {
            request['triggerPrice'] = this.priceToPrecision (symbol, triggerPrice);
        }
        params = this.omit (params, 'stopPrice');
        const response = await this.privatePostSpotV3PrivateOrder (this.extend (request, params));
        //
        //    {
        //        "retCode": "0",
        //        "retMsg": "OK",
        //        "result": {
        //            "orderId": "1274754916287346280",
        //            "orderLinkId": "1666798627015730",
        //            "symbol": "AAVEUSDT",
        //            "createTime": "1666698629821",
        //            "orderPrice": "80",
        //            "orderQty": "0.11",
        //            "orderType": "LIMIT",
        //            "side": "BUY",
        //            "status": "NEW",
        //            "timeInForce": "GTC",
        //            "accountId": "13380434",
        //            "execQty": "0",
        //            "orderCategory": "0"
        //        },
        //        "retExtMap": {},
        //        "retExtInfo": null,
        //        "time": "1666698627926"
        //    }
        //
        const order = this.safeValue (response, 'result', {});
        return this.parseOrder (order);
    }

    async createUnifiedMarginOrder (symbol: string, type, side, amount, price = undefined, params = {}) {
        await this.loadMarkets ();
        const market = this.market (symbol);
        if (!market['linear'] && !market['option']) {
            throw new NotSupported (this.id + ' createOrder does not allow inverse market orders for ' + symbol + ' markets');
        }
        const lowerCaseType = type.toLowerCase ();
        if ((price === undefined) && (lowerCaseType === 'limit')) {
            throw new ArgumentsRequired (this.id + ' createOrder requires a price argument for limit orders');
        }
        const request = {
            'symbol': market['id'],
            'side': this.capitalize (side),
            'orderType': this.capitalize (lowerCaseType), // limit or market
            'timeInForce': 'GoodTillCancel', // ImmediateOrCancel, FillOrKill, PostOnly
            'qty': this.amountToPrecision (symbol, amount),
            // 'takeProfit': 123.45, // take profit price, only take effect upon opening the position
            // 'stopLoss': 123.45, // stop loss price, only take effect upon opening the position
            // 'reduceOnly': false, // reduce only, required for linear orders
            // when creating a closing order, bybit recommends a True value for
            //  closeOnTrigger to avoid failing due to insufficient available margin
            // 'closeOnTrigger': false, required for linear orders
            // 'orderLinkId': 'string', // unique client order id, max 36 characters
            // 'triggerPrice': 123.45, // trigger price, required for conditional orders
            // 'triggerBy': 'MarkPrice', // IndexPrice, MarkPrice
            // 'tptriggerby': 'MarkPrice', // IndexPrice, MarkPrice
            // 'slTriggerBy': 'MarkPrice', // IndexPrice, MarkPrice
            // 'mmp': false // market maker protection
            // 'positionIdx': 0, // Position mode. unified margin account is only available in One-Way mode, which is 0
            // 'basePrice': '0', // It will be used to compare with the value of triggerPrice, to decide whether your conditional order will be triggered by crossing trigger price from upper side or lower side. Mainly used to identify the expected direction of the current conditional order.
            // 'iv': '0', // Implied volatility, for options only; parameters are passed according to the real value; for example, for 10%, 0.1 is passed
        };
        if (market['linear']) {
            request['category'] = 'linear';
        } else {
            request['category'] = 'option';
        }
        const isMarket = lowerCaseType === 'market';
        const isLimit = lowerCaseType === 'limit';
        if (isLimit) {
            request['price'] = this.priceToPrecision (symbol, price);
        }
        const exchangeSpecificParam = this.safeString (params, 'time_in_force');
        const timeInForce = this.safeStringLower (params, 'timeInForce');
        let postOnly = undefined;
        [ postOnly, params ] = this.handlePostOnly (isMarket, exchangeSpecificParam === 'PostOnly', params);
        if (postOnly) {
            request['timeInForce'] = 'PostOnly';
        } else if (timeInForce === 'gtc') {
            request['timeInForce'] = 'GoodTillCancel';
        } else if (timeInForce === 'fok') {
            request['timeInForce'] = 'FillOrKill';
        } else if (timeInForce === 'ioc') {
            request['timeInForce'] = 'ImmediateOrCancel';
        }
        const triggerPrice = this.safeNumber2 (params, 'stopPrice', 'triggerPrice');
        const stopLossTriggerPrice = this.safeNumber (params, 'stopLossPrice', triggerPrice);
        const takeProfitTriggerPrice = this.safeNumber (params, 'takeProfitPrice');
        const stopLoss = this.safeNumber (params, 'stopLoss');
        const takeProfit = this.safeNumber (params, 'takeProfit');
        const isStopLossTriggerOrder = stopLossTriggerPrice !== undefined;
        const isTakeProfitTriggerOrder = takeProfitTriggerPrice !== undefined;
        const isStopLoss = stopLoss !== undefined;
        const isTakeProfit = takeProfit !== undefined;
        if (isStopLossTriggerOrder || isTakeProfitTriggerOrder) {
            request['triggerBy'] = 'LastPrice';
            const triggerAt = isStopLossTriggerOrder ? stopLossTriggerPrice : takeProfitTriggerPrice;
            const preciseTriggerPrice = this.priceToPrecision (symbol, triggerAt);
            request['triggerPrice'] = preciseTriggerPrice;
            const isBuy = side === 'buy';
            // logical xor
            const ascending = stopLossTriggerPrice ? !isBuy : isBuy;
            const delta = this.numberToString (market['precision']['price']);
            request['basePrice'] = ascending ? Precise.stringAdd (preciseTriggerPrice, delta) : Precise.stringSub (preciseTriggerPrice, delta);
        } else if (isStopLoss || isTakeProfit) {
            if (isStopLoss) {
                request['stopLoss'] = this.priceToPrecision (symbol, stopLoss);
            }
            if (isTakeProfit) {
                request['takeProfit'] = this.priceToPrecision (symbol, takeProfit);
            }
        }
        const clientOrderId = this.safeString (params, 'clientOrderId');
        if (clientOrderId !== undefined) {
            request['orderLinkId'] = clientOrderId;
        } else if (market['option']) {
            // mandatory field for options
            request['orderLinkId'] = this.uuid16 ();
        }
        params = this.omit (params, [ 'stopPrice', 'timeInForce', 'triggerPrice', 'stopLossPrice', 'takeProfitPrice', 'postOnly', 'clientOrderId', 'stopLoss', 'takeProfit' ]);
        const response = await this.privatePostUnifiedV3PrivateOrderCreate (this.extend (request, params));
        //
        //     {
        //         "retCode": 0,
        //         "retMsg": "OK",
        //         "result": {
        //             "orderId": "e10b0716-7c91-4091-b98a-1fa0f401c7d5",
        //             "orderLinkId": "test0000003"
        //         },
        //         "retExtInfo": null,
        //         "time": 1664441344238
        //     }
        //
        const order = this.safeValue (response, 'result', {});
        return this.parseOrder (order);
    }

    async createContractV3Order (symbol: string, type, side, amount, price = undefined, params = {}) {
        await this.loadMarkets ();
        const market = this.market (symbol);
        const lowerCaseType = type.toLowerCase ();
        if ((price === undefined) && (lowerCaseType === 'limit')) {
            throw new ArgumentsRequired (this.id + ' createContractV3Order requires a price argument for limit orders');
        }
        const request = {
            'symbol': market['id'],
            'side': this.capitalize (side),
            'orderType': this.capitalize (lowerCaseType), // limit or market
            'timeInForce': 'GoodTillCancel', // ImmediateOrCancel, FillOrKill, PostOnly
            'qty': this.amountToPrecision (symbol, amount),
            // 'takeProfit': 123.45, // take profit price, only take effect upon opening the position
            // 'stopLoss': 123.45, // stop loss price, only take effect upon opening the position
            // 'reduceOnly': false, // reduce only, required for linear orders
            // when creating a closing order, bybit recommends a True value for
            //  closeOnTrigger to avoid failing due to insufficient available margin
            // 'closeOnTrigger': false, required for linear orders
            // 'orderLinkId': 'string', // unique client order id, max 36 characters
            // 'triggerPrice': 123.45, // trigger price, required for conditional orders
            // 'triggerBy': 'MarkPrice', // IndexPrice, MarkPrice
            // 'tptriggerby': 'MarkPrice', // IndexPrice, MarkPrice
            // 'slTriggerBy': 'MarkPrice', // IndexPrice, MarkPrice
            // 'positionIdx': 0, // Position mode. unified margin account is only available in One-Way mode, which is 0
            // 'triggerDirection': 1, // Trigger direction. Mainly used in conditional order. Trigger the order when market price rises to triggerPrice or falls to triggerPrice. 1: rise; 2: fall
        };
        if (market['future']) {
            const positionIdx = this.safeInteger (params, 'position_idx', 0); // 0 One-Way Mode, 1 Buy-side, 2 Sell-side
            request['position_idx'] = positionIdx;
            params = this.omit (params, 'position_idx');
        }
        const isMarket = lowerCaseType === 'market';
        const isLimit = lowerCaseType === 'limit';
        if (isLimit) {
            request['price'] = this.priceToPrecision (symbol, price);
        }
        const timeInForce = this.safeStringLower (params, 'timeInForce'); // same as exchange specific param
        let postOnly = undefined;
        [ postOnly, params ] = this.handlePostOnly (isMarket, timeInForce === 'PostOnly', params);
        if (postOnly) {
            request['timeInForce'] = 'PostOnly';
        } else if (timeInForce === 'gtc') {
            request['timeInForce'] = 'GoodTillCancel';
        } else if (timeInForce === 'fok') {
            request['timeInForce'] = 'FillOrKill';
        } else if (timeInForce === 'ioc') {
            request['timeInForce'] = 'ImmediateOrCancel';
        }
        let triggerPrice = this.safeNumber2 (params, 'triggerPrice', 'stopPrice');
        const stopLossTriggerPrice = this.safeNumber (params, 'stopLossPrice', triggerPrice);
        const takeProfitTriggerPrice = this.safeNumber (params, 'takeProfitPrice');
        const stopLoss = this.safeNumber (params, 'stopLoss');
        const takeProfit = this.safeNumber (params, 'takeProfit');
        const isStopLossTriggerOrder = stopLossTriggerPrice !== undefined;
        const isTakeProfitTriggerOrder = takeProfitTriggerPrice !== undefined;
        const isStopLoss = stopLoss !== undefined;
        const isTakeProfit = takeProfit !== undefined;
        const isBuy = side === 'buy';
        const ascending = stopLossTriggerPrice ? !isBuy : isBuy;
        if (triggerPrice !== undefined) {
            request['triggerDirection'] = ascending ? 2 : 1;
            request['triggerPrice'] = this.priceToPrecision (symbol, triggerPrice);
        } else if (isStopLossTriggerOrder || isTakeProfitTriggerOrder) {
            request['triggerDirection'] = ascending ? 2 : 1;
            triggerPrice = isStopLossTriggerOrder ? stopLossTriggerPrice : takeProfitTriggerPrice;
            request['triggerPrice'] = this.priceToPrecision (symbol, triggerPrice);
            request['reduceOnly'] = true;
        } else if (isStopLoss || isTakeProfit) {
            if (isStopLoss) {
                request['stopLoss'] = this.priceToPrecision (symbol, stopLoss);
            }
            if (isTakeProfit) {
                request['takeProfit'] = this.priceToPrecision (symbol, takeProfit);
            }
        }
        const clientOrderId = this.safeString (params, 'clientOrderId');
        if (clientOrderId !== undefined) {
            request['orderLinkId'] = clientOrderId;
        } else if (market['option']) {
            // mandatory field for options
            request['orderLinkId'] = this.uuid16 ();
        }
        params = this.omit (params, [ 'stopPrice', 'timeInForce', 'stopLossPrice', 'takeProfitPrice', 'postOnly', 'clientOrderId', 'triggerPrice', 'stopLoss', 'takeProfit' ]);
        const response = await this.privatePostContractV3PrivateOrderCreate (this.extend (request, params));
        //
        //     {
        //         "retCode": 0,
        //         "retMsg": "OK",
        //         "result": {
        //             "orderId": "e10b0716-7c91-4091-b98a-1fa0f401c7d5",
        //             "orderLinkId": "test0000003"
        //         },
        //         "retExtInfo": null,
        //         "time": 1664441344238
        //     }
        //
        const order = this.safeValue (response, 'result', {});
        return this.parseOrder (order);
    }

    async createUsdcOrder (symbol: string, type, side, amount, price = undefined, params = {}) {
        await this.loadMarkets ();
        const market = this.market (symbol);
        const lowerCaseType = type.toLowerCase ();
        if ((price === undefined) && (lowerCaseType === 'limit')) {
            throw new ArgumentsRequired (this.id + ' createOrder requires a price argument for limit orders');
        }
        const request = {
            'symbol': market['id'],
            'side': this.capitalize (side),
            'orderType': this.capitalize (lowerCaseType), // limit or market
            'timeInForce': 'GoodTillCancel', // ImmediateOrCancel, FillOrKill, PostOnly
            'orderQty': this.amountToPrecision (symbol, amount),
            // 'takeProfit': 123.45, // take profit price, only take effect upon opening the position
            // 'stopLoss': 123.45, // stop loss price, only take effect upon opening the position
            // 'reduceOnly': false, // reduce only, required for linear orders
            // when creating a closing order, bybit recommends a True value for
            //  closeOnTrigger to avoid failing due to insufficient available margin
            // 'closeOnTrigger': false, required for linear orders
            // 'orderLinkId': 'string', // unique client order id, max 36 characters
            // 'triggerPrice': 123.45, // trigger price, required for conditional orders
            // 'trigger_by': 'MarkPrice', // IndexPrice, MarkPrice
            // 'tptriggerby': 'MarkPrice', // IndexPrice, MarkPrice
            // 'slTriggerBy': 'MarkPrice', // IndexPrice, MarkPrice
            // 'orderFilter': 'Order' or 'StopOrder'
            // 'mmp': false // market maker protection
        };
        const isMarket = lowerCaseType === 'market';
        const isLimit = lowerCaseType === 'limit';
        if (isLimit) {
            request['orderPrice'] = this.priceToPrecision (symbol, price);
        }
        const exchangeSpecificParam = this.safeString (params, 'time_in_force');
        const timeInForce = this.safeStringLower (params, 'timeInForce');
        let postOnly = undefined;
        [ postOnly, params ] = this.handlePostOnly (isMarket, exchangeSpecificParam === 'PostOnly', params);
        if (postOnly) {
            request['time_in_force'] = 'PostOnly';
        } else if (timeInForce === 'gtc') {
            request['time_in_force'] = 'GoodTillCancel';
        } else if (timeInForce === 'fok') {
            request['time_in_force'] = 'FillOrKill';
        } else if (timeInForce === 'ioc') {
            request['time_in_force'] = 'ImmediateOrCancel';
        }
        if (market['swap']) {
            const triggerPrice = this.safeNumber2 (params, 'stopPrice', 'triggerPrice');
            const stopLossTriggerPrice = this.safeNumber (params, 'stopLossPrice', triggerPrice);
            const takeProfitTriggerPrice = this.safeNumber (params, 'takeProfitPrice');
            const stopLoss = this.safeNumber (params, 'stopLoss');
            const takeProfit = this.safeNumber (params, 'takeProfit');
            const isStopLossTriggerOrder = stopLossTriggerPrice !== undefined;
            const isTakeProfitTriggerOrder = takeProfitTriggerPrice !== undefined;
            const isStopLoss = stopLoss !== undefined;
            const isTakeProfit = takeProfit !== undefined;
            const isStopOrder = isStopLossTriggerOrder || isTakeProfitTriggerOrder;
            if (isStopOrder) {
                request['orderFilter'] = 'StopOrder';
                request['trigger_by'] = 'LastPrice';
                const stopPx = isStopLossTriggerOrder ? stopLossTriggerPrice : takeProfitTriggerPrice;
                const preciseStopPrice = this.priceToPrecision (symbol, stopPx);
                request['triggerPrice'] = preciseStopPrice;
                const delta = this.numberToString (market['precision']['price']);
                request['basePrice'] = isStopLossTriggerOrder ? Precise.stringSub (preciseStopPrice, delta) : Precise.stringAdd (preciseStopPrice, delta);
            } else if (isStopLoss || isTakeProfit) {
                if (isStopLoss) {
                    request['stopLoss'] = this.priceToPrecision (symbol, stopLoss);
                }
                if (isTakeProfit) {
                    request['takeProfit'] = this.priceToPrecision (symbol, takeProfit);
                }
            } else {
                request['orderFilter'] = 'Order';
            }
        }
        const clientOrderId = this.safeString (params, 'clientOrderId');
        if (clientOrderId !== undefined) {
            request['orderLinkId'] = clientOrderId;
        } else if (market['option']) {
            // mandatory field for options
            request['orderLinkId'] = this.uuid16 ();
        }
        params = this.omit (params, [ 'stopPrice', 'timeInForce', 'triggerPrice', 'stopLossPrice', 'takeProfitPrice', 'postOnly', 'clientOrderId', 'stopLoss', 'takeProfit' ]);
        let response = undefined;
        if (market['option']) {
            response = await this.privatePostOptionUsdcOpenapiPrivateV1PlaceOrder (this.extend (request, params));
        } else {
            response = await this.privatePostPerpetualUsdcOpenapiPrivateV1PlaceOrder (this.extend (request, params));
        }
        //
        //     {
        //         "retCode":0,
        //         "retMsg":"",
        //         "result":{
        //            "orderId":"34450a59-325e-4296-8af0-63c7c524ae33",
        //            "orderLinkId":"",
        //            "mmp":false,
        //            "symbol":"BTCPERP",
        //            "orderType":"Limit",
        //            "side":"Buy",
        //            "orderQty":"0.00100000",
        //            "orderPrice":"20000.00",
        //            "iv":"0",
        //            "timeInForce":"GoodTillCancel",
        //            "orderStatus":"Created",
        //            "createdAt":"1652261746007873",
        //            "basePrice":"0.00",
        //            "triggerPrice":"0.00",
        //            "takeProfit":"0.00",
        //            "stopLoss":"0.00",
        //            "slTriggerBy":"UNKNOWN",
        //            "tpTriggerBy":"UNKNOWN"
        //     }
        //
        const order = this.safeValue (response, 'result', {});
        return this.parseOrder (order);
    }

    async editUnifiedAccountOrder (id: string, symbol, type, side, amount = undefined, price = undefined, params = {}) {
        await this.loadMarkets ();
        const market = this.market (symbol);
        if (!market['linear'] && !market['option']) {
            throw new NotSupported (this.id + ' editOrder does not allow inverse market orders for ' + symbol + ' markets');
        }
        const request = {
            'symbol': market['id'],
            'orderId': id,
            'qty': this.amountToPrecision (symbol, amount),
            // 'orderLinkId': 'string', // unique client order id, max 36 characters
            // 'takeProfit': 123.45, // take profit price, only take effect upon opening the position
            // 'stopLoss': 123.45, // stop loss price, only take effect upon opening the position
            // 'triggerPrice': 123.45, // trigger price, required for conditional orders
            // 'triggerBy': 'MarkPrice', // IndexPrice, MarkPrice, LastPrice
            // 'tpTriggerby': 'MarkPrice', // IndexPrice, MarkPrice, LastPrice
            // 'slTriggerBy': 'MarkPrice', // IndexPrice, MarkPrice, LastPrice
            // Valid for option only.
            // 'orderIv': '0', // Implied volatility; parameters are passed according to the real value; for example, for 10%, 0.1 is passed
        };
        if (market['linear']) {
            request['category'] = 'linear';
        } else {
            request['category'] = 'option';
        }
        if (price !== undefined) {
            request['price'] = this.priceToPrecision (symbol, price);
        }
        let triggerPrice = this.safeNumber2 (params, 'triggerPrice', 'stopPrice');
        const stopLossTriggerPrice = this.safeNumber (params, 'stopLossPrice');
        const takeProfitTriggerPrice = this.safeNumber (params, 'takeProfitPrice');
        const stopLoss = this.safeNumber (params, 'stopLoss');
        const takeProfit = this.safeNumber (params, 'takeProfit');
        const isStopLossTriggerOrder = stopLossTriggerPrice !== undefined;
        const isTakeProfitTriggerOrder = takeProfitTriggerPrice !== undefined;
        const isStopLoss = stopLoss !== undefined;
        const isTakeProfit = takeProfit !== undefined;
        if (isStopLossTriggerOrder || isTakeProfitTriggerOrder) {
            triggerPrice = isStopLossTriggerOrder ? stopLossTriggerPrice : takeProfitTriggerPrice;
        }
        if (triggerPrice !== undefined) {
            request['triggerPrice'] = this.priceToPrecision (symbol, triggerPrice);
        }
        if (isStopLoss || isTakeProfit) {
            if (isStopLoss) {
                request['stopLoss'] = this.priceToPrecision (symbol, stopLoss);
            }
            if (isTakeProfit) {
                request['takeProfit'] = this.priceToPrecision (symbol, takeProfit);
            }
        }
        const clientOrderId = this.safeString (params, 'clientOrderId');
        if (clientOrderId !== undefined) {
            request['orderLinkId'] = clientOrderId;
        }
        params = this.omit (params, [ 'stopPrice', 'stopLossPrice', 'takeProfitPrice', 'triggerPrice', 'clientOrderId', 'stopLoss', 'takeProfit' ]);
        const response = await this.privatePostV5OrderAmend (this.extend (request, params));
        //
        //     {
        //         "retCode": 0,
        //         "retMsg": "OK",
        //         "result": {
        //             "orderId": "c6f055d9-7f21-4079-913d-e6523a9cfffa",
        //             "orderLinkId": "linear-004"
        //         },
        //         "retExtInfo": {},
        //         "time": 1672217093461
        //     }
        //
        const result = this.safeValue (response, 'result', {});
        return this.safeOrder ({
            'info': response,
            'id': this.safeString (result, 'orderId'),
        });
    }

    async editUnifiedMarginOrder (id: string, symbol, type, side, amount, price = undefined, params = {}) {
        await this.loadMarkets ();
        const market = this.market (symbol);
        if (!market['linear'] && !market['option']) {
            throw new NotSupported (this.id + ' editOrder does not allow inverse market orders for ' + symbol + ' markets');
        }
        const lowerCaseType = type.toLowerCase ();
        if ((price === undefined) && (lowerCaseType === 'limit')) {
            throw new ArgumentsRequired (this.id + ' editOrder requires a price argument for limit orders');
        }
        const request = {
            'orderId': id,
            'symbol': market['id'],
            'side': this.capitalize (side),
            'orderType': this.capitalize (lowerCaseType), // limit or market
            'timeInForce': 'GoodTillCancel', // ImmediateOrCancel, FillOrKill, PostOnly
            'qty': this.amountToPrecision (symbol, amount),
            // 'takeProfit': 123.45, // take profit price, only take effect upon opening the position
            // 'stopLoss': 123.45, // stop loss price, only take effect upon opening the position
            // 'orderLinkId': 'string', // unique client order id, max 36 characters
            // 'triggerPrice': 123.45, // trigger price, required for conditional orders
            // 'triggerBy': 'MarkPrice', // IndexPrice, MarkPrice
            // 'tptriggerby': 'MarkPrice', // IndexPrice, MarkPrice
            // 'slTriggerBy': 'MarkPrice', // IndexPrice, MarkPrice
            // 'iv': '0', // Implied volatility, for options only; parameters are passed according to the real value; for example, for 10%, 0.1 is passed
        };
        if (market['linear']) {
            request['category'] = 'linear';
        } else {
            request['category'] = 'option';
        }
        const isMarket = lowerCaseType === 'market';
        const isLimit = lowerCaseType === 'limit';
        if (isLimit) {
            request['price'] = this.priceToPrecision (symbol, price);
        }
        const exchangeSpecificParam = this.safeString (params, 'time_in_force');
        const timeInForce = this.safeStringLower (params, 'timeInForce');
        const postOnly = this.isPostOnly (isMarket, exchangeSpecificParam === 'PostOnly', params);
        if (postOnly) {
            request['timeInForce'] = 'PostOnly';
        } else if (timeInForce === 'gtc') {
            request['timeInForce'] = 'GoodTillCancel';
        } else if (timeInForce === 'fok') {
            request['timeInForce'] = 'FillOrKill';
        } else if (timeInForce === 'ioc') {
            request['timeInForce'] = 'ImmediateOrCancel';
        }
        let triggerPrice = this.safeNumber2 (params, 'triggerPrice', 'stopPrice');
        const stopLossTriggerPrice = this.safeNumber (params, 'stopLossPrice');
        const takeProfitTriggerPrice = this.safeNumber (params, 'takeProfitPrice');
        const stopLoss = this.safeNumber (params, 'stopLoss');
        const takeProfit = this.safeNumber (params, 'takeProfit');
        const isStopLossTriggerOrder = stopLossTriggerPrice !== undefined;
        const isTakeProfitTriggerOrder = takeProfitTriggerPrice !== undefined;
        const isStopLoss = stopLoss !== undefined;
        const isTakeProfit = takeProfit !== undefined;
        if (isStopLossTriggerOrder || isTakeProfitTriggerOrder) {
            triggerPrice = isStopLossTriggerOrder ? stopLossTriggerPrice : takeProfitTriggerPrice;
        }
        if (triggerPrice !== undefined) {
            request['triggerPrice'] = this.priceToPrecision (symbol, triggerPrice);
        }
        if (isStopLoss || isTakeProfit) {
            if (isStopLoss) {
                request['stopLoss'] = this.priceToPrecision (symbol, stopLoss);
            }
            if (isTakeProfit) {
                request['takeProfit'] = this.priceToPrecision (symbol, takeProfit);
            }
        }
        const clientOrderId = this.safeString (params, 'clientOrderId');
        if (clientOrderId !== undefined) {
            request['orderLinkId'] = clientOrderId;
        }
        params = this.omit (params, [ 'stopPrice', 'timeInForce', 'triggerPrice', 'stopLossPrice', 'takeProfitPrice', 'postOnly', 'clientOrderId', 'stopLoss', 'takeProfit' ]);
        const response = await this.privatePostUnifiedV3PrivateOrderReplace (this.extend (request, params));
        //
        //     {
        //         "retCode": 0,
        //         "retMsg": "OK",
        //         "result": {
        //             "orderId": "42c86d66331e41998d12c2440ce90c1a",
        //             "orderLinkId": "e80d558e-ed"
        //         }
        //     }
        //
        const order = this.safeValue (response, 'result', {});
        return this.parseOrder (order);
    }

    async editContractV3Order (id: string, symbol, type, side, amount = undefined, price = undefined, params = {}) {
        await this.loadMarkets ();
        const market = this.market (symbol);
        const request = {
            'symbol': market['id'],
            'orderId': id,
            'qty': this.amountToPrecision (symbol, amount),
            // 'orderLinkId': '', // User customised order id. Either orderId or orderLinkId is required
            // 'triggerPrice': '', // Trigger price. Don't pass it if not modify the qty
            // 'takeProfit': '', // Take profit price after modification. Don't pass it if not modify the take profit
            // 'stopLoss': '', // Stop loss price after modification. Don't pass it if not modify the Stop loss
            // 'tpTriggerBy': '', // The price type to trigger take profit. When set a take profit, this param is required if no initial value for the order
            // 'slTriggerBy': '', // The price type to trigger stop loss. When set a stop loss, this param is required if no initial value for the order
            // 'triggerBy': '', // Trigger price type. LastPrice, IndexPrice, MarkPrice, LastPrice
        };
        if (price !== undefined) {
            request['price'] = this.priceToPrecision (symbol, price);
        }
        let triggerPrice = this.safeNumber2 (params, 'triggerPrice', 'stopPrice');
        const stopLossTriggerPrice = this.safeNumber (params, 'stopLossPrice');
        const takeProfitTriggerPrice = this.safeNumber (params, 'takeProfitPrice');
        const stopLoss = this.safeNumber (params, 'stopLoss');
        const takeProfit = this.safeNumber (params, 'takeProfit');
        const isStopLossTriggerOrder = stopLossTriggerPrice !== undefined;
        const isTakeProfitTriggerOrder = takeProfitTriggerPrice !== undefined;
        const isStopLoss = stopLoss !== undefined;
        const isTakeProfit = takeProfit !== undefined;
        if (isStopLossTriggerOrder || isTakeProfitTriggerOrder) {
            triggerPrice = isStopLossTriggerOrder ? stopLossTriggerPrice : takeProfitTriggerPrice;
        }
        if (triggerPrice !== undefined) {
            request['triggerPrice'] = this.priceToPrecision (symbol, triggerPrice);
        }
        if (isStopLoss || isTakeProfit) {
            if (isStopLoss) {
                request['stopLoss'] = this.priceToPrecision (symbol, stopLoss);
            }
            if (isTakeProfit) {
                request['takeProfit'] = this.priceToPrecision (symbol, takeProfit);
            }
        }
        const clientOrderId = this.safeString (params, 'clientOrderId');
        if (clientOrderId !== undefined) {
            request['orderLinkId'] = clientOrderId;
        }
        params = this.omit (params, [ 'stopPrice', 'stopLossPrice', 'takeProfitPrice', 'triggerPrice', 'clientOrderId', 'stopLoss', 'takeProfit' ]);
        const response = await this.privatePostContractV3PrivateOrderReplace (this.extend (request, params));
        //
        // contract v3
        //
        //     {
        //         "retCode": 0,
        //         "retMsg": "OK",
        //         "result": {
        //             "orderId": "db8b74b3-72d3-4264-bf3f-52d39b41956e",
        //             "orderLinkId": "x002"
        //         },
        //         "retExtInfo": {},
        //         "time": 1658902610749
        //     }
        //
        const result = this.safeValue (response, 'result', {});
        return this.safeOrder ({
            'info': response,
            'id': this.safeString (result, 'orderId'),
        });
    }

    async editOrder (id: string, symbol, type, side, amount = undefined, price = undefined, params = {}) {
        if (symbol === undefined) {
            throw new ArgumentsRequired (this.id + ' editOrder() requires an symbol argument');
        }
        await this.loadMarkets ();
        const market = this.market (symbol);
        const [ enableUnifiedMargin, enableUnifiedAccount ] = await this.isUnifiedEnabled ();
        if (enableUnifiedAccount) {
            return await this.editUnifiedAccountOrder (id, symbol, type, side, amount, price, params);
        } else if (market['spot']) {
            throw new NotSupported (this.id + ' editOrder() does not support spot markets');
        } else if (enableUnifiedMargin && !market['inverse']) {
            return await this.editUnifiedMarginOrder (id, symbol, type, side, amount, price, params);
        }
        return await this.editContractV3Order (id, symbol, type, side, amount, price, params);
    }

    async cancelUnifiedAccountOrder (id: string, symbol: string = undefined, params = {}) {
        if (symbol === undefined) {
            throw new ArgumentsRequired (this.id + ' cancelOrder() requires a symbol argument');
        }
        await this.loadMarkets ();
        const market = this.market (symbol);
        const request = {
            'symbol': market['id'],
            // 'orderLinkId': 'string',
            // 'orderId': id,
            // conditional orders
            // 'orderFilter': '', // Valid for spot only. Order,tpslOrder. If not passed, Order by default
        };
        if (market['spot']) {
            // only works for spot market
            const isStop = this.safeValue (params, 'stop', false);
            params = this.omit (params, [ 'stop' ]);
            request['orderFilter'] = isStop ? 'tpslOrder' : 'Order';
        }
        if (id !== undefined) { // The user can also use argument params["orderLinkId"]
            request['orderId'] = id;
        }
        if (market['spot']) {
            request['category'] = 'spot';
        } else if (market['option']) {
            request['category'] = 'option';
        } else if (market['linear']) {
            request['category'] = 'linear';
        } else {
            throw new NotSupported (this.id + ' cancelOrder() does not allow inverse market orders for ' + symbol + ' markets');
        }
        const response = await this.privatePostV5OrderCancel (this.extend (request, params));
        //
        //     {
        //         "retCode": 0,
        //         "retMsg": "OK",
        //         "result": {
        //             "orderId": "c6f055d9-7f21-4079-913d-e6523a9cfffa",
        //             "orderLinkId": "linear-004"
        //         },
        //         "retExtInfo": {},
        //         "time": 1672217377164
        //     }
        //
        const result = this.safeValue (response, 'result', {});
        return this.parseOrder (result, market);
    }

    async cancelSpotOrder (id: string, symbol: string = undefined, params = {}) {
        await this.loadMarkets ();
        const market = this.market (symbol);
        const request = {
            // 'order_link_id': 'string', // one of order_id, stop_order_id or order_link_id is required
            // 'orderId': id
        };
        if (id !== undefined) { // The user can also use argument params["order_link_id"]
            request['orderId'] = id;
        }
        const response = await this.privatePostSpotV3PrivateCancelOrder (this.extend (request, params));
        //
        //     {
        //         "retCode": "0",
        //         "retMsg": "OK",
        //         "result": {
        //             "orderId": "1275046248585414144",
        //             "orderLinkId": "1666733357434617",
        //             "symbol": "AAVEUSDT",
        //             "status": "NEW",
        //             "accountId": "13380434",
        //             "createTime": "1666733357438",
        //             "orderPrice": "80",
        //             "orderQty": "0.11",
        //             "execQty": "0",
        //             "timeInForce": "GTC",
        //             "orderType": "LIMIT",
        //             "side": "BUY",
        //             "orderCategory": "0"
        //         },
        //         "retExtMap": {},
        //         "retExtInfo": null,
        //         "time": "1666733839493"
        //     }
        //
        const result = this.safeValue (response, 'result', {});
        return this.parseOrder (result, market);
    }

    async cancelUnifiedMarginOrder (id: string, symbol: string = undefined, params = {}) {
        if (symbol === undefined) {
            throw new ArgumentsRequired (this.id + ' cancelUnifiedMarginOrder() requires a symbol argument');
        }
        await this.loadMarkets ();
        const market = this.market (symbol);
        const request = {
            'symbol': market['id'],
            // 'orderLinkId': 'string',
            // 'orderId': id,
            // conditional orders
            // 'orderFilter': '',
            // 'category': '',
        };
        const isStop = this.safeValue (params, 'stop', false);
        params = this.omit (params, [ 'stop' ]);
        request['orderFilter'] = isStop ? 'StopOrder' : 'Order';
        if (id !== undefined) { // The user can also use argument params["orderLinkId"]
            request['orderId'] = id;
        }
        if (market['option']) {
            request['category'] = 'option';
        } else if (market['linear']) {
            request['category'] = 'linear';
        } else {
            throw new NotSupported (this.id + ' cancelUnifiedMarginOrder() does not allow inverse market orders for ' + symbol + ' markets');
        }
        const response = await this.privatePostUnifiedV3PrivateOrderCancel (this.extend (request, params));
        //
        //     {
        //         "retCode": 0,
        //         "retMsg": "OK",
        //         "result": {
        //             "orderId": "42c86d66331e41998d12c2440ce90c1a",
        //             "orderLinkId": "e80d558e-ed"
        //         }
        //     }
        //
        const result = this.safeValue (response, 'result', {});
        return this.parseOrder (result, market);
    }

    async cancelUSDCOrder (id: string, symbol: string = undefined, params = {}) {
        if (symbol === undefined) {
            throw new ArgumentsRequired (this.id + ' cancelUSDCOrder() requires a symbol argument');
        }
        await this.loadMarkets ();
        const market = this.market (symbol);
        const request = {
            'symbol': market['id'],
            // 'orderLinkId': 'string', // one of order_id, stop_order_id or order_link_id is required
            // 'orderId': id,
        };
        const isStop = this.safeValue (params, 'stop', false);
        params = this.omit (params, [ 'stop' ]);
        let method = undefined;
        if (id !== undefined) { // The user can also use argument params["order_link_id"]
            request['orderId'] = id;
        }
        if (market['option']) {
            method = 'privatePostOptionUsdcOpenapiPrivateV1CancelOrder';
        } else {
            method = 'privatePostPerpetualUsdcOpenapiPrivateV1CancelOrder';
            request['orderFilter'] = isStop ? 'StopOrder' : 'Order';
        }
        const response = await this[method] (this.extend (request, params));
        //
        //     {
        //         "retCode": 0,
        //         "retMsg": "OK",
        //         "result": {
        //             "outRequestId": "",
        //             "symbol": "BTC-13MAY22-40000-C",
        //             "orderId": "8c65df91-91fc-461d-9b14-786379ef138c",
        //             "orderLinkId": ""
        //         },
        //         "retExtMap": {}
        //     }
        //
        const result = this.safeValue (response, 'result', {});
        return this.parseOrder (result, market);
    }

    async cancelDerivativesOrder (id: string, symbol: string = undefined, params = {}) {
        if (symbol === undefined) {
            throw new ArgumentsRequired (this.id + ' cancelDerivativesOrder() requires a symbol argument');
        }
        await this.loadMarkets ();
        const market = this.market (symbol);
        const request = {
            'symbol': market['id'],
            'orderId': id,
        };
        const response = await this.privatePostContractV3PrivateOrderCancel (this.extend (request, params));
        //
        // contract v3
        //
        //     {
        //         "retCode":0,
        //         "retMsg":"OK",
        //         "result":{
        //             "orderId": "4030430d-1dba-4134-ac77-3d81c14aaa00",
        //             "orderLinkId": ""
        //         },
        //         "retExtInfo":null,
        //         "time":1658850321861
        //     }
        //
        const result = this.safeValue (response, 'result', {});
        return this.parseOrder (result, market);
    }

    async cancelOrder (id: string, symbol: string = undefined, params = {}) {
        /**
         * @method
         * @name bybit#cancelOrder
         * @description cancels an open order
         * @param {string} id order id
         * @param {string} symbol unified symbol of the market the order was made in
         * @param {object} params extra parameters specific to the bybit api endpoint
         * @returns {object} An [order structure]{@link https://docs.ccxt.com/#/?id=order-structure}
         */
        if (symbol === undefined) {
            throw new ArgumentsRequired (this.id + ' cancelOrder() requires a symbol argument');
        }
        await this.loadMarkets ();
        const market = this.market (symbol);
        const [ enableUnifiedMargin, enableUnifiedAccount ] = await this.isUnifiedEnabled ();
        const isUsdcSettled = market['settle'] === 'USDC';
        if (enableUnifiedAccount) {
            return await this.cancelUnifiedAccountOrder (id, symbol, params);
        } else if (market['spot']) {
            return await this.cancelSpotOrder (id, symbol, params);
        } else if (enableUnifiedMargin && !market['inverse']) {
            return await this.cancelUnifiedMarginOrder (id, symbol, params);
        } else if (isUsdcSettled) {
            return await this.cancelUSDCOrder (id, symbol, params);
        }
        return await this.cancelDerivativesOrder (id, symbol, params);
    }

    async cancelAllUnifiedAccountOrders (symbol: string = undefined, params = {}) {
        await this.loadMarkets ();
        let market = undefined;
        let settle = undefined;
        let type = undefined;
        let subType = undefined;
        const request = {};
        if (symbol !== undefined) {
            market = this.market (symbol);
            settle = market['settle'];
            request['symbol'] = market['id'];
        } else {
            [ settle, params ] = this.handleOptionAndParams (params, 'cancelAllOrders', 'settle', 'USDT');
        }
        [ type, params ] = this.handleMarketTypeAndParams ('cancelAllOrders', market, params);
        [ subType, params ] = this.handleSubTypeAndParams ('cancelAllOrders', market, params, 'linear');
        if (type === 'spot') {
            request['category'] = 'spot';
        } else if (type === 'option') {
            request['category'] = 'option';
        } else if (subType === 'linear') {
            request['category'] = 'linear';
        } else {
            throw new NotSupported (this.id + ' cancelAllOrders() does not allow inverse market orders for ' + type + ' markets');
        }
        request['settleCoin'] = settle;
        const isStop = this.safeValue (params, 'stop', false);
        params = this.omit (params, [ 'stop' ]);
        if (isStop) {
            request['orderFilter'] = 'tpslOrder';
        }
        const response = await this.privatePostV5OrderCancelAll (this.extend (request, params));
        //
        //     {
        //         "retCode": 0,
        //         "retMsg": "OK",
        //         "result": {
        //             "list": [
        //                 {
        //                     "orderId": "f6a73e1f-39b5-4dee-af21-1460b2e3b27c",
        //                     "orderLinkId": "a001"
        //                 }
        //             ]
        //         },
        //         "retExtInfo": {},
        //         "time": 1672219780463
        //     }
        //
        const result = this.safeValue (response, 'result', []);
        const orders = this.safeValue (result, 'list');
        if (!Array.isArray (orders)) {
            return response;
        }
        return this.parseOrders (orders, market);
    }

    async cancelAllSpotOrders (symbol: string = undefined, params = {}) {
        if (symbol === undefined) {
            throw new ArgumentsRequired (this.id + ' cancelAllSpotOrders() requires a symbol argument');
        }
        await this.loadMarkets ();
        const market = this.market (symbol);
        const request = {
            'symbol': market['id'],
        };
        const response = await this.privateDeleteSpotOrderBatchCancel (this.extend (request, params));
        //
        //    {
        //        "ret_code": 0,
        //        "ret_msg": "",
        //        "ext_code": null,
        //        "ext_info": null,
        //        "result": {
        //            "success": true
        //        }
        //    }
        //
        const result = this.safeValue (response, 'result', []);
        if (!Array.isArray (result)) {
            return response;
        }
        return this.parseOrders (result, market);
    }

    async cancelAllUnifiedMarginOrders (symbol: string = undefined, params = {}) {
        await this.loadMarkets ();
        let market = undefined;
        let settle = undefined;
        const request = {};
        if (symbol !== undefined) {
            market = this.market (symbol);
            settle = market['settle'];
            request['symbol'] = market['id'];
        }
        let subType = undefined;
        [ subType, params ] = this.handleSubTypeAndParams ('cancelAllOrders', market, params, 'linear');
        request['category'] = subType;
        [ settle, params ] = this.handleOptionAndParams (params, 'cancelAllOrders', 'settle', settle);
        if (settle !== undefined) {
            request['settleCoin'] = settle;
        }
        const isStop = this.safeValue (params, 'stop', false);
        params = this.omit (params, [ 'stop' ]);
        if (isStop) {
            request['orderFilter'] = 'StopOrder';
        }
        const response = await this.privatePostUnifiedV3PrivateOrderCancelAll (this.extend (request, params));
        //
        //     {
        //         "retCode": 0,
        //         "retMsg": "OK",
        //         "result": {
        //             "list": [{
        //                     "category": "option",
        //                     "symbol": "BTC-24JUN22-45000-P",
        //                     "orderId": "bd5f3b34-d64d-4b60-8188-438fbea4c552",
        //                     "orderLinkId": "ac4e3b34-d64d-4b60-8188-438fbea4c552",
        //                 }, {
        //                     "category": "option",
        //                     "symbol": "BTC-24JUN22-45000-P",
        //                     "orderId": "4ddd727a-2af8-430e-a293-42895e594d18",
        //                     "orderLinkId": "5cee727a-2af8-430e-a293-42895e594d18",
        //                 }
        //             ]
        //         },
        //         "retExtInfo": {
        //             "list": [{
        //                 "code": 0,
        //                 "msg": "OK"
        //             }, {
        //                 "code": 0,
        //                 "msg": "OK"
        //             }]
        //         },
        //         "time": 1657200736570
        //     }
        //
        const result = this.safeValue (response, 'result', []);
        const orders = this.safeValue (result, 'list');
        if (!Array.isArray (orders)) {
            return response;
        }
        return this.parseOrders (orders, market);
    }

    async cancelAllUSDCOrders (symbol: string = undefined, params = {}) {
        if (symbol === undefined) {
            throw new ArgumentsRequired (this.id + ' cancelAllUSDCOrders() requires a symbol argument');
        }
        await this.loadMarkets ();
        const market = this.market (symbol);
        let method = undefined;
        const request = {
            'symbol': market['id'],
        };
        if (market['option']) {
            method = 'privatePostOptionUsdcOpenapiPrivateV1CancelAll';
        } else {
            method = 'privatePostPerpetualUsdcOpenapiPrivateV1CancelAll';
            const isStop = this.safeValue (params, 'stop', false);
            if (isStop) {
                request['orderFilter'] = 'StopOrder';
            } else {
                request['orderFilter'] = 'Order';
            }
            params = this.omit (params, [ 'stop' ]);
        }
        const response = await this[method] (this.extend (request, params));
        //
        //     {
        //         "retCode": 0,
        //         "retMsg": "OK",
        //         "retExtMap": {},
        //         "result": [
        //             {
        //                 "outRequestId": "cancelAll-290119-1652176443114-0",
        //                 "symbol": "BTC-13MAY22-40000-C",
        //                 "orderId": "fa6cd740-56ed-477d-9385-90ccbfee49ca",
        //                 "orderLinkId": "",
        //                 "errorCode": 0,
        //                 "errorDesc": ""
        //             }
        //         ]
        //     }
        //
        const result = this.safeValue (response, 'result', []);
        if (!Array.isArray (result)) {
            return response;
        }
        return this.parseOrders (result, market);
    }

    async cancelAllDerivativesOrders (symbol: string = undefined, params = {}) {
        await this.loadMarkets ();
        let market = undefined;
        let settle = undefined;
        const request = {};
        if (symbol !== undefined) {
            market = this.market (symbol);
            settle = market['settle'];
            request['symbol'] = market['id'];
        }
        [ settle, params ] = this.handleOptionAndParams (params, 'cancelAllOrders', 'settle', settle);
        if (settle !== undefined) {
            request['settleCoin'] = settle;
        }
        const response = await this.privatePostContractV3PrivateOrderCancelAll (this.extend (request, params));
        //
        // contract v3
        //
        //     {
        //         "retCode": 0,
        //         "retMsg": "OK",
        //         "result": {
        //             "list": [
        //                 {
        //                     "orderId": "4030430d-1dba-4134-ac77-3d81c14aaa00",
        //                     "orderLinkId": "x001"
        //                 }
        //             ]
        //         },
        //         "retExtInfo": {},
        //         "time": 1658901359225
        //     }
        //
        const result = this.safeValue (response, 'result', []);
        const orders = this.safeValue (result, 'list', []);
        return this.parseOrders (orders, market);
    }

    async cancelAllOrders (symbol: string = undefined, params = {}) {
        /**
         * @method
         * @name bybit#cancelAllOrders
         * @description cancel all open orders
         * @param {string|undefined} symbol unified market symbol, only orders in the market of this symbol are cancelled when symbol is not undefined
         * @param {object} params extra parameters specific to the bybit api endpoint
         * @returns {object[]} a list of [order structures]{@link https://docs.ccxt.com/#/?id=order-structure}
         */
        await this.loadMarkets ();
        let market = undefined;
        let settle = this.safeString (params, 'settleCoin');
        if (settle === undefined) {
            [ settle, params ] = this.handleOptionAndParams (params, 'cancelAllOrders', 'settle', settle);
        }
        if (symbol !== undefined) {
            market = this.market (symbol);
            settle = market['settle'];
        }
        let subType = undefined;
        [ subType, params ] = this.handleSubTypeAndParams ('cancelAllOrders', market, params);
        const isUsdcSettled = settle === 'USDC';
        const isInverse = subType === 'inverse';
        const isLinearSettle = isUsdcSettled || (settle === 'USDT');
        if (isInverse && isLinearSettle) {
            throw new ArgumentsRequired (this.id + ' cancelAllOrders with inverse subType requires settle to not be USDT or USDC');
        }
        const [ type, query ] = this.handleMarketTypeAndParams ('cancelAllOrders', market, params);
        const [ enableUnifiedMargin, enableUnifiedAccount ] = await this.isUnifiedEnabled ();
        if (enableUnifiedAccount) {
            return await this.cancelAllUnifiedAccountOrders (symbol, query);
        } else if (type === 'spot') {
            return await this.cancelAllSpotOrders (symbol, query);
        } else if (enableUnifiedMargin && !isInverse) {
            return await this.cancelAllUnifiedMarginOrders (symbol, query);
        } else if (isUsdcSettled) {
            return await this.cancelAllUSDCOrders (symbol, query);
        } else {
            return await this.cancelAllDerivativesOrders (symbol, query);
        }
    }

    async fetchUnifiedAccountOrders (symbol: string = undefined, since: Int = undefined, limit: Int = undefined, params = {}) {
        await this.loadMarkets ();
        const request = {
            // 'symbol': market['id'],
            // 'category', Type of derivatives product: spot, linear or option.
            // 'baseCoin', Base coin. When category=option. If not passed, BTC by default; when category=linear, if BTC passed, BTCPERP & BTCUSDT returned.
            // 'orderId', Order ID
            // 'orderLinkId', Unique user-set order ID
            // 'orderStatus', // Return all status orders if not passed
            // 'orderFilter', Conditional order or active order
            // 'limit': number, Data quantity per page: Max data value per page is 50, and default value at 20.
            // 'cursor', API pass-through. accountType + category + cursor +. If inconsistent, the following should be returned: The account type does not match the service inquiry.
            // 'startTime': 0, // The start timestamp (ms) Support UTA only temporarily startTime and endTime must be passed together If not passed, query the past 7 days data by default
            // 'endTime': 0, // The end timestamp (ms)
        };
        let market = undefined;
        if (symbol === undefined) {
            let type = undefined;
            [ type, params ] = this.handleMarketTypeAndParams ('fetchOrders', market, params);
            // option, spot
            request['category'] = type;
            if (type === 'swap') {
                let subType = undefined;
                [ subType, params ] = this.handleSubTypeAndParams ('fetchOrders', market, params, 'linear');
                request['category'] = subType;
            }
        } else {
            market = this.market (symbol);
            request['symbol'] = market['id'];
            if (market['spot']) {
                request['category'] = 'spot';
            } else if (market['option']) {
                request['category'] = 'option';
            } else if (market['linear']) {
                request['category'] = 'linear';
            } else {
                request['category'] = 'inverse';
            }
        }
        const isStop = this.safeValue (params, 'stop', false);
        params = this.omit (params, [ 'stop' ]);
        if (isStop) {
            if (market['spot']) {
                request['orderFilter'] = 'tpslOrder';
            } else {
                request['orderFilter'] = 'StopOrder';
            }
        }
        if (limit !== undefined) {
            request['limit'] = limit;
        }
        if (since !== undefined) {
            request['startTime'] = since;
        }
        const until = this.safeInteger2 (params, 'until', 'till'); // unified in milliseconds
        const endTime = this.safeInteger (params, 'endTime', until); // exchange-specific in milliseconds
        params = this.omit (params, [ 'endTime', 'till', 'until' ]);
        if (endTime !== undefined) {
            request['endTime'] = endTime;
        } else {
            if (since !== undefined) {
                throw new BadRequest (this.id + ' fetchOrders() requires until/endTime when since is provided.');
            }
        }
        const response = await this.privateGetV5OrderHistory (this.extend (request, params));
        //
        //     {
        //         "retCode": 0,
        //         "retMsg": "OK",
        //         "result": {
        //             "nextPageCursor": "03234de9-1332-41eb-b805-4a9f42c136a3%3A1672220109387%2C03234de9-1332-41eb-b805-4a9f42c136a3%3A1672220109387",
        //             "category": "linear",
        //             "list": [
        //                 {
        //                     "symbol": "BTCUSDT",
        //                     "orderType": "Limit",
        //                     "orderLinkId": "test-001",
        //                     "orderId": "03234de9-1332-41eb-b805-4a9f42c136a3",
        //                     "cancelType": "CancelByUser",
        //                     "avgPrice": "0",
        //                     "stopOrderType": "UNKNOWN",
        //                     "lastPriceOnCreated": "16656.5",
        //                     "orderStatus": "Cancelled",
        //                     "takeProfit": "",
        //                     "cumExecValue": "0",
        //                     "triggerDirection": 0,
        //                     "blockTradeId": "",
        //                     "rejectReason": "EC_PerCancelRequest",
        //                     "isLeverage": "",
        //                     "price": "18000",
        //                     "orderIv": "",
        //                     "createdTime": "1672220109387",
        //                     "tpTriggerBy": "UNKNOWN",
        //                     "positionIdx": 0,
        //                     "timeInForce": "GoodTillCancel",
        //                     "leavesValue": "0",
        //                     "updatedTime": "1672220114123",
        //                     "side": "Sell",
        //                     "triggerPrice": "",
        //                     "cumExecFee": "0",
        //                     "slTriggerBy": "UNKNOWN",
        //                     "leavesQty": "0",
        //                     "closeOnTrigger": false,
        //                     "cumExecQty": "0",
        //                     "reduceOnly": false,
        //                     "qty": "0.1",
        //                     "stopLoss": "",
        //                     "triggerBy": "UNKNOWN"
        //                 }
        //             ]
        //         },
        //         "retExtInfo": {},
        //         "time": 1672221263862
        //     }
        //
        const data = this.addPaginationCursorToResult (response);
        return this.parseOrders (data, market, since, limit);
    }

    async fetchUnifiedMarginOrders (symbol: string = undefined, since: Int = undefined, limit: Int = undefined, params = {}) {
        await this.loadMarkets ();
        const request = {
            // 'symbol': market['id'],
            // 'category', Type of derivatives product: linear or option.
            // 'baseCoin', Base coin. When category=option. If not passed, BTC by default; when category=linear, if BTC passed, BTCPERP & BTCUSDT returned.
            // 'orderId', Order ID
            // 'orderLinkId', Unique user-set order ID
            // 'orderStatus', Query list of orders in designated states. If this parameter is not passed, the orders in all states shall be enquired by default. This parameter supports multi-state inquiry. States should be separated with English commas.
            // 'orderFilter', Conditional order or active order
            // 'direction', prev: prev, next: next.
            // 'limit': number, Data quantity per page: Max data value per page is 50, and default value at 20.
            // 'cursor', API pass-through. accountType + category + cursor +. If inconsistent, the following should be returned: The account type does not match the service inquiry.
        };
        let market = undefined;
        if (symbol === undefined) {
            let subType = undefined;
            [ subType, params ] = this.handleSubTypeAndParams ('fetchUnifiedMarginOrders', market, params, 'linear');
            request['category'] = subType;
        } else {
            market = this.market (symbol);
            request['symbol'] = market['id'];
            if (market['option']) {
                request['category'] = 'option';
            } else if (market['linear']) {
                request['category'] = 'linear';
            } else {
                throw new NotSupported (this.id + ' fetchUnifiedMarginOrders() does not allow inverse market orders for ' + symbol + ' markets');
            }
        }
        const isStop = this.safeValue (params, 'stop', false);
        params = this.omit (params, [ 'stop' ]);
        if (isStop) {
            request['orderFilter'] = 'StopOrder';
        }
        if (limit !== undefined) {
            request['limit'] = limit;
        }
        const response = await this.privateGetUnifiedV3PrivateOrderList (this.extend (request, params));
        //
        //     {
        //         "retCode": 0,
        //         "retMsg": "Success",
        //         "result": {
        //         "nextPageCursor": "7d17d359-4e38-4d3a-9a31-29791ef2dfd7%3A1657711949928%2C7d17d359-4e38-4d3a-9a31-29791ef2dfd7%3A1657711949928",
        //         "category": "linear",
        //         "list": [
        //             {
        //                 "symbol": "ETHUSDT",
        //                 "orderType": "Market",
        //                 "orderLinkId": "",
        //                 "orderId": "7d17d359-4e38-4d3a-9a31-29791ef2dfd7",
        //                 "stopOrderType": "UNKNOWN",
        //                 "orderStatus": "Filled",
        //                 "takeProfit": "",
        //                 "cumExecValue": "536.92500000",
        //                 "blockTradeId": "",
        //                 "rejectReason": "EC_NoError",
        //                 "price": "1127.10000000",
        //                 "createdTime": 1657711949928,
        //                 "tpTriggerBy": "UNKNOWN",
        //                 "timeInForce": "ImmediateOrCancel",
        //                 "basePrice": "",
        //                 "leavesValue": "0.00000000",
        //                 "updatedTime": 1657711949945,
        //                 "side": "Buy",
        //                 "triggerPrice": "",
        //                 "cumExecFee": "0.32215500",
        //                 "slTriggerBy": "UNKNOWN",
        //                 "leavesQty": "0.0000",
        //                 "closeOnTrigger": false,
        //                 "cumExecQty": "0.5000",
        //                 "reduceOnly": false,
        //                 "qty": "0.5000",
        //                 "stopLoss": "",
        //                 "triggerBy": "UNKNOWN",
        //                 "orderIM": ""
        //             }]
        //         },
        //         "time": 1657713451741
        //     }
        //
        const data = this.addPaginationCursorToResult (response);
        return this.parseOrders (data, market, since, limit);
    }

    async fetchDerivativesOrders (symbol: string = undefined, since: Int = undefined, limit: Int = undefined, params = {}) {
        await this.loadMarkets ();
        let market = undefined;
        const request = {
            // 'symbol': market['id'],
            // 'category', Type of derivatives product: spot, linear or option.
            // 'baseCoin', Base coin. When category=option. If not passed, BTC by default; when category=linear, if BTC passed, BTCPERP & BTCUSDT returned.
            // 'orderId', Order ID
            // 'orderLinkId', Unique user-set order ID
            // 'orderStatus', // Return all status orders if not passed
            // 'orderFilter', Conditional order or active order
            // 'limit': number, Data quantity per page: Max data value per page is 50, and default value at 20.
            // 'cursor', API pass-through. accountType + category + cursor +. If inconsistent, the following should be returned: The account type does not match the service inquiry.
        };
        if (symbol === undefined) {
            let type = undefined;
            [ type, params ] = this.handleMarketTypeAndParams ('fetchOrders', market, params);
            request['category'] = type;
            if (type === 'swap') {
                let subType = undefined;
                [ subType, params ] = this.handleSubTypeAndParams ('fetchOrders', market, params, 'linear');
                request['category'] = subType;
            }
        } else {
            market = this.market (symbol);
            request['symbol'] = market['id'];
            if (market['linear']) {
                request['category'] = 'linear';
            } else {
                request['category'] = 'inverse';
            }
        }
        const isStop = this.safeValue (params, 'stop', false);
        params = this.omit (params, [ 'stop' ]);
        if (isStop) {
            request['orderFilter'] = 'StopOrder';
        }
        if (limit !== undefined) {
            request['limit'] = limit;
        }
        if (since !== undefined) {
            request['startTime'] = since;
        }
        const until = this.safeInteger2 (params, 'until', 'till'); // unified in milliseconds
        const endTime = this.safeInteger (params, 'endTime', until); // exchange-specific in milliseconds
        params = this.omit (params, [ 'endTime', 'till', 'until' ]);
        if (endTime !== undefined) {
            request['endTime'] = endTime;
        } else {
            if (since !== undefined) {
                throw new BadRequest (this.id + ' fetchOrders() requires until/endTime when since is provided.');
            }
        }
        const response = await this.privateGetV5OrderHistory (this.extend (request, params));
        //
        //     {
        //         "retCode": 0,
        //         "retMsg": "OK",
        //         "result": {
        //             "nextPageCursor": "03234de9-1332-41eb-b805-4a9f42c136a3%3A1672220109387%2C03234de9-1332-41eb-b805-4a9f42c136a3%3A1672220109387",
        //             "category": "linear",
        //             "list": [
        //                 {
        //                     "symbol": "BTCUSDT",
        //                     "orderType": "Limit",
        //                     "orderLinkId": "test-001",
        //                     "orderId": "03234de9-1332-41eb-b805-4a9f42c136a3",
        //                     "cancelType": "CancelByUser",
        //                     "avgPrice": "0",
        //                     "stopOrderType": "UNKNOWN",
        //                     "lastPriceOnCreated": "16656.5",
        //                     "orderStatus": "Cancelled",
        //                     "takeProfit": "",
        //                     "cumExecValue": "0",
        //                     "triggerDirection": 0,
        //                     "blockTradeId": "",
        //                     "rejectReason": "EC_PerCancelRequest",
        //                     "isLeverage": "",
        //                     "price": "18000",
        //                     "orderIv": "",
        //                     "createdTime": "1672220109387",
        //                     "tpTriggerBy": "UNKNOWN",
        //                     "positionIdx": 0,
        //                     "timeInForce": "GoodTillCancel",
        //                     "leavesValue": "0",
        //                     "updatedTime": "1672220114123",
        //                     "side": "Sell",
        //                     "triggerPrice": "",
        //                     "cumExecFee": "0",
        //                     "slTriggerBy": "UNKNOWN",
        //                     "leavesQty": "0",
        //                     "closeOnTrigger": false,
        //                     "cumExecQty": "0",
        //                     "reduceOnly": false,
        //                     "qty": "0.1",
        //                     "stopLoss": "",
        //                     "triggerBy": "UNKNOWN"
        //                 }
        //             ]
        //         },
        //         "retExtInfo": {},
        //         "time": 1672221263862
        //     }
        //
        const data = this.addPaginationCursorToResult (response);
        return this.parseOrders (data, market, since, limit);
    }

    async fetchOrders (symbol: string = undefined, since: Int = undefined, limit: Int = undefined, params = {}) {
        /**
         * @method
         * @name bybit#fetchOrders
         * @description fetches information on multiple orders made by the user
         * @param {string} symbol unified market symbol of the market orders were made in
         * @param {int|undefined} since the earliest time in ms to fetch orders for
         * @param {int|undefined} limit the maximum number of  orde structures to retrieve
         * @param {object} params extra parameters specific to the bybit api endpoint
         * @returns {object[]} a list of [order structures]{@link https://docs.ccxt.com/#/?id=order-structure}
         */
        await this.loadMarkets ();
        let market = undefined;
        let settle = this.safeString (params, 'settleCoin');
        if (settle === undefined) {
            [ settle, params ] = this.handleOptionAndParams (params, 'fetchOrders', 'settle', settle);
        }
        if (symbol !== undefined) {
            market = this.market (symbol);
            settle = market['settle'];
        }
        let subType = undefined;
        [ subType, params ] = this.handleSubTypeAndParams ('fetchOrders', market, params);
        const isInverse = subType === 'inverse';
        const isUsdcSettled = settle === 'USDC';
        const isLinearSettle = isUsdcSettled || (settle === 'USDT');
        if (isInverse && isLinearSettle) {
            throw new ArgumentsRequired (this.id + ' fetchOrders with inverse subType requires settle to not be USDT or USDC');
        }
        const [ type, query ] = this.handleMarketTypeAndParams ('fetchOrders', market, params);
        const [ enableUnifiedMargin, enableUnifiedAccount ] = await this.isUnifiedEnabled ();
        if (enableUnifiedAccount) {
            return await this.fetchUnifiedAccountOrders (symbol, since, limit, query);
        } else if (type === 'spot') {
            throw new NotSupported (this.id + ' fetchOrders() only support ' + type + ' markets for unified trade account, use exchange.fetchOpenOrders () and exchange.fetchClosedOrders () instead');
        } else if (enableUnifiedMargin && !isInverse) {
            return await this.fetchUnifiedMarginOrders (symbol, since, limit, query);
        } else {
            return await this.fetchDerivativesOrders (symbol, since, limit, query);
        }
    }

    async fetchSpotClosedOrders (symbol: string = undefined, since: Int = undefined, limit: Int = undefined, params = {}) {
        await this.loadMarkets ();
        let market = undefined;
        if (symbol !== undefined) {
            market = this.market (symbol);
        }
        const request = {};
        if (symbol !== undefined) {
            request['symbol'] = market['id'];
        }
        if (limit !== undefined) {
            request['limit'] = limit;
        }
        if (since !== undefined) {
            request['startTime'] = since;
        }
        const response = await this.privateGetSpotV3PrivateHistoryOrders (this.extend (request, params));
        const result = this.safeValue (response, 'result', {});
        //
        //    {
        //        "retCode": "0",
        //        "retMsg": "OK",
        //        "result": {
        //            "list": [
        //                {
        //                    "accountId": "13380434",
        //                    "symbol": "AAVEUSDT",
        //                    "orderLinkId": "1666697847966604",
        //                    "orderId": "1274748373594828288",
        //                    "orderPrice": "80",
        //                    "orderQty": "0.11",
        //                    "execQty": "0",
        //                    "cummulativeQuoteQty": "0",
        //                    "avgPrice": "0",
        //                    "status": "CANCELED",
        //                    "timeInForce": "GTC",
        //                    "orderType": "LIMIT",
        //                    "side": "BUY",
        //                    "stopPrice": "0.0",
        //                    "icebergQty": "0.0",
        //                    "createTime": "1666697847972",
        //                    "updateTime": "1666697865809",
        //                    "isWorking": "1",
        //                    "orderCategory": "0"
        //                },
        //            ]
        //        },
        //        "retExtInfo": null,
        //        "time": "1666732287588"
        //    }
        //
        const orders = this.safeValue (result, 'list', []);
        return this.parseOrders (orders, market, since, limit);
    }

    async fetchClosedOrders (symbol: string = undefined, since: Int = undefined, limit: Int = undefined, params = {}) {
        /**
         * @method
         * @name bybit#fetchClosedOrders
         * @description fetches information on multiple closed orders made by the user
         * @param {string|undefined} symbol unified market symbol of the market orders were made in
         * @param {int|undefined} since the earliest time in ms to fetch orders for
         * @param {int|undefined} limit the maximum number of  orde structures to retrieve
         * @param {object} params extra parameters specific to the bybit api endpoint
         * @returns {object[]} a list of [order structures]{@link https://docs.ccxt.com/#/?id=order-structure}
         */
        await this.loadMarkets ();
        let market = undefined;
        if (symbol !== undefined) {
            market = this.market (symbol);
        }
        let type = undefined;
        [ type, params ] = this.handleMarketTypeAndParams ('fetchClosedOrders', market, params);
        const enableUnified = await this.isUnifiedEnabled ();
        const request = {};
        if ((type === 'spot') && !enableUnified[1]) {
            return await this.fetchSpotClosedOrders (symbol, since, limit, params);
        } else {
            request['orderStatus'] = 'Filled';
        }
        return await this.fetchOrders (symbol, since, limit, this.extend (request, params));
    }

    async fetchCanceledOrders (symbol: string = undefined, since: Int = undefined, limit: Int = undefined, params = {}) {
        /**
         * @method
         * @name bybit#fetchCanceledOrders
         * @description fetches information on multiple canceled orders made by the user
         * @param {string} symbol unified market symbol of the market orders were made in
         * @param {int|undefined} since timestamp in ms of the earliest order, default is undefined
         * @param {int|undefined} limit max number of orders to return, default is undefined
         * @param {object} params extra parameters specific to the bybit api endpoint
         * @returns {object} a list of [order structures]{@link https://docs.ccxt.com/#/?id=order-structure}
         */
        await this.loadMarkets ();
        let market = undefined;
        if (symbol !== undefined) {
            market = this.market (symbol);
        }
        let type = undefined;
        [ type, params ] = this.handleMarketTypeAndParams ('fetchCanceledOrders', market, params);
        const enableUnified = await this.isUnifiedEnabled ();
        const request = {};
        if ((type === 'spot') && !enableUnified[1]) {
            throw new NotSupported (this.id + ' fetchCanceledOrders() only allow spot market orders for unified trade account, use exchange.fetchOpenOrders () and exchange.fetchClosedOrders () instead');
        } else {
            request['orderStatus'] = 'Cancelled';
        }
        return await this.fetchOrders (symbol, since, limit, this.extend (request, params));
    }

    async fetchUnifiedAccountOpenOrders (symbol: string = undefined, since: Int = undefined, limit: Int = undefined, params = {}) {
        await this.loadMarkets ();
        const request = {
            // 'symbol': market['id'],
            // 'category', Type of derivatives product: linear or option.
            // 'baseCoin', Base coin. When category=option. If not passed, BTC by default; when category=linear, if BTC passed, BTCPERP & BTCUSDT returned.
            // 'settleCoin', Settle coin. For linear, either symbol or settleCoin is required
            // 'orderId', Order ID
            // 'orderLinkId', Unique user-set order ID
            // 'orderFilter', Conditional order or active order
            // 'limit': number, Data quantity per page: Max data value per page is 50, and default value at 20.
            // 'cursor', API pass-through. accountType + category + cursor +. If inconsistent, the following should be returned: The account type does not match the service inquiry.
            // 'openOnly': 0,
        };
        let market = undefined;
        if (symbol === undefined) {
            let type = undefined;
            [ type, params ] = this.handleMarketTypeAndParams ('fetchOpenOrders', market, params);
            let subType = undefined;
            [ subType, params ] = this.handleSubTypeAndParams ('fetchOpenOrders', market, params, 'linear');
            request['category'] = type;
            if (type === 'swap') {
                if (subType === 'linear') {
                    this.checkRequiredSymbol ('fetchOpenOrders', symbol);
                } else if (subType === 'inverse') {
                    throw new NotSupported (this.id + ' fetchOpenOrders() does not allow inverse market orders for ' + symbol + ' markets');
                }
                request['category'] = subType;
            }
        } else {
            market = this.market (symbol);
            request['symbol'] = market['id'];
            if (market['spot']) {
                request['category'] = 'spot';
            } else if (market['option']) {
                request['category'] = 'option';
            } else if (market['linear']) {
                request['category'] = 'linear';
            } else {
                throw new NotSupported (this.id + ' fetchOpenOrders() does not allow inverse market orders for ' + symbol + ' markets');
            }
        }
        const isStop = this.safeValue (params, 'stop', false);
        params = this.omit (params, [ 'stop' ]);
        if (isStop) {
            if (market['spot']) {
                request['orderFilter'] = 'tpslOrder';
            } else {
                request['orderFilter'] = 'StopOrder';
            }
        }
        if (limit !== undefined) {
            request['limit'] = limit;
        }
        const response = await this.privateGetV5OrderRealtime (this.extend (request, params));
        //
        //     {
        //         "retCode": 0,
        //         "retMsg": "OK",
        //         "result": {
        //             "nextPageCursor": "1321052653536515584%3A1672217748287%2C1321052653536515584%3A1672217748287",
        //             "category": "spot",
        //             "list": [
        //                 {
        //                     "symbol": "ETHUSDT",
        //                     "orderType": "Limit",
        //                     "orderLinkId": "1672217748277652",
        //                     "orderId": "1321052653536515584",
        //                     "cancelType": "UNKNOWN",
        //                     "avgPrice": "",
        //                     "stopOrderType": "tpslOrder",
        //                     "lastPriceOnCreated": "",
        //                     "orderStatus": "Cancelled",
        //                     "takeProfit": "",
        //                     "cumExecValue": "0",
        //                     "triggerDirection": 0,
        //                     "isLeverage": "0",
        //                     "rejectReason": "",
        //                     "price": "1000",
        //                     "orderIv": "",
        //                     "createdTime": "1672217748287",
        //                     "tpTriggerBy": "",
        //                     "positionIdx": 0,
        //                     "timeInForce": "GTC",
        //                     "leavesValue": "500",
        //                     "updatedTime": "1672217748287",
        //                     "side": "Buy",
        //                     "triggerPrice": "1500",
        //                     "cumExecFee": "0",
        //                     "leavesQty": "0",
        //                     "slTriggerBy": "",
        //                     "closeOnTrigger": false,
        //                     "cumExecQty": "0",
        //                     "reduceOnly": false,
        //                     "qty": "0.5",
        //                     "stopLoss": "",
        //                     "triggerBy": "1192.5"
        //                 }
        //             ]
        //         },
        //         "retExtInfo": {},
        //         "time": 1672219526294
        //     }
        //
        const data = this.addPaginationCursorToResult (response);
        return this.parseOrders (data, market, since, limit);
    }

    async fetchSpotOpenOrders (symbol: string = undefined, since: Int = undefined, limit: Int = undefined, params = {}) {
        await this.loadMarkets ();
        const request = {};
        let market = undefined;
        if (symbol !== undefined) {
            market = this.market (symbol);
            request['symbol'] = market['id'];
        }
        if (limit !== undefined) {
            request['limit'] = limit;
        }
        const response = await this.privateGetSpotV3PrivateOpenOrders (this.extend (request, params));
        //
        //    {
        //         "retCode": "0",
        //         "retMsg": "OK",
        //         "result": {
        //             "list": [
        //                 {
        //                     "accountId": "13380434",
        //                     "symbol": "AAVEUSDT",
        //                     "orderLinkId": "1666734005300717",
        //                     "orderId": "1275051683279281664",
        //                     "orderPrice": "80",
        //                     "orderQty": "0.11",
        //                     "execQty": "0",
        //                     "cummulativeQuoteQty": "0",
        //                     "avgPrice": "0",
        //                     "status": "NEW",
        //                     "timeInForce": "GTC",
        //                     "orderType": "LIMIT",
        //                     "side": "BUY",
        //                     "stopPrice": "0.0",
        //                     "icebergQty": "0.0",
        //                     "createTime": "1666734005304",
        //                     "updateTime": "1666734005309",
        //                     "isWorking": "1",
        //                     "orderCategory": "0"
        //                 }
        //             ]
        //         },
        //         "retExtInfo": null,
        //         "time": "1666734031592"
        //     }
        //
        const result = this.safeValue (response, 'result', {});
        const orders = this.safeValue (result, 'list', []);
        return this.parseOrders (orders, market, since, limit);
    }

    async fetchUnifiedMarginOpenOrders (symbol: string = undefined, since: Int = undefined, limit: Int = undefined, params = {}) {
        await this.loadMarkets ();
        const request = {};
        let market = undefined;
        if (symbol === undefined) {
            let subType = undefined;
            [ subType, params ] = this.handleSubTypeAndParams ('fetchUnifiedMarginOrders', market, params, 'linear');
            request['category'] = subType;
        } else {
            market = this.market (symbol);
            request['symbol'] = market['id'];
            if (market['option']) {
                request['category'] = 'option';
            } else if (market['linear']) {
                request['category'] = 'linear';
            } else {
                throw new NotSupported (this.id + ' fetchUnifiedMarginOpenOrders() does not allow inverse market orders for ' + symbol + ' markets');
            }
        }
        let type = undefined;
        [ type, params ] = this.handleMarketTypeAndParams ('fetchUnifiedMarginOpenOrders', market, params);
        const isStop = this.safeValue (params, 'stop', false);
        const isConditional = isStop || (type === 'stop') || (type === 'conditional');
        params = this.omit (params, [ 'stop' ]);
        if (isConditional) {
            request['orderFilter'] = 'StopOrder';
        }
        if (limit !== undefined) {
            request['limit'] = limit;
        }
        const response = await this.privateGetUnifiedV3PrivateOrderUnfilledOrders (this.extend (request, params));
        //
        //     {
        //         "retCode": 0,
        //         "retMsg": "Success",
        //         "result": {
        //             "nextPageCursor": "135ccc0d-8136-4e1b-8af3-07b11ee158d1%3A1665565610526%2C135ccc0d-8136-4e1b-8af3-07b11ee158d1%3A1665565610526",
        //             "category": "linear",
        //             "list": [
        //                 {
        //                     "symbol": "ETHUSDT",
        //                     "orderType": "Limit",
        //                     "orderLinkId": "test0000005",
        //                     "orderId": "135ccc0d-8136-4e1b-8af3-07b11ee158d1",
        //                     "stopOrderType": "UNKNOWN",
        //                     "orderStatus": "New",
        //                     "takeProfit": "",
        //                     "cumExecValue": "0.00000000",
        //                     "blockTradeId": "",
        //                     "price": "700.00000000",
        //                     "createdTime": 1665565610526,
        //                     "tpTriggerBy": "UNKNOWN",
        //                     "timeInForce": "GoodTillCancel",
        //                     "basePrice": "",
        //                     "updatedTime": 1665565610533,
        //                     "side": "Buy",
        //                     "triggerPrice": "",
        //                     "cumExecFee": "0.00000000",
        //                     "slTriggerBy": "UNKNOWN",
        //                     "leavesQty": "0.1000",
        //                     "closeOnTrigger": false,
        //                     "cumExecQty": "0.00000000",
        //                     "reduceOnly": false,
        //                     "qty": "0.1000",
        //                     "stopLoss": "",
        //                     "triggerBy": "UNKNOWN",
        //                     "orderIM": "0.00000000"
        //                 }
        //             ]
        //         },
        //         "retExtInfo": null,
        //         "time": 1665565614320
        //     }
        //
        const orders = this.addPaginationCursorToResult (response);
        return this.parseOrders (orders, market, since, limit);
    }

    async fetchDerivativesOpenOrders (symbol: string = undefined, since: Int = undefined, limit: Int = undefined, params = {}) {
        await this.loadMarkets ();
        let market = undefined;
        let settle = undefined;
        const request = {
            // 'symbol': market['id'],
            // 'category', Type of derivatives product: linear or option.
            // 'baseCoin', Base coin. When category=option. If not passed, BTC by default; when category=linear, if BTC passed, BTCPERP & BTCUSDT returned.
            // 'settleCoin', Settle coin. For linear, either symbol or settleCoin is required
            // 'orderId', Order ID
            // 'orderLinkId', Unique user-set order ID
            // 'orderFilter', Conditional order or active order
            // 'limit': number, Data quantity per page: Max data value per page is 50, and default value at 20.
            // 'cursor', API pass-through. accountType + category + cursor +. If inconsistent, the following should be returned: The account type does not match the service inquiry.
            // 'openOnly': 0,
        };
        if (symbol !== undefined) {
            market = this.market (symbol);
            request['symbol'] = market['id'];
            if (market['linear']) {
                request['category'] = 'linear';
            } else {
                request['category'] = 'inverse';
            }
        } else {
            let type = undefined;
            [ type, params ] = this.handleMarketTypeAndParams ('fetchOpenOrders', market, params);
            let subType = undefined;
            [ subType, params ] = this.handleSubTypeAndParams ('fetchOpenOrders', market, params, 'linear');
            request['category'] = type;
            if (type === 'swap') {
                request['category'] = subType;
            }
        }
        [ settle, params ] = this.handleOptionAndParams (params, 'fetchOpenOrders', 'settle', settle);
        if (settle !== undefined) {
            request['settleCoin'] = settle;
        }
        const isStop = this.safeValue (params, 'stop', false);
        params = this.omit (params, [ 'stop' ]);
        if (isStop) {
            request['orderFilter'] = 'StopOrder';
        }
        if (limit !== undefined) {
            request['limit'] = limit;
        }
        const response = await this.privateGetV5OrderRealtime (this.extend (request, params));
        //
        //     {
        //         "retCode": 0,
        //         "retMsg": "OK",
        //         "result": {
        //             "nextPageCursor": "1321052653536515584%3A1672217748287%2C1321052653536515584%3A1672217748287",
        //             "category": "spot",
        //             "list": [
        //                 {
        //                     "symbol": "ETHUSDT",
        //                     "orderType": "Limit",
        //                     "orderLinkId": "1672217748277652",
        //                     "orderId": "1321052653536515584",
        //                     "cancelType": "UNKNOWN",
        //                     "avgPrice": "",
        //                     "stopOrderType": "tpslOrder",
        //                     "lastPriceOnCreated": "",
        //                     "orderStatus": "Cancelled",
        //                     "takeProfit": "",
        //                     "cumExecValue": "0",
        //                     "triggerDirection": 0,
        //                     "isLeverage": "0",
        //                     "rejectReason": "",
        //                     "price": "1000",
        //                     "orderIv": "",
        //                     "createdTime": "1672217748287",
        //                     "tpTriggerBy": "",
        //                     "positionIdx": 0,
        //                     "timeInForce": "GTC",
        //                     "leavesValue": "500",
        //                     "updatedTime": "1672217748287",
        //                     "side": "Buy",
        //                     "triggerPrice": "1500",
        //                     "cumExecFee": "0",
        //                     "leavesQty": "0",
        //                     "slTriggerBy": "",
        //                     "closeOnTrigger": false,
        //                     "cumExecQty": "0",
        //                     "reduceOnly": false,
        //                     "qty": "0.5",
        //                     "stopLoss": "",
        //                     "triggerBy": "1192.5"
        //                 }
        //             ]
        //         },
        //         "retExtInfo": {},
        //         "time": 1672219526294
        //     }
        //
        const orders = this.addPaginationCursorToResult (response);
        return this.parseOrders (orders, market, since, limit);
    }

    async fetchUSDCOpenOrders (symbol: string = undefined, since: Int = undefined, limit: Int = undefined, params = {}) {
        await this.loadMarkets ();
        const request = {};
        let market = undefined;
        if (symbol !== undefined) {
            market = this.market (symbol);
            request['symbol'] = market['id'];
        }
        let type = undefined;
        [ type, params ] = this.handleMarketTypeAndParams ('fetchUSDCOpenOrders', market, params);
        request['category'] = (type === 'swap') ? 'perpetual' : 'option';
        const response = await this.privatePostOptionUsdcOpenapiPrivateV1QueryActiveOrders (this.extend (request, params));
        const orders = this.addPaginationCursorToResult (response);
        //
        //     {
        //         "retCode": 0,
        //         "retMsg": "OK",
        //         "result": {
        //             "resultTotalSize": 1,
        //             "cursor": "id%3D1662019818569%23df31e03b-fc00-4b4c-bd1c-b97fd72b5c5c",
        //             "dataList": [
        //                 {
        //                     "orderId": "df31e03b-fc00-4b4c-bd1c-b97fd72b5c5c",
        //                     "orderLinkId": "",
        //                     "symbol": "BTC-2SEP22-18000-C",
        //                     "orderStatus": "New",
        //                     "orderPrice": "500",
        //                     "side": "Buy",
        //                     "remainingQty": "0.1",
        //                     "orderType": "Limit",
        //                     "qty": "0.1",
        //                     "iv": "0.0000",
        //                     "cancelType": "",
        //                     "updateTimestamp": "1662019818579"
        //                 }
        //             ]
        //         }
        //     }
        //
        return this.parseOrders (orders, market, since, limit);
    }

    async fetchOpenOrders (symbol: string = undefined, since: Int = undefined, limit: Int = undefined, params = {}) {
        /**
         * @method
         * @name bybit#fetchOpenOrders
         * @description fetch all unfilled currently open orders
         * @param {string|undefined} symbol unified market symbol
         * @param {int|undefined} since the earliest time in ms to fetch open orders for
         * @param {int|undefined} limit the maximum number of  open orders structures to retrieve
         * @param {object} params extra parameters specific to the bybit api endpoint
         * @returns {object[]} a list of [order structures]{@link https://docs.ccxt.com/#/?id=order-structure}
         */
        await this.loadMarkets ();
        let market = undefined;
        let settle = this.safeString (params, 'settleCoin');
        if (settle === undefined) {
            [ settle, params ] = this.handleOptionAndParams (params, 'fetchOpenOrders', 'settle', settle);
        }
        if (symbol !== undefined) {
            market = this.market (symbol);
            settle = market['settle'];
        }
        let subType = undefined;
        [ subType, params ] = this.handleSubTypeAndParams ('fetchOpenOrders', market, params);
        const isInverse = subType === 'inverse';
        const isUsdcSettled = settle === 'USDC';
        const isLinearSettle = isUsdcSettled || (settle === 'USDT');
        if (isInverse && isLinearSettle) {
            throw new ArgumentsRequired (this.id + ' fetchOpenOrders with inverse subType requires settle to not be USDT or USDC');
        }
        const [ type, query ] = this.handleMarketTypeAndParams ('fetchOpenOrders', market, params);
        const [ enableUnifiedMargin, enableUnifiedAccount ] = await this.isUnifiedEnabled ();
        if (enableUnifiedAccount && !isInverse) {
            return await this.fetchUnifiedAccountOpenOrders (symbol, since, limit, query);
        } else if (type === 'spot') {
            return await this.fetchSpotOpenOrders (symbol, since, limit, query);
        } else if (enableUnifiedMargin && !isInverse) {
            return await this.fetchUnifiedMarginOpenOrders (symbol, since, limit, query);
        } else if (isUsdcSettled) {
            return await this.fetchUSDCOpenOrders (symbol, since, limit, query);
        } else {
            return await this.fetchDerivativesOpenOrders (symbol, since, limit, query);
        }
    }

    async fetchOrderTrades (id: string, symbol: string = undefined, since: Int = undefined, limit: Int = undefined, params = {}) {
        /**
         * @method
         * @name bybit#fetchOrderTrades
         * @description fetch all the trades made from a single order
         * @param {string} id order id
         * @param {string|undefined} symbol unified market symbol
         * @param {int|undefined} since the earliest time in ms to fetch trades for
         * @param {int|undefined} limit the maximum number of trades to retrieve
         * @param {object} params extra parameters specific to the bybit api endpoint
<<<<<<< HEAD
         * @returns {object[]} a list of [trade structures]{@link https://docs.ccxt.com/#/?id=trade-structure}
=======
         * @returns {[object]} a list of [trade structures]{@link https://docs.ccxt.com/#/?id=trade-structure}
         *
>>>>>>> a98ba385
         */
        const request = {};
        const clientOrderId = this.safeString2 (params, 'clientOrderId', 'orderLinkId');
        if (clientOrderId !== undefined) {
            request['orderLinkId'] = clientOrderId;
        } else {
            request['orderId'] = id;
        }
        params = this.omit (params, [ 'clientOrderId', 'orderLinkId' ]);
        return await this.fetchMyTrades (symbol, since, limit, this.extend (request, params));
    }

    async fetchMyUnifiedTrades (symbol: string = undefined, since: Int = undefined, limit: Int = undefined, params = {}) {
        await this.loadMarkets ();
        let market = undefined;
        const request = {
            // 'symbol': market['id'],
            // 'category': '', // Product type. spot,linear,option
            // 'orderId': '', // Order ID
            // 'orderLinkId': '', // User customised order ID
            // 'baseCoin': '', // Base coin
            // 'startTime': 0, // The start timestamp (ms)
            // 'endTime': 0, // The end timestamp (ms)
            // 'execType': '', // Execution type
            // 'limit': 0, // Limit for data size per page. [1, 100]. Default: 50
            // 'cursor': '', // Cursor. Used for pagination
        };
        if (symbol !== undefined) {
            market = this.market (symbol);
            request['symbol'] = market['id'];
        }
        let type = undefined;
        [ type, params ] = this.handleMarketTypeAndParams ('fetchMyTrades', market, params);
        if (type === 'spot') {
            request['category'] = 'spot';
        } else {
            let subType = undefined;
            [ subType, params ] = this.handleSubTypeAndParams ('fetchMyTrades', market, params);
            if (subType === 'inverse') {
                throw new NotSupported (this.id + ' fetchMyTrades() does not support ' + subType + ' markets.');
            }
            request['category'] = subType;
        }
        if (since !== undefined) {
            request['startTime'] = since;
        }
        if (limit !== undefined) {
            request['limit'] = limit; // default 20, max 50
        }
        const response = await this.privateGetV5ExecutionList (this.extend (request, params));
        //
        //     {
        //         "retCode": 0,
        //         "retMsg": "OK",
        //         "result": {
        //             "nextPageCursor": "132766%3A2%2C132766%3A2",
        //             "category": "linear",
        //             "list": [
        //                 {
        //                     "symbol": "ETHPERP",
        //                     "orderType": "Market",
        //                     "underlyingPrice": "",
        //                     "orderLinkId": "",
        //                     "side": "Buy",
        //                     "indexPrice": "",
        //                     "orderId": "8c065341-7b52-4ca9-ac2c-37e31ac55c94",
        //                     "stopOrderType": "UNKNOWN",
        //                     "leavesQty": "0",
        //                     "execTime": "1672282722429",
        //                     "isMaker": false,
        //                     "execFee": "0.071409",
        //                     "feeRate": "0.0006",
        //                     "execId": "e0cbe81d-0f18-5866-9415-cf319b5dab3b",
        //                     "tradeIv": "",
        //                     "blockTradeId": "",
        //                     "markPrice": "1183.54",
        //                     "execPrice": "1190.15",
        //                     "markIv": "",
        //                     "orderQty": "0.1",
        //                     "orderPrice": "1236.9",
        //                     "execValue": "119.015",
        //                     "execType": "Trade",
        //                     "execQty": "0.1"
        //                 }
        //             ]
        //         },
        //         "retExtInfo": {},
        //         "time": 1672283754510
        //     }
        //
        const trades = this.addPaginationCursorToResult (response);
        return this.parseTrades (trades, market, since, limit);
    }

    async fetchMySpotTrades (symbol: string = undefined, since: Int = undefined, limit: Int = undefined, params = {}) {
        if (symbol === undefined) {
            throw new ArgumentsRequired (this.id + ' fetchMySpotTrades() requires a symbol argument');
        }
        await this.loadMarkets ();
        const market = this.market (symbol);
        const request = {
            'symbol': market['id'],
            // 'orderId': 'f185806b-b801-40ff-adec-52289370ed62', // if not provided will return user's trading records
            // 'startTime': parseInt (since / 1000),
            // 'endTime': 0,
            // 'fromTradeId': '',
            // 'toTradeId': '',
            // 'limit' 20, // max 50
        };
        if (since !== undefined) {
            request['startTime'] = since;
        }
        if (limit !== undefined) {
            request['limit'] = limit; // default 20, max 50
        }
        const response = await this.privateGetSpotV3PrivateMyTrades (this.extend (request, params));
        //
        //    {
        //         "retCode": "0",
        //         "retMsg": "OK",
        //         "result": {
        //             "list": [
        //                 {
        //                     "symbol": "AAVEUSDT",
        //                     "id": "1274785101965716992",
        //                     "orderId": "1274784252359089664",
        //                     "tradeId": "2270000000031365639",
        //                     "orderPrice": "82.5",
        //                     "orderQty": "0.016",
        //                     "execFee": "0",
        //                     "feeTokenId": "AAVE",
        //                     "creatTime": "1666702226326",
        //                     "isBuyer": "0",
        //                     "isMaker": "0",
        //                     "matchOrderId": "1274785101865076224",
        //                     "makerRebate": "0",
        //                     "executionTime": "1666702226335"
        //                 },
        //             ]
        //         },
        //         "retExtMap": {},
        //         "retExtInfo": null,
        //         "time": "1666768215157"
        //     }
        //
        const trades = this.addPaginationCursorToResult (response);
        return this.parseTrades (trades, market, since, limit);
    }

    async fetchMyUnifiedMarginTrades (symbol: string = undefined, since: Int = undefined, limit: Int = undefined, params = {}) {
        await this.loadMarkets ();
        let market = undefined;
        let settle = undefined;
        const request = {
            // 'symbol': market['id'],
            // 'orderId': 'f185806b-b801-40ff-adec-52289370ed62', // if not provided will return user's trading records
            // 'startTime': parseInt (since / 1000),
            // 'endTime': 0,
            // 'category': ''
            // 'limit' 20, // max 50
        };
        if (symbol !== undefined) {
            market = this.market (symbol);
            settle = market['settle'];
            request['symbol'] = market['id'];
        }
        let subType = undefined;
        [ subType, params ] = this.handleSubTypeAndParams ('fetchMyTrades', market, params, 'linear');
        request['category'] = subType;
        [ settle, params ] = this.handleOptionAndParams (params, 'cancelAllOrders', 'settle', settle);
        if (settle !== undefined) {
            request['settleCoin'] = settle;
        }
        if (since !== undefined) {
            request['startTime'] = since;
        }
        if (limit !== undefined) {
            request['limit'] = limit; // default 20, max 50
        }
        const response = await this.privateGetUnifiedV3PrivateExecutionList (this.extend (request, params));
        //
        //     {
        //         "retCode": 0,
        //         "retMsg": "Success",
        //         "result": {
        //             "nextPageCursor": "1565%3A0%2C1565%3A0",
        //             "category": "option",
        //             "list": [
        //                 {
        //                     "orderType": "Limit",
        //                     "symbol": "BTC-14JUL22-17500-C",
        //                     "orderLinkId": "188889689-yuanzhen-558998998899",
        //                     "side": "Buy",
        //                     "orderId": "09c5836f-81ef-4208-a5b4-43135d3e02a2",
        //                     "leavesQty": "0.0000",
        //                     "execTime": 1657714122417,
        //                     "execFee": "0.11897082",
        //                     "feeRate": "0.000300",
        //                     "execId": "6e492560-78b4-5d2b-b331-22921d3173c9",
        //                     "blockTradeId": "",
        //                     "execPrice": "2360.00000000",
        //                     "lastLiquidityInd": "TAKER",
        //                     "orderQty": "0.0200",
        //                     "orderPrice": "2360.00000000",
        //                     "execValue": "47.20000000",
        //                     "execType": "Trade",
        //                     "execQty": "0.0200"
        //                 }
        //             ]
        //         },
        //         "time": 1657714292783
        //     }
        //
        const trades = this.addPaginationCursorToResult (response);
        return this.parseTrades (trades, market, since, limit);
    }

    async fetchMyContractTrades (symbol: string = undefined, since: Int = undefined, limit: Int = undefined, params = {}) {
        if (symbol === undefined) {
            throw new ArgumentsRequired (this.id + ' fetchMyContractTrades() requires a symbol argument');
        }
        await this.loadMarkets ();
        let market = undefined;
        const request = {
            // 'symbol': market['id'],
            // 'category': '', // Product type. spot,linear,option
            // 'orderId': '', // Order ID
            // 'orderLinkId': '', // User customised order ID
            // 'baseCoin': '', // Base coin
            // 'startTime': 0, // The start timestamp (ms)
            // 'endTime': 0, // The end timestamp (ms)
            // 'execType': '', // Execution type
            // 'limit': 0, // Limit for data size per page. [1, 100]. Default: 50
            // 'cursor': '', // Cursor. Used for pagination
        };
        if (symbol !== undefined) {
            market = this.market (symbol);
            request['symbol'] = market['id'];
        }
        let subType = undefined;
        [ subType, params ] = this.handleSubTypeAndParams ('fetchMyTrades', market, params);
        request['category'] = subType;
        if (since !== undefined) {
            request['startTime'] = since;
        }
        if (limit !== undefined) {
            request['limit'] = limit; // default 50, max 100
        }
        const response = await this.privateGetV5ExecutionList (this.extend (request, params));
        //
        //     {
        //         "retCode": 0,
        //         "retMsg": "OK",
        //         "result": {
        //             "nextPageCursor": "132766%3A2%2C132766%3A2",
        //             "category": "linear",
        //             "list": [
        //                 {
        //                     "symbol": "ETHPERP",
        //                     "orderType": "Market",
        //                     "underlyingPrice": "",
        //                     "orderLinkId": "",
        //                     "side": "Buy",
        //                     "indexPrice": "",
        //                     "orderId": "8c065341-7b52-4ca9-ac2c-37e31ac55c94",
        //                     "stopOrderType": "UNKNOWN",
        //                     "leavesQty": "0",
        //                     "execTime": "1672282722429",
        //                     "isMaker": false,
        //                     "execFee": "0.071409",
        //                     "feeRate": "0.0006",
        //                     "execId": "e0cbe81d-0f18-5866-9415-cf319b5dab3b",
        //                     "tradeIv": "",
        //                     "blockTradeId": "",
        //                     "markPrice": "1183.54",
        //                     "execPrice": "1190.15",
        //                     "markIv": "",
        //                     "orderQty": "0.1",
        //                     "orderPrice": "1236.9",
        //                     "execValue": "119.015",
        //                     "execType": "Trade",
        //                     "execQty": "0.1"
        //                 }
        //             ]
        //         },
        //         "retExtInfo": {},
        //         "time": 1672283754510
        //     }
        //
        const trades = this.addPaginationCursorToResult (response);
        return this.parseTrades (trades, market, since, limit);
    }

    async fetchMyUsdcTrades (symbol: string = undefined, since: Int = undefined, limit: Int = undefined, params = {}) {
        await this.loadMarkets ();
        let market = undefined;
        const request = {};
        if (symbol !== undefined) {
            market = this.market (symbol);
            request['symbol'] = market['id'];
            request['category'] = market['option'] ? 'OPTION' : 'PERPETUAL';
        } else {
            request['category'] = 'PERPETUAL';
        }
        const response = await this.privatePostOptionUsdcOpenapiPrivateV1ExecutionList (this.extend (request, params));
        //
        //     {
        //       "result": {
        //         "cursor": "29%3A1%2C28%3A1",
        //         "resultTotalSize": 2,
        //         "dataList": [
        //           {
        //             "symbol": "ETHPERP",
        //             "orderLinkId": "",
        //             "side": "Sell",
        //             "orderId": "d83f8b4d-2f60-4e04-a64a-a3f207989dc6",
        //             "execFee": "0.0210",
        //             "feeRate": "0.000600",
        //             "blockTradeId": "",
        //             "tradeTime": "1669196423581",
        //             "execPrice": "1161.45",
        //             "lastLiquidityInd": "TAKER",
        //             "execValue": "34.8435",
        //             "execType": "Trade",
        //             "execQty": "0.030",
        //             "tradeId": "d9aa8590-9e6a-575e-a1be-d6261e6ed2e5"
        //           }, ...
        //         ]
        //       },
        //       "retCode": 0,
        //       "retMsg": "Success."
        //     }
        //
        const dataList = this.addPaginationCursorToResult (response);
        return this.parseTrades (dataList, market, since, limit);
    }

    async fetchMyTrades (symbol: string = undefined, since: Int = undefined, limit: Int = undefined, params = {}) {
        /**
         * @method
         * @name bybit#fetchMyTrades
         * @description fetch all trades made by the user
         * @param {string} symbol unified market symbol
         * @param {int|undefined} since the earliest time in ms to fetch trades for
         * @param {int|undefined} limit the maximum number of trades structures to retrieve
         * @param {object} params extra parameters specific to the bybit api endpoint
         * @returns {object[]} a list of [trade structures]{@link https://docs.ccxt.com/#/?id=trade-structure}
         */
        await this.loadMarkets ();
        let market = undefined;
        let settle = this.safeString (params, 'settleCoin');
        if (settle === undefined) {
            [ settle, params ] = this.handleOptionAndParams (params, 'fetchMyTrades', 'settle', settle);
        }
        if (symbol !== undefined) {
            market = this.market (symbol);
            settle = market['settle'];
        }
        let subType = undefined;
        [ subType, params ] = this.handleSubTypeAndParams ('fetchMyTrades', market, params);
        const isInverse = subType === 'inverse';
        const isUsdcSettled = settle === 'USDC';
        const isLinearSettle = isUsdcSettled || (settle === 'USDT');
        if (isInverse && isLinearSettle) {
            throw new ArgumentsRequired (this.id + ' fetchMyTrades with inverse subType requires settle to not be USDT or USDC');
        }
        const [ type, query ] = this.handleMarketTypeAndParams ('fetchMyTrades', market, params);
        const [ enableUnifiedMargin, enableUnifiedAccount ] = await this.isUnifiedEnabled ();
        if (enableUnifiedAccount && !isInverse) {
            const orderId = this.safeString (params, 'orderId');
            if (orderId === undefined && type !== 'spot') {
                this.checkRequiredSymbol ('fetchMyTrades', symbol);
            }
            return await this.fetchMyUnifiedTrades (symbol, since, limit, query);
        } else if (type === 'spot') {
            return await this.fetchMySpotTrades (symbol, since, limit, query);
        } else if (enableUnifiedMargin && !isInverse) {
            return await this.fetchMyUnifiedMarginTrades (symbol, since, limit, query);
        } else if (isUsdcSettled) {
            return await this.fetchMyUsdcTrades (symbol, since, limit, query);
        } else {
            return await this.fetchMyContractTrades (symbol, since, limit, query);
        }
    }

    parseDepositAddress (depositAddress, currency = undefined) {
        //
        //     {
        //         chainType: 'ERC20',
        //         addressDeposit: '0xf56297c6717c1d1c42c30324468ed50a9b7402ee',
        //         tagDeposit: '',
        //         chain: 'ETH'
        //     }
        //
        const address = this.safeString (depositAddress, 'addressDeposit');
        const tag = this.safeString (depositAddress, 'tagDeposit');
        const code = this.safeString (currency, 'code');
        const chain = this.safeString (depositAddress, 'chain');
        this.checkAddress (address);
        return {
            'currency': code,
            'address': address,
            'tag': tag,
            'network': chain,
            'info': depositAddress,
        };
    }

    async fetchDepositAddressesByNetwork (code: string, params = {}) {
        /**
         * @method
         * @name bybit#fetchDepositAddressesByNetwork
         * @description fetch a dictionary of addresses for a currency, indexed by network
         * @see https://bybit-exchange.github.io/docs/v5/asset/master-deposit-addr
         * @param {string} code unified currency code of the currency for the deposit address
         * @param {object} params extra parameters specific to the bybit api endpoint
         * @returns {object} a dictionary of [address structures]{@link https://docs.ccxt.com/#/?id=address-structure} indexed by the network
         */
        await this.loadMarkets ();
        let currency = this.currency (code);
        const request = {
            'coin': currency['id'],
        };
        const response = await this.privateGetV5AssetDepositQueryAddress (this.extend (request, params));
        //
        //     {
        //         "retCode": 0,
        //         "retMsg": "success",
        //         "result": {
        //             "coin": "USDT",
        //             "chains": [
        //                 {
        //                     "chainType": "ERC20",
        //                     "addressDeposit": "0xd9e1cd77afa0e50b452a62fbb68a3340602286c3",
        //                     "tagDeposit": "",
        //                     "chain": "ETH"
        //                 }
        //             ]
        //         },
        //         "retExtInfo": {},
        //         "time": 1672192792860
        //     }
        //
        const result = this.safeValue (response, 'result', []);
        const chains = this.safeValue (result, 'chains', []);
        const coin = this.safeString (result, 'coin');
        currency = this.currency (coin);
        const parsed = this.parseDepositAddresses (chains, [ currency['code'] ], false, {
            'currency': currency['id'],
        });
        return this.indexBy (parsed, 'network');
    }

    async fetchDepositAddress (code: string, params = {}) {
        /**
         * @method
         * @name bybit#fetchDepositAddress
         * @description fetch the deposit address for a currency associated with this account
         * @see https://bybit-exchange.github.io/docs/v5/asset/master-deposit-addr
         * @param {string} code unified currency code
         * @param {object} params extra parameters specific to the bybit api endpoint
         * @returns {object} an [address structure]{@link https://docs.ccxt.com/#/?id=address-structure}
         */
        await this.loadMarkets ();
        const [ networkCode, query ] = this.handleNetworkCodeAndParams (params);
        const networkId = this.networkCodeToId (networkCode);
        const currency = this.currency (code);
        const request = {
            'coin': currency['id'],
        };
        if (networkId !== undefined) {
            request['chainType'] = networkId;
        }
        const response = await this.privateGetV5AssetDepositQueryAddress (this.extend (request, query));
        //
        //     {
        //         "retCode": 0,
        //         "retMsg": "success",
        //         "result": {
        //             "coin": "USDT",
        //             "chains": [
        //                 {
        //                     "chainType": "ERC20",
        //                     "addressDeposit": "0xd9e1cd77afa0e50b452a62fbb68a3340602286c3",
        //                     "tagDeposit": "",
        //                     "chain": "ETH"
        //                 }
        //             ]
        //         },
        //         "retExtInfo": {},
        //         "time": 1672192792860
        //     }
        //
        const result = this.safeValue (response, 'result', {});
        const chains = this.safeValue (result, 'chains', []);
        const chainsIndexedById = this.indexBy (chains, 'chain');
        const selectedNetworkId = this.selectNetworkIdFromRawNetworks (code, networkCode, chainsIndexedById);
        const addressObject = this.safeValue (chainsIndexedById, selectedNetworkId, {});
        return this.parseDepositAddress (addressObject, currency);
    }

    async fetchDeposits (code: string = undefined, since: Int = undefined, limit: Int = undefined, params = {}) {
        /**
         * @method
         * @name bybit#fetchDeposits
         * @description fetch all deposits made to an account
         * @see https://bybit-exchange.github.io/docs/v5/asset/deposit-record
         * @param {string|undefined} code unified currency code
         * @param {int|undefined} since the earliest time in ms to fetch deposits for, default = 30 days before the current time
         * @param {int|undefined} limit the maximum number of deposits structures to retrieve, default = 50, max = 50
         * @param {object} params extra parameters specific to the bybit api endpoint
         * @param {int|undefined} params.until the latest time in ms to fetch deposits for, default = 30 days after since
         *
         * EXCHANGE SPECIFIC PARAMETERS
         * @param {string|undefined} params.cursor used for pagination
         * @returns {object[]} a list of [transaction structures]{@link https://docs.ccxt.com/#/?id=transaction-structure}
        */
        await this.loadMarkets ();
        const request = {
            // 'coin': currency['id'],
            // 'limit': 20, // max 50
            // 'cursor': '',
        };
        let currency = undefined;
        if (code !== undefined) {
            currency = this.currency (code);
            request['coin'] = currency['id'];
        }
        if (since !== undefined) {
            request['startTime'] = since;
        }
        if (limit !== undefined) {
            request['limit'] = limit;
        }
        const response = await this.privateGetV5AssetDepositQueryRecord (this.extend (request, params));
        //
        //     {
        //         "retCode": 0,
        //         "retMsg": "success",
        //         "result": {
        //             "rows": [
        //                 {
        //                     "coin": "USDT",
        //                     "chain": "ETH",
        //                     "amount": "10000",
        //                     "txID": "skip-notification-scene-test-amount-202212270944-533285-USDT",
        //                     "status": 3,
        //                     "toAddress": "test-amount-address",
        //                     "tag": "",
        //                     "depositFee": "",
        //                     "successAt": "1672134274000",
        //                     "confirmations": "10000",
        //                     "txIndex": "",
        //                     "blockHash": ""
        //                 }
        //             ],
        //             "nextPageCursor": "eyJtaW5JRCI6MTA0NjA0MywibWF4SUQiOjEwNDYwNDN9"
        //         },
        //         "retExtInfo": {},
        //         "time": 1672191992512
        //     }
        //
        const data = this.addPaginationCursorToResult (response);
        return this.parseTransactions (data, currency, since, limit);
    }

    async fetchWithdrawals (code: string = undefined, since: Int = undefined, limit: Int = undefined, params = {}) {
        /**
         * @method
         * @name bybit#fetchWithdrawals
         * @description fetch all withdrawals made from an account
         * @see https://bybit-exchange.github.io/docs/v5/asset/withdraw-record
         * @param {string} code unified currency code
         * @param {int|undefined} since the earliest time in ms to fetch withdrawals for
         * @param {int|undefined} limit the maximum number of withdrawals structures to retrieve
         * @param {object} params extra parameters specific to the bybit api endpoint
         * @returns {object[]} a list of [transaction structures]{@link https://docs.ccxt.com/#/?id=transaction-structure}
         */
        await this.loadMarkets ();
        const request = {
            // 'coin': currency['id'],
            // 'limit': 20, // max 50
            // 'cusor': '',
        };
        let currency = undefined;
        if (code !== undefined) {
            currency = this.currency (code);
            request['coin'] = currency['id'];
        }
        if (since !== undefined) {
            request['startTime'] = since;
        }
        if (limit !== undefined) {
            request['limit'] = limit;
        }
        const response = await this.privateGetV5AssetWithdrawQueryRecord (this.extend (request, params));
        //
        //     {
        //         "retCode": 0,
        //         "retMsg": "success",
        //         "result": {
        //             "rows": [
        //                 {
        //                     "coin": "USDT",
        //                     "chain": "ETH",
        //                     "amount": "77",
        //                     "txID": "",
        //                     "status": "SecurityCheck",
        //                     "toAddress": "0x99ced129603abc771c0dabe935c326ff6c86645d",
        //                     "tag": "",
        //                     "withdrawFee": "10",
        //                     "createTime": "1670922217000",
        //                     "updateTime": "1670922217000",
        //                     "withdrawId": "9976",
        //                     "withdrawType": 0
        //                 },
        //                 {
        //                     "coin": "USDT",
        //                     "chain": "ETH",
        //                     "amount": "26",
        //                     "txID": "",
        //                     "status": "success",
        //                     "toAddress": "15638072681@163.com",
        //                     "tag": "",
        //                     "withdrawFee": "0",
        //                     "createTime": "1669711121000",
        //                     "updateTime": "1669711380000",
        //                     "withdrawId": "9801",
        //                     "withdrawType": 1
        //                 }
        //             ],
        //             "nextPageCursor": "eyJtaW5JRCI6OTgwMSwibWF4SUQiOjk5NzZ9"
        //         },
        //         "retExtInfo": {},
        //         "time": 1672194949928
        //     }
        //
        const data = this.addPaginationCursorToResult (response);
        return this.parseTransactions (data, currency, since, limit);
    }

    parseTransactionStatus (status) {
        const statuses = {
            // v1/v2
            'ToBeConfirmed': 'pending',
            'UnderReview': 'pending',
            'Success': 'ok',
            'Expire': 'expired',
            // v3 deposit status
            '0': 'unknown',
            '1': 'pending',
            '2': 'processing',
            '3': 'ok',
            '4': 'fail',
            // v3 withdrawal status
            'SecurityCheck': 'pending',
            'Pending': 'pending',
            'success': 'ok',
            'CancelByUser': 'canceled',
            'Reject': 'rejected',
            'Fail': 'failed',
            'BlockchainConfirmed': 'ok',
        };
        return this.safeString (statuses, status, status);
    }

    parseTransaction (transaction, currency = undefined) {
        //
        // fetchWithdrawals
        //
        //     {
        //         "coin": "USDT",
        //         "chain": "TRX",
        //         "amount": "12.34",
        //         "txID": "de5ea0a2f2e59dc9a714837dd3ddc6d5e151b56ec5d786d351c4f52336f80d3c",
        //         "status": "success",
        //         "toAddress": "TQdmFKUoe1Lk2iwZuwRJEHJreTUBoN3BAw",
        //         "tag": "",
        //         "withdrawFee": "0.5",
        //         "createTime": "1665144183000",
        //         "updateTime": "1665144256000",
        //         "withdrawId": "8839035"
        //     }
        //
        // fetchDeposits
        //
        //     {
        //         "coin": "USDT",
        //         "chain": "TRX",
        //         "amount": "44",
        //         "txID": "0b038ea12fa1575e2d66693db3c346b700d4b28347afc39f80321cf089acc960",
        //         "status": "3",
        //         "toAddress": "TC6NCAC5WSVCCiaD3kWZXyW91ZKKhLm53b",
        //         "tag": "",
        //         "depositFee": "",
        //         "successAt": "1665142507000",
        //         "confirmations": "100",
        //         "txIndex": "0",
        //         "blockHash": "0000000002ac3b1064aee94bca1bd0b58c4c09c65813b084b87a2063d961129e"
        //     }
        //
        // withdraw
        //
        //     {
        //         "id": "9377266"
        //     }
        //
        const currencyId = this.safeString (transaction, 'coin');
        const code = this.safeCurrencyCode (currencyId, currency);
        const timestamp = this.safeInteger2 (transaction, 'createTime', 'successAt');
        const updated = this.safeInteger (transaction, 'updateTime');
        const status = this.parseTransactionStatus (this.safeString (transaction, 'status'));
        const feeCost = this.safeNumber2 (transaction, 'depositFee', 'withdrawFee', 0);
        const type = ('depositFee' in transaction) ? 'deposit' : 'withdrawal';
        let fee = undefined;
        if (feeCost !== undefined) {
            fee = {
                'cost': feeCost,
                'currency': code,
            };
        }
        const toAddress = this.safeString (transaction, 'toAddress');
        return {
            'info': transaction,
            'id': this.safeString2 (transaction, 'id', 'withdrawId'),
            'txid': this.safeString (transaction, 'txID'),
            'timestamp': timestamp,
            'datetime': this.iso8601 (timestamp),
            'network': this.networkIdToCode (this.safeString (transaction, 'chain')),
            'address': undefined,
            'addressTo': toAddress,
            'addressFrom': undefined,
            'tag': this.safeString (transaction, 'tag'),
            'tagTo': undefined,
            'tagFrom': undefined,
            'type': type,
            'amount': this.safeNumber (transaction, 'amount'),
            'currency': code,
            'status': status,
            'updated': updated,
            'fee': fee,
        };
    }

    async fetchLedger (code: string = undefined, since: Int = undefined, limit: Int = undefined, params = {}) {
        /**
         * @method
         * @name bybit#fetchLedger
         * @description fetch the history of changes, actions done by the user or operations that altered balance of the user
         * @see https://bybit-exchange.github.io/docs/v5/account/transaction-log
         * @param {string|undefined} code unified currency code, default is undefined
         * @param {int|undefined} since timestamp in ms of the earliest ledger entry, default is undefined
         * @param {int|undefined} limit max number of ledger entrys to return, default is undefined
         * @param {object} params extra parameters specific to the bybit api endpoint
         * @returns {object} a [ledger structure]{@link https://docs.ccxt.com/#/?id=ledger-structure}
         */
        await this.loadMarkets ();
        const request = {
            // 'coin': currency['id'],
            // 'currency': currency['id'], // alias
            // 'start_date': this.iso8601 (since),
            // 'end_date': this.iso8601 (till),
            // 'wallet_fund_type': 'Deposit', // Withdraw, RealisedPNL, Commission, Refund, Prize, ExchangeOrderWithdraw, ExchangeOrderDeposit
            // 'page': 1,
            // 'limit': 20, // max 50
            // v5 transaction log
            // 'accountType': '', Account Type. UNIFIED
            // 'category': '', Product type. spot,linear,option
            // 'currency': '', Currency
            // 'baseCoin': '', BaseCoin. e.g., BTC of BTCPERP
            // 'type': '', Types of transaction logs
            // 'startTime': 0, The start timestamp (ms)
            // 'endTime': 0, The end timestamp (ms)
            // 'limit': 0, Limit for data size per page. [1, 50]. Default: 20
            // 'cursor': '', Cursor. Used for pagination
        };
        const enableUnified = await this.isUnifiedEnabled ();
        let currency = undefined;
        let currencyKey = 'coin';
        if (enableUnified[1]) {
            currencyKey = 'currency';
            if (since !== undefined) {
                request['startTime'] = since;
            }
        } else {
            if (since !== undefined) {
                request['start_date'] = this.yyyymmdd (since);
            }
        }
        const method = (enableUnified[1]) ? 'privateGetV5AccountTransactionLog' : 'privateGetV2PrivateWalletFundRecords';
        if (code !== undefined) {
            currency = this.currency (code);
            request[currencyKey] = currency['id'];
        }
        if (limit !== undefined) {
            request['limit'] = limit;
        }
        const response = await this[method] (this.extend (request, params));
        //
        //     {
        //         "ret_code": 0,
        //         "ret_msg": "ok",
        //         "ext_code": "",
        //         "result": {
        //             "data": [
        //                 {
        //                     "id": 234467,
        //                     "user_id": 1,
        //                     "coin": "BTC",
        //                     "wallet_id": 27913,
        //                     "type": "Realized P&L",
        //                     "amount": "-0.00000006",
        //                     "tx_id": "",
        //                     "address": "BTCUSD",
        //                     "wallet_balance": "0.03000330",
        //                     "exec_time": "2019-12-09T00:00:25.000Z",
        //                     "cross_seq": 0
        //                 }
        //             ]
        //         },
        //         "ext_info": null,
        //         "time_now": "1577481867.115552",
        //         "rate_limit_status": 119,
        //         "rate_limit_reset_ms": 1577481867122,
        //         "rate_limit": 120
        //     }
        //
        // v5 transaction log
        //
        //     {
        //         "retCode": 0,
        //         "retMsg": "OK",
        //         "result": {
        //             "nextPageCursor": "21963%3A1%2C14954%3A1",
        //             "list": [
        //                 {
        //                     "symbol": "XRPUSDT",
        //                     "side": "Buy",
        //                     "funding": "-0.003676",
        //                     "orderLinkId": "",
        //                     "orderId": "1672128000-8-592324-1-2",
        //                     "fee": "0.00000000",
        //                     "change": "-0.003676",
        //                     "cashFlow": "0",
        //                     "transactionTime": "1672128000000",
        //                     "type": "SETTLEMENT",
        //                     "feeRate": "0.0001",
        //                     "size": "100",
        //                     "qty": "100",
        //                     "cashBalance": "5086.55825002",
        //                     "currency": "USDT",
        //                     "category": "linear",
        //                     "tradePrice": "0.3676",
        //                     "tradeId": "534c0003-4bf7-486f-aa02-78cee36825e4"
        //                 },
        //                 {
        //                     "symbol": "XRPUSDT",
        //                     "side": "Buy",
        //                     "funding": "",
        //                     "orderLinkId": "linear-order",
        //                     "orderId": "592b7e41-78fd-42e2-9aa3-91e1835ef3e1",
        //                     "fee": "0.01908720",
        //                     "change": "-0.0190872",
        //                     "cashFlow": "0",
        //                     "transactionTime": "1672121182224",
        //                     "type": "TRADE",
        //                     "feeRate": "0.0006",
        //                     "size": "100",
        //                     "qty": "88",
        //                     "cashBalance": "5086.56192602",
        //                     "currency": "USDT",
        //                     "category": "linear",
        //                     "tradePrice": "0.3615",
        //                     "tradeId": "5184f079-88ec-54c7-8774-5173cafd2b4e"
        //                 },
        //                 {
        //                     "symbol": "XRPUSDT",
        //                     "side": "Buy",
        //                     "funding": "",
        //                     "orderLinkId": "linear-order",
        //                     "orderId": "592b7e41-78fd-42e2-9aa3-91e1835ef3e1",
        //                     "fee": "0.00260280",
        //                     "change": "-0.0026028",
        //                     "cashFlow": "0",
        //                     "transactionTime": "1672121182224",
        //                     "type": "TRADE",
        //                     "feeRate": "0.0006",
        //                     "size": "12",
        //                     "qty": "12",
        //                     "cashBalance": "5086.58101322",
        //                     "currency": "USDT",
        //                     "category": "linear",
        //                     "tradePrice": "0.3615",
        //                     "tradeId": "8569c10f-5061-5891-81c4-a54929847eb3"
        //                 }
        //             ]
        //         },
        //         "retExtInfo": {},
        //         "time": 1672132481405
        //     }
        //
        const data = this.addPaginationCursorToResult (response);
        return this.parseLedger (data, currency, since, limit);
    }

    parseLedgerEntry (item, currency = undefined) {
        //
        //     {
        //         "id": 234467,
        //         "user_id": 1,
        //         "coin": "BTC",
        //         "wallet_id": 27913,
        //         "type": "Realized P&L",
        //         "amount": "-0.00000006",
        //         "tx_id": "",
        //         "address": "BTCUSD",
        //         "wallet_balance": "0.03000330",
        //         "exec_time": "2019-12-09T00:00:25.000Z",
        //         "cross_seq": 0
        //     }
        //
        //     {
        //         "symbol": "XRPUSDT",
        //         "side": "Buy",
        //         "funding": "",
        //         "orderLinkId": "linear-order",
        //         "orderId": "592b7e41-78fd-42e2-9aa3-91e1835ef3e1",
        //         "fee": "0.00260280",
        //         "change": "-0.0026028",
        //         "cashFlow": "0",
        //         "transactionTime": "1672121182224",
        //         "type": "TRADE",
        //         "feeRate": "0.0006",
        //         "size": "12",
        //         "qty": "12",
        //         "cashBalance": "5086.58101322",
        //         "currency": "USDT",
        //         "category": "linear",
        //         "tradePrice": "0.3615",
        //         "tradeId": "8569c10f-5061-5891-81c4-a54929847eb3"
        //     }
        //
        const currencyId = this.safeString2 (item, 'coin', 'currency');
        const code = this.safeCurrencyCode (currencyId, currency);
        const amount = this.safeString2 (item, 'amount', 'change');
        const after = this.safeString2 (item, 'wallet_balance', 'cashBalance');
        const direction = Precise.stringLt (amount, '0') ? 'out' : 'in';
        let before = undefined;
        if (after !== undefined && amount !== undefined) {
            const difference = (direction === 'out') ? amount : Precise.stringNeg (amount);
            before = Precise.stringAdd (after, difference);
        }
        let timestamp = this.parse8601 (this.safeString (item, 'exec_time'));
        if (timestamp === undefined) {
            timestamp = this.safeInteger (item, 'transactionTime');
        }
        const type = this.parseLedgerEntryType (this.safeString (item, 'type'));
        const id = this.safeString (item, 'id');
        const referenceId = this.safeString (item, 'tx_id');
        return {
            'id': id,
            'currency': code,
            'account': this.safeString (item, 'wallet_id'),
            'referenceAccount': undefined,
            'referenceId': referenceId,
            'status': undefined,
            'amount': this.parseNumber (amount),
            'before': this.parseNumber (before),
            'after': this.parseNumber (after),
            'fee': this.parseNumber (this.safeString (item, 'fee')),
            'direction': direction,
            'timestamp': timestamp,
            'datetime': this.iso8601 (timestamp),
            'type': type,
            'info': item,
        };
    }

    parseLedgerEntryType (type) {
        const types = {
            'Deposit': 'transaction',
            'Withdraw': 'transaction',
            'RealisedPNL': 'trade',
            'Commission': 'fee',
            'Refund': 'cashback',
            'Prize': 'prize', // ?
            'ExchangeOrderWithdraw': 'transaction',
            'ExchangeOrderDeposit': 'transaction',
            // v5
            'TRANSFER_IN': 'transaction',
            'TRANSFER_OUT': 'transaction',
            'TRADE': 'trade',
            'SETTLEMENT': 'trade',
            'DELIVERY': 'trade',
            'LIQUIDATION': 'trade',
            'BONUS': 'Prize',
            'FEE_REFUND': 'cashback',
            'INTEREST': 'transaction',
            'CURRENCY_BUY': 'trade',
            'CURRENCY_SELL': 'trade',
        };
        return this.safeString (types, type, type);
    }

    async withdraw (code: string, amount, address, tag = undefined, params = {}) {
        /**
         * @method
         * @name bybit#withdraw
         * @description make a withdrawal
         * @see https://bybit-exchange.github.io/docs/v5/asset/withdraw
         * @param {string} code unified currency code
         * @param {float} amount the amount to withdraw
         * @param {string} address the address to withdraw to
         * @param {string|undefined} tag
         * @param {object} params extra parameters specific to the bybit api endpoint
         * @returns {object} a [transaction structure]{@link https://docs.ccxt.com/#/?id=transaction-structure}
         */
        [ tag, params ] = this.handleWithdrawTagAndParams (tag, params);
        await this.loadMarkets ();
        this.checkAddress (address);
        const currency = this.currency (code);
        const request = {
            'coin': currency['id'],
            'amount': this.numberToString (amount),
            'address': address,
        };
        if (tag !== undefined) {
            request['tag'] = tag;
        }
        const [ networkCode, query ] = this.handleNetworkCodeAndParams (params);
        const networkId = this.networkCodeToId (networkCode);
        if (networkId !== undefined) {
            request['chain'] = networkId.toUpperCase ();
        }
        const enableUnified = await this.isUnifiedEnabled ();
        const method = (enableUnified[1]) ? 'privatePostV5AssetWithdrawCreate' : 'privatePostAssetV3PrivateWithdrawCreate';
        const response = await this[method] (this.extend (request, query));
        //
        //    {
        //         "retCode": "0",
        //         "retMsg": "success",
        //         "result": {
        //             "id": "9377266"
        //         },
        //         "retExtInfo": {},
        //         "time": "1666892894902"
        //     }
        //
        const result = this.safeValue (response, 'result', {});
        return this.parseTransaction (result, currency);
    }

    async fetchPosition (symbol: string, params = {}) {
        /**
         * @method
         * @name bybit#fetchPosition
         * @description fetch data on a single open contract trade position
         * @param {string} symbol unified market symbol of the market the position is held in, default is undefined
         * @param {object} params extra parameters specific to the bybit api endpoint
         * @returns {object} a [position structure]{@link https://docs.ccxt.com/#/?id=position-structure}
         */
        this.checkRequiredSymbol ('fetchPosition', symbol);
        await this.loadMarkets ();
        const market = this.market (symbol);
        const request = {
            'symbol': market['id'],
        };
        let method = undefined;
        const [ enableUnifiedMargin, enableUnifiedAccount ] = await this.isUnifiedEnabled ();
        const isUsdcSettled = market['settle'] === 'USDC';
        if (enableUnifiedMargin || enableUnifiedAccount) {
            method = (enableUnifiedAccount) ? 'privateGetV5PositionList' : 'privateGetUnifiedV3PrivatePositionList';
            if (market['option']) {
                request['category'] = 'option';
            } else if (market['linear']) {
                request['category'] = 'linear';
            } else {
                throw new NotSupported (this.id + ' fetchPosition() does not allow inverse market orders for ' + symbol + ' markets');
            }
        } else if (isUsdcSettled) {
            method = 'privatePostOptionUsdcOpenapiPrivateV1QueryPosition';
            if (market['option']) {
                request['category'] = 'OPTION';
            } else if (market['linear']) {
                request['category'] = 'PERPETUAL';
            }
        } else {
            if (market['linear']) {
                request['category'] = 'linear';
            } else if (market['inverse']) {
                request['category'] = 'inverse';
            } else {
                throw new NotSupported (this.id + ' fetchPosition() does not allow option market orders for ' + symbol + ' markets');
            }
            method = 'privateGetV5PositionList';
        }
        const response = await this[method] (this.extend (request, params));
        //
        // unified account
        //
        //     {
        //         "retCode": 0,
        //         "retMsg": "OK",
        //         "result": {
        //             "nextPageCursor": "updateAt%3D1672279322668",
        //             "category": "linear",
        //             "list": [
        //                 {
        //                     "symbol": "XRPUSDT",
        //                     "leverage": "10",
        //                     "avgPrice": "0.3615",
        //                     "liqPrice": "0.0001",
        //                     "riskLimitValue": "200000",
        //                     "takeProfit": "",
        //                     "positionValue": "36.15",
        //                     "tpslMode": "Full",
        //                     "riskId": 41,
        //                     "trailingStop": "0",
        //                     "unrealisedPnl": "-1.83",
        //                     "markPrice": "0.3432",
        //                     "cumRealisedPnl": "0.48805876",
        //                     "positionMM": "0.381021",
        //                     "createdTime": "1672121182216",
        //                     "positionIdx": 0,
        //                     "positionIM": "3.634521",
        //                     "updatedTime": "1672279322668",
        //                     "side": "Buy",
        //                     "bustPrice": "",
        //                     "size": "100",
        //                     "positionStatus": "Normal",
        //                     "stopLoss": "",
        //                     "tradeMode": 0
        //                 }
        //             ]
        //         },
        //         "retExtInfo": {},
        //         "time": 1672280219169
        //     }
        //
        // unified margin
        //
        //     {
        //         "retCode": 0,
        //         "retMsg": "Success",
        //         "result": {
        //             "nextPageCursor": "0%3A1657711949945%2C0%3A1657711949945",
        //             "category": "linear",
        //             "list": [
        //                 {
        //                     "symbol": "ETHUSDT",
        //                     "leverage": "10",
        //                     "updatedTime": 1657711949945,
        //                     "side": "Buy",
        //                     "positionValue": "536.92500000",
        //                     "takeProfit": "",
        //                     "tpslMode": "Full",
        //                     "riskId": 11,
        //                     "trailingStop": "",
        //                     "entryPrice": "1073.85000000",
        //                     "unrealisedPnl": "",
        //                     "markPrice": "1080.65000000",
        //                     "size": "0.5000",
        //                     "positionStatus": "normal",
        //                     "stopLoss": "",
        //                     "cumRealisedPnl": "-0.32215500",
        //                     "positionMM": "2.97456450",
        //                     "createdTime": 1657711949928,
        //                     "positionIdx": 0,
        //                     "positionIM": "53.98243950"
        //                 }
        //             ]
        //         },
        //         "time": 1657713693182
        //     }
        //
        // contract v3
        //
        //     {
        //         "retCode": 0,
        //         "retMsg": "OK",
        //         "result": {
        //             "list": [
        //                 {
        //                     "positionIdx": 1,
        //                     "riskId": "41",
        //                     "symbol": "XRPUSDT",
        //                     "side": "Buy",
        //                     "size": "0",
        //                     "positionValue": "0",
        //                     "entryPrice": "0",
        //                     "tradeMode": 0,
        //                     "autoAddMargin": 0,
        //                     "leverage": "10",
        //                     "positionBalance": "0",
        //                     "liqPrice": "0.0000",
        //                     "bustPrice": "0.0000",
        //                     "takeProfit": "0.0000",
        //                     "stopLoss": "0.0000",
        //                     "trailingStop": "0.0000",
        //                     "unrealisedPnl": "0",
        //                     "createdTime": "1658827444328",
        //                     "updatedTime": "1658904863412",
        //                     "tpSlMode": "Full",
        //                     "riskLimitValue": "200000",
        //                     "activePrice": "0.0000"
        //                 },
        //                 {
        //                     "positionIdx": 2,
        //                     "riskId": "41",
        //                     "symbol": "XRPUSDT",
        //                     "side": "Sell",
        //                     "size": "50",
        //                     "positionValue": "16.68",
        //                     "entryPrice": "0.3336",
        //                     "tradeMode": 0,
        //                     "autoAddMargin": 0,
        //                     "leverage": "10",
        //                     "positionBalance": "1.6790088",
        //                     "liqPrice": "12.4835",
        //                     "bustPrice": "12.4869",
        //                     "takeProfit": "0.0000",
        //                     "stopLoss": "0.0000",
        //                     "trailingStop": "0.0000",
        //                     "unrealisedPnl": "0",
        //                     "createdTime": "1658827444328",
        //                     "updatedTime": "1658904863412",
        //                     "tpSlMode": "Full",
        //                     "riskLimitValue": "200000",
        //                     "activePrice": "0.0000"
        //                 }
        //             ]
        //         },
        //         "retExtInfo": null,
        //         "time": 1658904877942
        //     }
        //
        const result = this.safeValue (response, 'result', {});
        const positions = this.safeValue2 (result, 'list', 'dataList', []);
        const timestamp = this.safeInteger (response, 'time');
        const first = this.safeValue (positions, 0);
        const position = this.parsePosition (first, market);
        return this.extend (position, {
            'timestamp': timestamp,
            'datetime': this.iso8601 (timestamp),
        });
    }

    async fetchUnifiedPositions (symbols: string[] = undefined, params = {}) {
        await this.loadMarkets ();
        const request = {};
        let type = undefined;
        let settle = undefined;
        const enableUnified = await this.isUnifiedEnabled ();
        if (Array.isArray (symbols)) {
            const symbolsLength = symbols.length;
            if (symbolsLength > 1) {
                throw new ArgumentsRequired (this.id + ' fetchPositions() does not accept an array with more than one symbol');
            }
            const market = this.market (symbols[0]);
            settle = market['settle'];
        } else if (symbols !== undefined) {
            symbols = [ symbols ];
        }
        symbols = this.marketSymbols (symbols);
        if (symbols === undefined) {
            [ settle, params ] = this.handleOptionAndParams (params, 'fetchPositions', 'settle', 'USDT');
        } else {
            const first = this.safeValue (symbols, 0);
            const market = this.market (first);
            settle = market['settle'];
            request['symbol'] = market['id'];
        }
        if (enableUnified[1]) {
            request['settleCoin'] = settle;
            request['limit'] = 200;
        }
        // market undefined
        [ type, params ] = this.handleMarketTypeAndParams ('fetchPositions', undefined, params);
        let subType = undefined;
        [ subType, params ] = this.handleSubTypeAndParams ('fetchPositions', undefined, params, 'linear');
        request['category'] = subType;
        if (type === 'option') {
            request['category'] = 'option';
        }
        const method = (enableUnified[1]) ? 'privateGetV5PositionList' : 'privateGetUnifiedV3PrivatePositionList';
        const response = await this[method] (this.extend (request, params));
        //
        //     {
        //         "retCode": 0,
        //         "retMsg": "Success",
        //         "result": {
        //             "nextPageCursor": "0%3A1657711949945%2C0%3A1657711949945",
        //             "category": "linear",
        //             "list": [
        //                 {
        //                     "symbol": "ETHUSDT",
        //                     "leverage": "10",
        //                     "updatedTime": 1657711949945,
        //                     "side": "Buy",
        //                     "positionValue": "536.92500000",
        //                     "takeProfit": "",
        //                     "tpslMode": "Full",
        //                     "riskId": 11,
        //                     "trailingStop": "",
        //                     "entryPrice": "1073.85000000",
        //                     "unrealisedPnl": "",
        //                     "markPrice": "1080.65000000",
        //                     "size": "0.5000",
        //                     "positionStatus": "normal",
        //                     "stopLoss": "",
        //                     "cumRealisedPnl": "-0.32215500",
        //                     "positionMM": "2.97456450",
        //                     "createdTime": 1657711949928,
        //                     "positionIdx": 0,
        //                     "positionIM": "53.98243950"
        //                 }
        //             ]
        //         },
        //         "time": 1657713693182
        //     }
        //
        const positions = this.addPaginationCursorToResult (response);
        const results = [];
        for (let i = 0; i < positions.length; i++) {
            let rawPosition = positions[i];
            if (('data' in rawPosition) && ('is_valid' in rawPosition)) {
                // futures only
                rawPosition = this.safeValue (rawPosition, 'data');
            }
            results.push (this.parsePosition (rawPosition));
        }
        return this.filterByArray (results, 'symbol', symbols, false);
    }

    async fetchUSDCPositions (symbols: string[] = undefined, params = {}) {
        await this.loadMarkets ();
        symbols = this.marketSymbols (symbols);
        const request = {};
        let market = undefined;
        let type = undefined;
        if (Array.isArray (symbols)) {
            const length = symbols.length;
            if (length !== 1) {
                throw new ArgumentsRequired (this.id + ' fetchUSDCPositions() takes an array with exactly one symbol');
            }
            const symbol = this.safeString (symbols, 0);
            market = this.market (symbol);
            request['symbol'] = market['id'];
        } else if (symbols !== undefined) {
            market = this.market (symbols);
            request['symbol'] = market['id'];
        }
        [ type, params ] = this.handleMarketTypeAndParams ('fetchUSDCPositions', market, params);
        request['category'] = (type === 'option') ? 'OPTION' : 'PERPETUAL';
        const response = await this.privatePostOptionUsdcOpenapiPrivateV1QueryPosition (this.extend (request, params));
        //
        //     {
        //         "result": {
        //             "cursor": "BTC-31DEC21-24000-P%3A1640834421431%2CBTC-31DEC21-24000-P%3A1640834421431",
        //             "resultTotalSize": 1,
        //             "dataList": [
        //                 {
        //                 "symbol": "BTC-31DEC21-24000-P",
        //                 "leverage": "",
        //                 "occClosingFee": "",
        //                 "liqPrice": "",
        //                 "positionValue": "",
        //                 "takeProfit": "",
        //                 "riskId": "",
        //                 "trailingStop": "",
        //                 "unrealisedPnl": "",
        //                 "createdAt": "1640834421431",
        //                 "markPrice": "0.00",
        //                 "cumRealisedPnl": "",
        //                 "positionMM": "359.5271",
        //                 "positionIM": "467.0633",
        //                 "updatedAt": "1640834421431",
        //                 "tpSLMode": "",
        //                 "side": "Sell",
        //                 "bustPrice": "",
        //                 "deleverageIndicator": 0,
        //                 "entryPrice": "1.4",
        //                 "size": "-0.100",
        //                 "sessionRPL": "",
        //                 "positionStatus": "",
        //                 "sessionUPL": "",
        //                 "stopLoss": "",
        //                 "orderMargin": "",
        //                 "sessionAvgPrice": "1.5"
        //                 }
        //             ]
        //         },
        //         "retCode": 0,
        //         "retMsg": "Success."
        //     }
        //
        const positions = this.addPaginationCursorToResult (response);
        const results = [];
        for (let i = 0; i < positions.length; i++) {
            let rawPosition = positions[i];
            if (('data' in rawPosition) && ('is_valid' in rawPosition)) {
                // futures only
                rawPosition = this.safeValue (rawPosition, 'data');
            }
            results.push (this.parsePosition (rawPosition, market));
        }
        return this.filterByArray (results, 'symbol', symbols, false);
    }

    async fetchDerivativesPositions (symbols: string[] = undefined, params = {}) {
        await this.loadMarkets ();
        const request = {};
        let market = undefined;
        let settle = undefined;
        if (Array.isArray (symbols)) {
            const symbolsLength = symbols.length;
            if (symbolsLength > 1) {
                throw new ArgumentsRequired (this.id + ' fetchPositions() does not accept an array with more than one symbol');
            }
            if (symbolsLength === 1) {
                market = this.market (symbols[0]);
                settle = market['settle'];
                request['symbol'] = market['id'];
            }
        }
        [ settle, params ] = this.handleOptionAndParams (params, 'fetchPositions', 'settle', settle);
        if (settle !== undefined) {
            request['settleCoin'] = settle;
        }
        let subType = undefined;
        [ subType, params ] = this.handleSubTypeAndParams ('fetchPositions', market, params, 'linear');
        request['category'] = subType;
        const response = await this.privateGetV5PositionList (this.extend (request, params));
        //
        //     {
        //         "retCode": 0,
        //         "retMsg": "OK",
        //         "result": {
        //             "nextPageCursor": "updateAt%3D1672279322668",
        //             "category": "linear",
        //             "list": [
        //                 {
        //                     "symbol": "XRPUSDT",
        //                     "leverage": "10",
        //                     "avgPrice": "0.3615",
        //                     "liqPrice": "0.0001",
        //                     "riskLimitValue": "200000",
        //                     "takeProfit": "",
        //                     "positionValue": "36.15",
        //                     "tpslMode": "Full",
        //                     "riskId": 41,
        //                     "trailingStop": "0",
        //                     "unrealisedPnl": "-1.83",
        //                     "markPrice": "0.3432",
        //                     "cumRealisedPnl": "0.48805876",
        //                     "positionMM": "0.381021",
        //                     "createdTime": "1672121182216",
        //                     "positionIdx": 0,
        //                     "positionIM": "3.634521",
        //                     "updatedTime": "1672279322668",
        //                     "side": "Buy",
        //                     "bustPrice": "",
        //                     "size": "100",
        //                     "positionStatus": "Normal",
        //                     "stopLoss": "",
        //                     "tradeMode": 0
        //                 }
        //             ]
        //         },
        //         "retExtInfo": {},
        //         "time": 1672280219169
        //     }
        //
        const positions = this.addPaginationCursorToResult (response);
        return this.parsePositions (positions, symbols, params);
    }

    async fetchPositions (symbols: string[] = undefined, params = {}) {
        /**
         * @method
         * @name bybit#fetchPositions
         * @description fetch all open positions
         * @param {string[]|undefined} symbols list of unified market symbols
         * @param {object} params extra parameters specific to the bybit api endpoint
         * @returns {object[]} a list of [position structure]{@link https://docs.ccxt.com/#/?id=position-structure}
         */
        if (Array.isArray (symbols)) {
            const symbolsLength = symbols.length;
            if (symbolsLength > 1) {
                throw new ArgumentsRequired (this.id + ' fetchPositions() does not accept an array with more than one symbol');
            }
        } else if (symbols !== undefined) {
            symbols = [ symbols ];
        }
        await this.loadMarkets ();
        symbols = this.marketSymbols (symbols);
        const [ enableUnifiedMargin, enableUnifiedAccount ] = await this.isUnifiedEnabled ();
        let settle = this.safeString (params, 'settleCoin');
        let paramsOmitted = undefined;
        if (settle === undefined) {
            [ settle, paramsOmitted ] = this.handleOptionAndParams (params, 'fetchPositions', 'settle', settle);
        }
        const isUsdcSettled = settle === 'USDC';
        let subType = undefined;
        [ subType, paramsOmitted ] = this.handleSubTypeAndParams ('fetchPositions', undefined, paramsOmitted);
        const isInverse = subType === 'inverse';
        const isLinearSettle = isUsdcSettled || (settle === 'USDT');
        if (isInverse && isLinearSettle) {
            throw new ArgumentsRequired (this.id + ' fetchPositions with inverse subType requires settle to not be USDT or USDC');
        }
        if ((enableUnifiedMargin || enableUnifiedAccount) && !isInverse) {
            return await this.fetchUnifiedPositions (symbols, params);
        } else if (isUsdcSettled) {
            return await this.fetchUSDCPositions (symbols, paramsOmitted);
        } else {
            return await this.fetchDerivativesPositions (symbols, params);
        }
    }

    parsePosition (position, market = undefined) {
        //
        // linear swap
        //
        //     {
        //         "positionIdx": 0,
        //         "riskId": "11",
        //         "symbol": "ETHUSDT",
        //         "side": "Buy",
        //         "size": "0.10",
        //         "positionValue": "119.845",
        //         "entryPrice": "1198.45",
        //         "tradeMode": 1,
        //         "autoAddMargin": 0,
        //         "leverage": "4.2",
        //         "positionBalance": "28.58931118",
        //         "liqPrice": "919.10",
        //         "bustPrice": "913.15",
        //         "takeProfit": "0.00",
        //         "stopLoss": "0.00",
        //         "trailingStop": "0.00",
        //         "unrealisedPnl": "0.083",
        //         "createdTime": "1669097244192",
        //         "updatedTime": "1669413126190",
        //         "tpSlMode": "Full",
        //         "riskLimitValue": "900000",
        //         "activePrice": "0.00"
        //     }
        //
        // usdc
        //    {
        //       "symbol":"BTCPERP",
        //       "leverage":"1.00",
        //       "occClosingFee":"0.0000",
        //       "liqPrice":"",
        //       "positionValue":"30.8100",
        //       "takeProfit":"0.0",
        //       "riskId":"10001",
        //       "trailingStop":"0.0000",
        //       "unrealisedPnl":"0.0000",
        //       "createdAt":"1652451795305",
        //       "markPrice":"30809.41",
        //       "cumRealisedPnl":"0.0000",
        //       "positionMM":"0.1541",
        //       "positionIM":"30.8100",
        //       "updatedAt":"1652451795305",
        //       "tpSLMode":"UNKNOWN",
        //       "side":"Buy",
        //       "bustPrice":"",
        //       "deleverageIndicator":"0",
        //       "entryPrice":"30810.0",
        //       "size":"0.001",
        //       "sessionRPL":"0.0000",
        //       "positionStatus":"NORMAL",
        //       "sessionUPL":"-0.0006",
        //       "stopLoss":"0.0",
        //       "orderMargin":"0.0000",
        //       "sessionAvgPrice":"30810.0"
        //    }
        //
        // unified margin
        //
        //     {
        //         "symbol": "ETHUSDT",
        //         "leverage": "10",
        //         "updatedTime": 1657711949945,
        //         "side": "Buy",
        //         "positionValue": "536.92500000",
        //         "takeProfit": "",
        //         "tpslMode": "Full",
        //         "riskId": 11,
        //         "trailingStop": "",
        //         "entryPrice": "1073.85000000",
        //         "unrealisedPnl": "",
        //         "markPrice": "1080.65000000",
        //         "size": "0.5000",
        //         "positionStatus": "normal",
        //         "stopLoss": "",
        //         "cumRealisedPnl": "-0.32215500",
        //         "positionMM": "2.97456450",
        //         "createdTime": 1657711949928,
        //         "positionIdx": 0,
        //         "positionIM": "53.98243950"
        //     }
        //
        // unified account
        //
        //     {
        //         "symbol": "XRPUSDT",
        //         "leverage": "10",
        //         "avgPrice": "0.3615",
        //         "liqPrice": "0.0001",
        //         "riskLimitValue": "200000",
        //         "takeProfit": "",
        //         "positionValue": "36.15",
        //         "tpslMode": "Full",
        //         "riskId": 41,
        //         "trailingStop": "0",
        //         "unrealisedPnl": "-1.83",
        //         "markPrice": "0.3432",
        //         "cumRealisedPnl": "0.48805876",
        //         "positionMM": "0.381021",
        //         "createdTime": "1672121182216",
        //         "positionIdx": 0,
        //         "positionIM": "3.634521",
        //         "updatedTime": "1672279322668",
        //         "side": "Buy",
        //         "bustPrice": "",
        //         "size": "100",
        //         "positionStatus": "Normal",
        //         "stopLoss": "",
        //         "tradeMode": 0
        //     }
        //
        const contract = this.safeString (position, 'symbol');
        market = this.safeMarket (contract, market, undefined, 'contract');
        const size = Precise.stringAbs (this.safeString (position, 'size'));
        let side = this.safeString (position, 'side');
        if (side !== undefined) {
            if (side === 'Buy') {
                side = 'long';
            } else if (side === 'Sell') {
                side = 'short';
            } else {
                side = undefined;
            }
        }
        const notional = this.safeString (position, 'positionValue');
        const unrealisedPnl = this.omitZero (this.safeString (position, 'unrealisedPnl'));
        let initialMarginString = this.safeString (position, 'positionIM');
        let maintenanceMarginString = this.safeString (position, 'positionMM');
        let timestamp = this.parse8601 (this.safeString (position, 'updated_at'));
        if (timestamp === undefined) {
            timestamp = this.safeIntegerN (position, [ 'updatedTime', 'updatedAt' ]);
        }
        // default to cross of USDC margined positions
        const tradeMode = this.safeInteger (position, 'tradeMode', 0);
        const marginMode = tradeMode ? 'isolated' : 'cross';
        let collateralString = this.safeString (position, 'positionBalance');
        const entryPrice = this.omitZero (this.safeString2 (position, 'entryPrice', 'avgPrice'));
        const liquidationPrice = this.omitZero (this.safeString (position, 'liqPrice'));
        const leverage = this.safeString (position, 'leverage');
        if (liquidationPrice !== undefined) {
            if (market['settle'] === 'USDC') {
                //  (Entry price - Liq price) * Contracts + Maintenance Margin + (unrealised pnl) = Collateral
                const difference = Precise.stringAbs (Precise.stringSub (entryPrice, liquidationPrice));
                collateralString = Precise.stringAdd (Precise.stringAdd (Precise.stringMul (difference, size), maintenanceMarginString), unrealisedPnl);
            } else {
                const bustPrice = this.safeString (position, 'bustPrice');
                if (market['linear']) {
                    // derived from the following formulas
                    //  (Entry price - Bust price) * Contracts = Collateral
                    //  (Entry price - Liq price) * Contracts = Collateral - Maintenance Margin
                    // Maintenance Margin = (Bust price - Liq price) x Contracts
                    const maintenanceMarginPriceDifference = Precise.stringAbs (Precise.stringSub (liquidationPrice, bustPrice));
                    maintenanceMarginString = Precise.stringMul (maintenanceMarginPriceDifference, size);
                    // Initial Margin = Contracts x Entry Price / Leverage
                    if (entryPrice !== undefined) {
                        initialMarginString = Precise.stringDiv (Precise.stringMul (size, entryPrice), leverage);
                    }
                } else {
                    // Contracts * (1 / Entry price - 1 / Bust price) = Collateral
                    // Contracts * (1 / Entry price - 1 / Liq price) = Collateral - Maintenance Margin
                    // Maintenance Margin = Contracts * (1 / Liq price - 1 / Bust price)
                    // Maintenance Margin = Contracts * (Bust price - Liq price) / (Liq price x Bust price)
                    const difference = Precise.stringAbs (Precise.stringSub (bustPrice, liquidationPrice));
                    const multiply = Precise.stringMul (bustPrice, liquidationPrice);
                    maintenanceMarginString = Precise.stringDiv (Precise.stringMul (size, difference), multiply);
                    // Initial Margin = Leverage x Contracts / EntryPrice
                    if (entryPrice !== undefined) {
                        initialMarginString = Precise.stringDiv (size, Precise.stringMul (entryPrice, leverage));
                    }
                }
            }
        }
        const maintenanceMarginPercentage = Precise.stringDiv (maintenanceMarginString, notional);
        const marginRatio = Precise.stringDiv (maintenanceMarginString, collateralString, 4);
        return this.safePosition ({
            'info': position,
            'id': undefined,
            'symbol': market['symbol'],
            'timestamp': timestamp,
            'datetime': this.iso8601 (timestamp),
            'lastUpdateTimestamp': undefined,
            'initialMargin': this.parseNumber (initialMarginString),
            'initialMarginPercentage': this.parseNumber (Precise.stringDiv (initialMarginString, notional)),
            'maintenanceMargin': this.parseNumber (maintenanceMarginString),
            'maintenanceMarginPercentage': this.parseNumber (maintenanceMarginPercentage),
            'entryPrice': this.parseNumber (entryPrice),
            'notional': this.parseNumber (notional),
            'leverage': this.parseNumber (leverage),
            'unrealizedPnl': this.parseNumber (unrealisedPnl),
            'contracts': this.parseNumber (size), // in USD for inverse swaps
            'contractSize': this.safeNumber (market, 'contractSize'),
            'marginRatio': this.parseNumber (marginRatio),
            'liquidationPrice': this.parseNumber (liquidationPrice),
            'markPrice': this.safeNumber (position, 'markPrice'),
            'lastPrice': undefined,
            'collateral': this.parseNumber (collateralString),
            'marginMode': marginMode,
            'side': side,
            'percentage': undefined,
        });
    }

    async setMarginMode (marginMode, symbol: string = undefined, params = {}) {
        await this.loadMarkets ();
        const values = await this.isUnifiedEnabled ();
        const isUnifiedAccount = this.safeValue (values, 1);
        if (isUnifiedAccount) {
            return await this.setUnifiedMarginMode (marginMode, symbol, params);
        }
        return await this.setDerivativesMarginMode (marginMode, symbol, params);
    }

    async setUnifiedMarginMode (marginMode, symbol: string = undefined, params = {}) {
        await this.loadMarkets ();
        if ((marginMode !== 'REGULAR_MARGIN') && (marginMode !== 'PORTFOLIO_MARGIN')) {
            throw new BadRequest (this.id + ' setMarginMode() marginMode must be either REGULAR_MARGIN or PORTFOLIO_MARGIN');
        }
        const request = {
            'setMarginMode': marginMode,
        };
        const response = await this.privatePostV5AccountSetMarginMode (this.extend (request, params));
        //
        //  {
        //      "setMarginMode": "PORTFOLIO_MARGIN"
        //  }
        //
        return response;
    }

    async setDerivativesMarginMode (marginMode, symbol: string = undefined, params = {}) {
        this.checkRequiredSymbol ('setMarginMode', symbol);
        await this.loadMarkets ();
        const market = this.market (symbol);
        if (market['settle'] === 'USDC') {
            throw new NotSupported (this.id + ' setMarginMode() does not support market ' + symbol + '');
        }
        marginMode = marginMode.toUpperCase ();
        if ((marginMode !== 'ISOLATED') && (marginMode !== 'CROSS')) {
            throw new BadRequest (this.id + ' setMarginMode() marginMode must be either isolated or cross');
        }
        const leverage = this.safeString (params, 'leverage');
        let sellLeverage = undefined;
        let buyLeverage = undefined;
        if (leverage === undefined) {
            sellLeverage = this.safeString2 (params, 'sell_leverage', 'sellLeverage');
            buyLeverage = this.safeString2 (params, 'buy_leverage', 'buyLeverage');
            if (sellLeverage === undefined && buyLeverage === undefined) {
                throw new ArgumentsRequired (this.id + ' setMarginMode() requires a leverage parameter or sell_leverage and buy_leverage parameters');
            }
            if (buyLeverage === undefined) {
                buyLeverage = sellLeverage;
            }
            if (sellLeverage === undefined) {
                sellLeverage = buyLeverage;
            }
            params = this.omit (params, [ 'buy_leverage', 'sell_leverage', 'sellLeverage', 'buyLeverage' ]);
        } else {
            params = this.omit (params, 'leverage');
            sellLeverage = leverage;
            buyLeverage = leverage;
        }
        const tradeMode = (marginMode === 'ISOLATED') ? 1 : 0;
        const request = {
            'symbol': market['id'],
            'tradeMode': tradeMode,
            'buyLeverage': buyLeverage,
            'sellLeverage': sellLeverage,
        };
        const response = await this.privatePostContractV3PrivatePositionSwitchIsolated (this.extend (request, params));
        //
        //     {
        //         "retCode": 0,
        //         "retMsg": "OK",
        //         "result": {},
        //         "retExtInfo": null,
        //         "time": 1658908532580
        //     }
        //
        return response;
    }

    async setLeverage (leverage, symbol: string = undefined, params = {}) {
        /**
         * @method
         * @name bybit#setLeverage
         * @description set the level of leverage for a market
         * @param {float} leverage the rate of leverage
         * @param {string} symbol unified market symbol
         * @param {object} params extra parameters specific to the bybit api endpoint
         * @returns {object} response from the exchange
         */
        this.checkRequiredSymbol ('setLeverage', symbol);
        await this.loadMarkets ();
        const market = this.market (symbol);
        // WARNING: THIS WILL INCREASE LIQUIDATION PRICE FOR OPEN ISOLATED LONG POSITIONS
        // AND DECREASE LIQUIDATION PRICE FOR OPEN ISOLATED SHORT POSITIONS
        const isUsdcSettled = market['settle'] === 'USDC';
        const [ enableUnifiedMargin, enableUnifiedAccount ] = await this.isUnifiedEnabled ();
        // engage in leverage setting
        // we reuse the code here instead of having two methods
        leverage = this.numberToString (leverage);
        let method = undefined;
        let request = undefined;
        if (enableUnifiedMargin || enableUnifiedAccount || !isUsdcSettled) {
            request = {
                'symbol': market['id'],
                'buyLeverage': leverage,
                'sellLeverage': leverage,
            };
            if (enableUnifiedAccount) {
                if (market['linear']) {
                    request['category'] = 'linear';
                } else {
                    throw new NotSupported (this.id + ' setUnifiedMarginLeverage() leverage doesn\'t support inverse and option market in unified account');
                }
                method = 'privatePostV5PositionSetLeverage';
            } else if (enableUnifiedMargin) {
                if (market['option']) {
                    request['category'] = 'option';
                } else if (market['linear']) {
                    request['category'] = 'linear';
                } else {
                    throw new NotSupported (this.id + ' setUnifiedMarginLeverage() leverage doesn\'t support inverse market in unified margin');
                }
                method = 'privatePostUnifiedV3PrivatePositionSetLeverage';
            } else {
                method = 'privatePostContractV3PrivatePositionSetLeverage';
            }
        } else {
            request = {
                'symbol': market['id'],
                'leverage': leverage,
            };
            method = 'privatePostPerpetualUsdcOpenapiPrivateV1PositionLeverageSave';
        }
        return await this[method] (this.extend (request, params));
    }

    async setPositionMode (hedged, symbol: string = undefined, params = {}) {
        /**
         * @method
         * @name bybit#setPositionMode
         * @description set hedged to true or false for a market
         * @see https://bybit-exchange.github.io/docs/v5/position/position-mode
         * @see https://bybit-exchange.github.io/docs/derivatives/contract/position-mode
         * @param {bool} hedged
         * @param {string|undefined} symbol used for unified account with inverse market
         * @param {object} params extra parameters specific to the bybit api endpoint
         * @returns {object} response from the exchange
         */
        await this.loadMarkets ();
        let market = undefined;
        if (symbol !== undefined) {
            market = this.market (symbol);
        }
        let mode = undefined;
        if (hedged) {
            mode = 3;
        } else {
            mode = 0;
        }
        const request = {
            'mode': mode,
        };
        if (symbol === undefined) {
            request['coin'] = 'USDT';
        } else {
            request['symbol'] = market['id'];
        }
        const enableUnified = await this.isUnifiedEnabled ();
        let response = undefined;
        if (enableUnified[1] || enableUnified[0]) {
            if (symbol !== undefined) {
                request['category'] = market['linear'] ? 'linear' : 'inverse';
            } else {
                let subType = undefined;
                [ subType, params ] = this.handleSubTypeAndParams ('setPositionMode', market, params);
                request['category'] = subType;
            }
            response = await this.privatePostV5PositionSwitchMode (this.extend (request, params));
        } else {
            response = await this.privatePostContractV3PrivatePositionSwitchMode (this.extend (request, params));
        }
        //
        // contract v3
        //     {
        //         "ret_code": 0,
        //         "ret_msg": "ok",
        //         "ext_code": "",
        //         "result": null,
        //         "ext_info": null,
        //         "time_now": "1577477968.175013",
        //         "rate_limit_status": 74,
        //         "rate_limit_reset_ms": 1577477968183,
        //         "rate_limit": 75
        //     }
        //
        // v5
        //     {
        //         "retCode": 0,
        //         "retMsg": "OK",
        //         "result": {},
        //         "retExtInfo": {},
        //         "time": 1675249072814
        //     }
        return response;
    }

    async fetchDerivativesOpenInterestHistory (symbol: string, timeframe = '1h', since: Int = undefined, limit: Int = undefined, params = {}) {
        await this.loadMarkets ();
        let market = this.market (symbol);
        const subType = market['linear'] ? 'linear' : 'inverse';
        const category = this.safeString (params, 'category', subType);
        const intervals = this.safeValue (this.options, 'intervals');
        const interval = this.safeString (intervals, timeframe); // 5min,15min,30min,1h,4h,1d
        if (interval === undefined) {
            throw new BadRequest (this.id + ' fetchOpenInterestHistory() cannot use the ' + timeframe + ' timeframe');
        }
        const request = {
            'symbol': market['id'],
            'intervalTime': interval,
            'category': category,
        };
        if (since !== undefined) {
            request['startTime'] = since;
        }
        const until = this.safeInteger2 (params, 'until', 'till'); // unified in milliseconds
        params = this.omit (params, [ 'till', 'until' ]);
        if (until !== undefined) {
            request['endTime'] = until;
        }
        if (limit !== undefined) {
            request['limit'] = limit;
        }
        const response = await this.publicGetV5MarketOpenInterest (this.extend (request, params));
        //
        //     {
        //         "retCode": 0,
        //         "retMsg": "OK",
        //         "result": {
        //             "symbol": "BTCUSD",
        //             "category": "inverse",
        //             "list": [
        //                 {
        //                     "openInterest": "461134384.00000000",
        //                     "timestamp": "1669571400000"
        //                 },
        //                 {
        //                     "openInterest": "461134292.00000000",
        //                     "timestamp": "1669571100000"
        //                 }
        //             ],
        //             "nextPageCursor": ""
        //         },
        //         "retExtInfo": {},
        //         "time": 1672053548579
        //     }
        //
        const result = this.safeValue (response, 'result', {});
        const data = this.addPaginationCursorToResult (response);
        const id = this.safeString (result, 'symbol');
        market = this.safeMarket (id, market, undefined, 'contract');
        return this.parseOpenInterests (data, market, since, limit);
    }

    async fetchOpenInterest (symbol: string, params = {}) {
        /**
         * @method
         * @name bybit#fetchOpenInterest
         * @description Retrieves the open interest of a derivative trading pair
         * @see https://bybit-exchange.github.io/docs/v5/market/open-interest
         * @param {string} symbol Unified CCXT market symbol
         * @param {object} params exchange specific parameters
         * @param {string|undefined} params.interval 5m, 15m, 30m, 1h, 4h, 1d
         * @param {string|undefined} params.category "linear" or "inverse"
         * @returns {object} an open interest structure{@link https://docs.ccxt.com/#/?id=interest-history-structure}
         */
        await this.loadMarkets ();
        let market = this.market (symbol);
        if (!market['contract']) {
            throw new BadRequest (this.id + ' fetchOpenInterest() supports contract markets only');
        }
        const timeframe = this.safeString (params, 'interval', '1h');
        const intervals = this.safeValue (this.options, 'intervals');
        const interval = this.safeString (intervals, timeframe); // 5min,15min,30min,1h,4h,1d
        if (interval === undefined) {
            throw new BadRequest (this.id + ' fetchOpenInterest() cannot use the ' + timeframe + ' timeframe');
        }
        const subType = market['linear'] ? 'linear' : 'inverse';
        const category = this.safeString (params, 'category', subType);
        const request = {
            'symbol': market['id'],
            'intervalTime': interval,
            'category': category,
        };
        const response = await this.publicGetV5MarketOpenInterest (this.extend (request, params));
        //
        //     {
        //         "retCode": 0,
        //         "retMsg": "OK",
        //         "result": {
        //             "symbol": "BTCUSD",
        //             "category": "inverse",
        //             "list": [
        //                 {
        //                     "openInterest": "461134384.00000000",
        //                     "timestamp": "1669571400000"
        //                 },
        //                 {
        //                     "openInterest": "461134292.00000000",
        //                     "timestamp": "1669571100000"
        //                 }
        //             ],
        //             "nextPageCursor": ""
        //         },
        //         "retExtInfo": {},
        //         "time": 1672053548579
        //     }
        //
        const result = this.safeValue (response, 'result', {});
        const id = this.safeString (result, 'symbol');
        market = this.safeMarket (id, market, undefined, 'contract');
        const data = this.addPaginationCursorToResult (response);
        return this.parseOpenInterest (data[0], market);
    }

    async fetchOpenInterestHistory (symbol: string, timeframe = '1h', since: Int = undefined, limit: Int = undefined, params = {}) {
        /**
         * @method
         * @name bybit#fetchOpenInterestHistory
         * @description Gets the total amount of unsettled contracts. In other words, the total number of contracts held in open positions
         * @see https://bybit-exchange.github.io/docs/v5/market/open-interest
         * @param {string} symbol Unified market symbol
         * @param {string} timeframe "5m", 15m, 30m, 1h, 4h, 1d
         * @param {int} since Not used by Bybit
         * @param {int} limit The number of open interest structures to return. Max 200, default 50
         * @param {object} params Exchange specific parameters
         * @returns An array of open interest structures
         */
        if (timeframe === '1m') {
            throw new BadRequest (this.id + 'fetchOpenInterestHistory cannot use the 1m timeframe');
        }
        await this.loadMarkets ();
        const market = this.market (symbol);
        if (market['spot'] || market['option']) {
            throw new BadRequest (this.id + ' fetchOpenInterestHistory() symbol does not support market ' + symbol);
        }
        const request = {
            'symbol': market['id'],
        };
        if (limit !== undefined) {
            request['limit'] = limit;
        }
        return await this.fetchDerivativesOpenInterestHistory (symbol, timeframe, since, limit, params);
    }

    parseOpenInterest (interest, market = undefined) {
        //
        //    {
        //        "openInterest": 64757.62400000,
        //        "timestamp": 1665784800000,
        //    }
        //
        const timestamp = this.safeInteger (interest, 'timestamp');
        const value = this.safeNumber2 (interest, 'open_interest', 'openInterest');
        return {
            'symbol': market['symbol'],
            'openInterestAmount': undefined,
            'openInterestValue': value,
            'timestamp': timestamp,
            'datetime': this.iso8601 (timestamp),
            'info': interest,
        };
    }

    async fetchBorrowRate (code: string, params = {}) {
        /**
         * @method
         * @name bybit#fetchBorrowRate
         * @description fetch the rate of interest to borrow a currency for margin trading
         * @see https://bybit-exchange.github.io/docs/spot/v3/#t-queryinterestquota
         * @param {string} code unified currency code
         * @param {object} params extra parameters specific to the bybit api endpoint
         * @returns {object} a [borrow rate structure]{@link https://docs.ccxt.com/#/?id=borrow-rate-structure}
         */
        await this.loadMarkets ();
        const currency = this.currency (code);
        const request = {
            'coin': currency['id'],
        };
        const response = await this.privateGetSpotV3PrivateCrossMarginLoanInfo (this.extend (request, params));
        //
        //    {
        //         "retCode": "0",
        //         "retMsg": "success",
        //         "result": {
        //             "coin": "USDT",
        //             "interestRate": "0.000107000000",
        //             "loanAbleAmount": "",
        //             "maxLoanAmount": "79999.999"
        //         },
        //         "retExtInfo": null,
        //         "time": "1666734490778"
        //     }
        //
        const data = this.safeValue (response, 'result', {});
        return this.parseBorrowRate (data, currency);
    }

    parseBorrowRate (info, currency = undefined) {
        //
        //     {
        //         "coin": "USDT",
        //         "interestRate": "0.000107000000",
        //         "loanAbleAmount": "",
        //         "maxLoanAmount": "79999.999"
        //     }
        //
        const timestamp = this.milliseconds ();
        const currencyId = this.safeString (info, 'coin');
        return {
            'currency': this.safeCurrencyCode (currencyId, currency),
            'rate': this.safeNumber (info, 'interestRate'),
            'period': 86400000, // Daily
            'timestamp': timestamp,
            'datetime': this.iso8601 (timestamp),
            'info': info,
        };
    }

    async fetchBorrowInterest (code: string = undefined, symbol: string = undefined, since: Int = undefined, limit: Int = undefined, params = {}) {
        /**
         * @method
         * @name bybit#fetchBorrowInterest
         * @description fetch the interest owed by the user for borrowing currency for margin trading
         * @param {string|undefined} code unified currency code
         * @param {string|undefined} symbol unified market symbol when fetch interest in isolated markets
         * @param {number|undefined} since the earliest time in ms to fetch borrrow interest for
         * @param {number|undefined} limit the maximum number of structures to retrieve
         * @param {object} params extra parameters specific to the bybit api endpoint
         * @returns {object[]} a list of [borrow interest structures]{@link https://docs.ccxt.com/#/?id=borrow-interest-structure}
         */
        await this.loadMarkets ();
        const request = {};
        const response = await this.privateGetSpotV3PrivateCrossMarginAccount (this.extend (request, params));
        //
        //     {
        //         "ret_code": 0,
        //         "ret_msg": "",
        //         "ext_code": null,
        //         "ext_info": null,
        //         "result": {
        //             "status": "1",
        //             "riskRate": "0",
        //             "acctBalanceSum": "0.000486213817680857",
        //             "debtBalanceSum": "0",
        //             "loanAccountList": [
        //                 {
        //                     "tokenId": "BTC",
        //                     "total": "0.00048621",
        //                     "locked": "0",
        //                     "loan": "0",
        //                     "interest": "0",
        //                     "free": "0.00048621"
        //                 },
        //                 ...
        //             ]
        //         }
        //     }
        //
        const data = this.safeValue (response, 'result', {});
        const rows = this.safeValue (data, 'loanAccountList', []);
        const interest = this.parseBorrowInterests (rows, undefined);
        return this.filterByCurrencySinceLimit (interest, code, since, limit);
    }

    parseBorrowInterest (info, market = undefined) {
        //
        //     {
        //         "tokenId": "BTC",
        //         "total": "0.00048621",
        //         "locked": "0",
        //         "loan": "0",
        //         "interest": "0",
        //         "free": "0.00048621"
        //     },
        //
        return {
            'symbol': undefined,
            'marginMode': 'cross',
            'currency': this.safeCurrencyCode (this.safeString (info, 'tokenId')),
            'interest': this.safeNumber (info, 'interest'),
            'interestRate': undefined,
            'amountBorrowed': this.safeNumber (info, 'loan'),
            'timestamp': undefined,
            'datetime': undefined,
            'info': info,
        };
    }

    async transfer (code: string, amount, fromAccount, toAccount, params = {}) {
        /**
         * @method
         * @name bybit#transfer
         * @description transfer currency internally between wallets on the same account
         * @see https://bybit-exchange.github.io/docs/account_asset/#t-createinternaltransfer
         * @see https://bybit-exchange.github.io/docs/account_asset/v3/#t-createinternaltransfer
         * @param {string} code unified currency code
         * @param {float} amount amount to transfer
         * @param {string} fromAccount account to transfer from
         * @param {string} toAccount account to transfer to
         * @param {object} params extra parameters specific to the bybit api endpoint
         * @param {string} params.transferId UUID, which is unique across the platform
         * @returns {object} a [transfer structure]{@link https://docs.ccxt.com/#/?id=transfer-structure}
         */
        await this.loadMarkets ();
        const transferId = this.safeString (params, 'transferId', this.uuid ());
        const accountTypes = this.safeValue (this.options, 'accountsByType', {});
        const fromId = this.safeString (accountTypes, fromAccount, fromAccount);
        const toId = this.safeString (accountTypes, toAccount, toAccount);
        const currency = this.currency (code);
        const amountToPrecision = this.currencyToPrecision (code, amount);
        let method = undefined;
        [ method, params ] = this.handleOptionAndParams (params, 'transfer', 'method', 'privatePostAssetV1PrivateTransfer'); // v1 preferred atm, because it supports funding
        let request = undefined;
        if (method === 'privatePostAssetV3PrivateTransferInterTransfer' || method === 'privatePostV5AssetTransferInterTransfer') {
            request = {
                'transferId': transferId,
                'fromAccountType': fromId,
                'toAccountType': toId,
                'coin': currency['id'],
                'amount': amountToPrecision,
            };
        } else {
            request = {
                'transfer_id': transferId,
                'from_account_type': fromId,
                'to_account_type': toId,
                'coin': currency['id'],
                'amount': amountToPrecision,
            };
        }
        const response = await this[method] (this.extend (request, params));
        //
        // {
        //     "retCode": 0,
        //     "retMsg": "success",
        //     "result": {
        //         "transferId": "4244af44-f3b0-4cf6-a743-b56560e987bc" // transfer_id in v1
        //     },
        //     "retExtInfo": {},
        //     "time": 1666875857205
        // }
        //
        const timestamp = this.safeInteger2 (response, 'time', 'time_now');
        const transfer = this.safeValue (response, 'result', {});
        const statusRaw = this.safeStringN (response, [ 'retCode', 'retMsg', 'ret_code', 'ret_msg' ]);
        const status = this.parseTransferStatus (statusRaw);
        return this.extend (this.parseTransfer (transfer, currency), {
            'timestamp': timestamp,
            'datetime': this.iso8601 (timestamp),
            'amount': this.parseNumber (amountToPrecision),
            'fromAccount': fromAccount,
            'toAccount': toAccount,
            'status': status,
        });
    }

    async fetchTransfers (code: string = undefined, since: Int = undefined, limit: Int = undefined, params = {}) {
        /**
         * @method
         * @name bybit#fetchTransfers
         * @description fetch a history of internal transfers made on an account
         * @see https://bybit-exchange.github.io/docs/v5/asset/inter-transfer-list
         * @param {string|undefined} code unified currency code of the currency transferred
         * @param {int|undefined} since the earliest time in ms to fetch transfers for
         * @param {int|undefined} limit the maximum number of  transfers structures to retrieve
         * @param {object} params extra parameters specific to the bybit api endpoint
         * @returns {object[]} a list of [transfer structures]{@link https://docs.ccxt.com/#/?id=transfer-structure}
         */
        await this.loadMarkets ();
        let currency = undefined;
        const request = {};
        if (code !== undefined) {
            currency = this.safeCurrencyCode (code);
            request['coin'] = currency;
        }
        if (since !== undefined) {
            request['startTime'] = since;
        }
        if (limit !== undefined) {
            request['limit'] = limit;
        }
        const response = await this.privateGetV5AssetTransferQueryInterTransferList (this.extend (request, params));
        //
        //     {
        //         "retCode": 0,
        //         "retMsg": "success",
        //         "result": {
        //             "list": [
        //                 {
        //                     "transferId": "selfTransfer_a1091cc7-9364-4b74-8de1-18f02c6f2d5c",
        //                     "coin": "USDT",
        //                     "amount": "5000",
        //                     "fromAccountType": "SPOT",
        //                     "toAccountType": "UNIFIED",
        //                     "timestamp": "1667283263000",
        //                     "status": "SUCCESS"
        //                 }
        //             ],
        //             "nextPageCursor": "eyJtaW5JRCI6MTM1ODQ2OCwibWF4SUQiOjEzNTg0Njh9"
        //         },
        //         "retExtInfo": {},
        //         "time": 1670988271677
        //     }
        //
        const data = this.safeValue (response, 'result', {});
        const transfers = this.safeValue (data, 'list', []);
        return this.parseTransfers (transfers, currency, since, limit);
    }

    async borrowMargin (code: string, amount, symbol: string = undefined, params = {}) {
        /**
         * @method
         * @name bybit#borrowMargin
         * @description create a loan to borrow margin
         * @see https://bybit-exchange.github.io/docs/spot/v3/#t-borrowmarginloan
         * @param {string} code unified currency code of the currency to borrow
         * @param {float} amount the amount to borrow
         * @param {string|undefined} symbol not used by bybit.borrowMargin ()
         * @param {object} params extra parameters specific to the bybit api endpoint
         * @returns {object} a [margin loan structure]{@link https://docs.ccxt.com/#/?id=margin-loan-structure}
         */
        await this.loadMarkets ();
        const currency = this.currency (code);
        const [ marginMode, query ] = this.handleMarginModeAndParams ('borrowMargin', params);
        if (marginMode === 'isolated') {
            throw new NotSupported (this.id + ' borrowMargin () cannot use isolated margin');
        }
        const request = {
            'coin': currency['id'],
            'qty': this.currencyToPrecision (code, amount),
        };
        const response = await this.privatePostSpotV3PrivateCrossMarginLoan (this.extend (request, query));
        //
        //     {
        //         "retCode": 0,
        //         "retMsg": "success",
        //         "result": {
        //             "transactId": "14143"
        //         },
        //         "retExtInfo": null,
        //         "time": 1662617848970
        //     }
        //
        const result = this.safeValue (response, 'result', {});
        const transaction = this.parseMarginLoan (result, currency);
        return this.extend (transaction, {
            'symbol': symbol,
            'amount': amount,
        });
    }

    async repayMargin (code: string, amount, symbol: string = undefined, params = {}) {
        /**
         * @method
         * @name bybit#repayMargin
         * @description repay borrowed margin and interest
         * @see https://bybit-exchange.github.io/docs/spot/v3/#t-repaymarginloan
         * @param {string} code unified currency code of the currency to repay
         * @param {float} amount the amount to repay
         * @param {string|undefined} symbol not used by bybit.repayMargin ()
         * @param {object} params extra parameters specific to the bybit api endpoint
         * @returns {object} a [margin loan structure]{@link https://docs.ccxt.com/#/?id=margin-loan-structure}
         */
        await this.loadMarkets ();
        const currency = this.currency (code);
        const [ marginMode, query ] = this.handleMarginModeAndParams ('repayMargin', params);
        if (marginMode === 'isolated') {
            throw new NotSupported (this.id + ' repayMargin () cannot use isolated margin');
        }
        const request = {
            'coin': currency['id'],
            'qty': this.numberToString (amount),
        };
        const response = await this.privatePostSpotV3PrivateCrossMarginRepay (this.extend (request, query));
        //
        //     {
        //         "retCode": 0,
        //         "retMsg": "success",
        //         "result": {
        //            "repayId": "12128"
        //         },
        //         "retExtInfo": null,
        //         "time": 1662618298452
        //     }
        //
        const result = this.safeValue (response, 'result', {});
        const transaction = this.parseMarginLoan (result, currency);
        return this.extend (transaction, {
            'symbol': symbol,
            'amount': amount,
        });
    }

    parseMarginLoan (info, currency = undefined) {
        //
        // borrowMargin
        //
        //     {
        //         "transactId": "14143"
        //     }
        //
        // repayMargin
        //
        //     {
        //         "repayId": "12128"
        //     }
        //
        return {
            'id': this.safeString2 (info, 'transactId', 'repayId'),
            'currency': this.safeString (currency, 'code'),
            'amount': undefined,
            'symbol': undefined,
            'timestamp': undefined,
            'datetime': undefined,
            'info': info,
        };
    }

    parseTransferStatus (status) {
        const statuses = {
            '0': 'ok',
            'OK': 'ok',
            'SUCCESS': 'ok',
        };
        return this.safeString (statuses, status, status);
    }

    parseTransfer (transfer, currency = undefined) {
        //
        // transfer
        //
        //     {
        //         "transferId": "22c2bc11-ed5b-49a4-8647-c4e0f5f6f2b2" // transfer_id in v1
        //     }
        //
        // fetchTransfers
        //
        //     {
        //         "transferId": "e9c421c4-b010-4b16-abd6-106179f27702", // transfer_id in v1
        //         "coin": "USDT",
        //         "amount": "8",
        //         "fromAccountType": "FUND", // from_account_type in v1
        //         "toAccountType": "SPOT", // to_account_type in v1
        //         "timestamp": "1666879426000",
        //         "status": "SUCCESS"
        //      }
        //
        const currencyId = this.safeString (transfer, 'coin');
        const timestamp = this.safeInteger (transfer, 'timestamp');
        const fromAccountId = this.safeString2 (transfer, 'fromAccountType', 'from_account_type');
        const toAccountId = this.safeString2 (transfer, 'toAccountType', 'to_account_type');
        const accountIds = this.safeValue (this.options, 'accountsById', {});
        const fromAccount = this.safeString (accountIds, fromAccountId, fromAccountId);
        const toAccount = this.safeString (accountIds, toAccountId, toAccountId);
        return {
            'info': transfer,
            'id': this.safeString2 (transfer, 'transferId', 'transfer_id'),
            'timestamp': timestamp,
            'datetime': this.iso8601 (timestamp),
            'currency': this.safeCurrencyCode (currencyId, currency),
            'amount': this.safeNumber (transfer, 'amount'),
            'fromAccount': fromAccount,
            'toAccount': toAccount,
            'status': this.parseTransferStatus (this.safeString (transfer, 'status')),
        };
    }

    async fetchDerivativesMarketLeverageTiers (symbol: string, params = {}) {
        await this.loadMarkets ();
        const market = this.market (symbol);
        const request = {
            'symbol': market['id'],
        };
        if (market['linear']) {
            request['category'] = 'linear';
        } else if (market['inverse']) {
            request['category'] = 'inverse';
        }
        const response = await this.publicGetV5MarketRiskLimit (this.extend (request, params));
        //
        //     {
        //         "retCode": 0,
        //         "retMsg": "OK",
        //         "result": {
        //             "category": "inverse",
        //             "list": [
        //                 {
        //                     "id": 1,
        //                     "symbol": "BTCUSD",
        //                     "riskLimitValue": "150",
        //                     "maintenanceMargin": "0.5",
        //                     "initialMargin": "1",
        //                     "isLowestRisk": 1,
        //                     "maxLeverage": "100.00"
        //                 },
        //             ....
        //             ]
        //         },
        //         "retExtInfo": {},
        //         "time": 1672054488010
        //     }
        //
        const result = this.safeValue (response, 'result');
        const tiers = this.safeValue (result, 'list');
        return this.parseMarketLeverageTiers (tiers, market);
    }

    async fetchMarketLeverageTiers (symbol: string, params = {}) {
        /**
         * @method
         * @name bybit#fetchMarketLeverageTiers
         * @description retrieve information on the maximum leverage, and maintenance margin for trades of varying trade sizes for a single market
         * @see https://bybit-exchange.github.io/docs/v5/market/risk-limit
         * @param {string} symbol unified market symbol
         * @param {object} params extra parameters specific to the bybit api endpoint
         * @returns {object} a [leverage tiers structure]{@link https://docs.ccxt.com/#/?id=leverage-tiers-structure}
         */
        await this.loadMarkets ();
        const request = {};
        let market = undefined;
        market = this.market (symbol);
        if (market['spot'] || market['option']) {
            throw new BadRequest (this.id + ' fetchMarketLeverageTiers() symbol does not support market ' + symbol);
        }
        request['symbol'] = market['id'];
        return await this.fetchDerivativesMarketLeverageTiers (symbol, params);
    }

    parseMarketLeverageTiers (info, market = undefined) {
        //
        //     {
        //         "id": 1,
        //         "symbol": "BTCUSD",
        //         "riskLimitValue": "150",
        //         "maintenanceMargin": "0.5",
        //         "initialMargin": "1",
        //         "isLowestRisk": 1,
        //         "maxLeverage": "100.00"
        //     }
        //
        let minNotional = 0;
        const tiers = [];
        for (let i = 0; i < info.length; i++) {
            const item = info[i];
            const maxNotional = this.safeNumber (item, 'riskLimitValue');
            tiers.push ({
                'tier': this.sum (i, 1),
                'currency': market['base'],
                'minNotional': minNotional,
                'maxNotional': maxNotional,
                'maintenanceMarginRate': this.safeNumber (item, 'maintenanceMargin'),
                'maxLeverage': this.safeNumber (item, 'maxLeverage'),
                'info': item,
            });
            minNotional = maxNotional;
        }
        return tiers;
    }

    parseTradingFee (fee, market = undefined) {
        //
        //     {
        //         "symbol": "ETHUSDT",
        //         "makerFeeRate": 0.001,
        //         "takerFeeRate": 0.001
        //     }
        //
        const marketId = this.safeString (fee, 'symbol');
        const symbol = this.safeSymbol (marketId, undefined, undefined, 'contract');
        return {
            'info': fee,
            'symbol': symbol,
            'maker': this.safeNumber (fee, 'makerFeeRate'),
            'taker': this.safeNumber (fee, 'takerFeeRate'),
        };
    }

    async fetchTradingFee (symbol: string, params = {}) {
        /**
         * @method
         * @name bybit#fetchTradingFee
         * @description fetch the trading fees for a market
         * @see https://bybit-exchange.github.io/docs/v5/account/fee-rate
         * @param {string} symbol unified market symbol
         * @param {object} params extra parameters specific to the bybit api endpoint
         * @returns {object} a [fee structure]{@link https://docs.ccxt.com/#/?id=fee-structure}
         */
        await this.loadMarkets ();
        const market = this.market (symbol);
        if (market['spot']) {
            throw new NotSupported (this.id + ' fetchTradingFee() is not supported for spot market');
        }
        const request = {
            'symbol': market['id'],
        };
        const response = await this.privateGetV5AccountFeeRate (this.extend (request, params));
        //
        //     {
        //         "retCode": 0,
        //         "retMsg": "OK",
        //         "result": {
        //             "list": [
        //                 {
        //                     "symbol": "ETHUSDT",
        //                     "takerFeeRate": "0.0006",
        //                     "makerFeeRate": "0.0001"
        //                 }
        //             ]
        //         },
        //         "retExtInfo": {},
        //         "time": 1676360412576
        //     }
        //
        const result = this.safeValue (response, 'result', {});
        const fees = this.safeValue (result, 'list', []);
        const first = this.safeValue (fees, 0, {});
        return this.parseTradingFee (first);
    }

    async fetchTradingFees (params = {}) {
        /**
         * @method
         * @name bybit#fetchTradingFees
         * @description fetch the trading fees for multiple markets
         * @see https://bybit-exchange.github.io/docs/v5/account/fee-rate
         * @param {object} params extra parameters specific to the bybit api endpoint
         * @returns {object} a dictionary of [fee structures]{@link https://docs.ccxt.com/#/?id=fee-structure} indexed by market symbols
         */
        await this.loadMarkets ();
        let type = undefined;
        [ type, params ] = this.handleOptionAndParams (params, 'fetchTradingFees', 'type', 'future');
        if (type === 'spot') {
            throw new NotSupported (this.id + ' fetchTradingFees() is not supported for spot market');
        }
        const response = await this.privateGetV5AccountFeeRate (params);
        //
        //     {
        //         "retCode": 0,
        //         "retMsg": "OK",
        //         "result": {
        //             "list": [
        //                 {
        //                     "symbol": "ETHUSDT",
        //                     "takerFeeRate": "0.0006",
        //                     "makerFeeRate": "0.0001"
        //                 }
        //             ]
        //         },
        //         "retExtInfo": {},
        //         "time": 1676360412576
        //     }
        //
        let fees = this.safeValue (response, 'result', {});
        fees = this.safeValue (fees, 'list', []);
        const result = {};
        for (let i = 0; i < fees.length; i++) {
            const fee = this.parseTradingFee (fees[i]);
            const symbol = fee['symbol'];
            result[symbol] = fee;
        }
        return result;
    }

    parseDepositWithdrawFee (fee, currency = undefined) {
        //
        //    {
        //        "name": "BTC",
        //        "coin": "BTC",
        //        "remainAmount": "150",
        //        "chains": [
        //            {
        //                "chainType": "BTC",
        //                "confirmation": "10000",
        //                "withdrawFee": "0.0005",
        //                "depositMin": "0.0005",
        //                "withdrawMin": "0.001",
        //                "chain": "BTC",
        //                "chainDeposit": "1",
        //                "chainWithdraw": "1",
        //                "minAccuracy": "8"
        //            }
        //        ]
        //    }
        //
        const chains = this.safeValue (fee, 'chains', []);
        const chainsLength = chains.length;
        const result = {
            'info': fee,
            'withdraw': {
                'fee': undefined,
                'percentage': undefined,
            },
            'deposit': {
                'fee': undefined,
                'percentage': undefined,
            },
            'networks': {},
        };
        if (chainsLength !== 0) {
            for (let i = 0; i < chainsLength; i++) {
                const chain = chains[i];
                const networkId = this.safeString (chain, 'chain');
                const currencyCode = this.safeString (currency, 'code');
                const networkCode = this.networkIdToCode (networkId, currencyCode);
                result['networks'][networkCode] = {
                    'deposit': { 'fee': undefined, 'percentage': undefined },
                    'withdraw': { 'fee': this.safeNumber (chain, 'withdrawFee'), 'percentage': false },
                };
                if (chainsLength === 1) {
                    result['withdraw']['fee'] = this.safeNumber (chain, 'withdrawFee');
                    result['withdraw']['percentage'] = false;
                }
            }
        }
        return result;
    }

    async fetchDepositWithdrawFees (codes: string[] = undefined, params = {}) {
        /**
         * @method
         * @name bybit#fetchDepositWithdrawFees
         * @description fetch deposit and withdraw fees
         * @see https://bybit-exchange.github.io/docs/v5/asset/coin-info
         * @param {[string]|undefined} codes list of unified currency codes
         * @param {object} params extra parameters specific to the bybit api endpoint
         * @returns {object} a list of [fee structures]{@link https://docs.ccxt.com/en/latest/manual.html#fee-structure}
         */
        this.checkRequiredCredentials ();
        await this.loadMarkets ();
        const response = await this.privateGetV5AssetCoinQueryInfo (params);
        //
        //     {
        //         "retCode": 0,
        //         "retMsg": "",
        //         "result": {
        //             "rows": [
        //                 {
        //                     "name": "BTC",
        //                     "coin": "BTC",
        //                     "remainAmount": "150",
        //                     "chains": [
        //                         {
        //                             "chainType": "BTC",
        //                             "confirmation": "10000",
        //                             "withdrawFee": "0.0005",
        //                             "depositMin": "0.0005",
        //                             "withdrawMin": "0.001",
        //                             "chain": "BTC",
        //                             "chainDeposit": "1",
        //                             "chainWithdraw": "1",
        //                             "minAccuracy": "8"
        //                         }
        //                     ]
        //                 }
        //             ]
        //         },
        //         "retExtInfo": {},
        //         "time": 1672194582264
        //     }
        //
        const data = this.safeValue (response, 'result', {});
        const rows = this.safeValue (data, 'rows', []);
        return this.parseDepositWithdrawFees (rows, codes, 'coin');
    }

    sign (path, api = 'public', method = 'GET', params = {}, headers = undefined, body = undefined) {
        let url = this.implodeHostname (this.urls['api'][api]) + '/' + path;
        if (api === 'public') {
            if (Object.keys (params).length) {
                url += '?' + this.rawencode (params);
            }
        } else if (api === 'private') {
            this.checkRequiredCredentials ();
            const isOpenapi = url.indexOf ('openapi') >= 0;
            const isV3UnifiedMargin = url.indexOf ('unified/v3') >= 0;
            const isV3Contract = url.indexOf ('contract/v3') >= 0;
            const isV5UnifiedAccount = url.indexOf ('v5') >= 0;
            const timestamp = this.nonce ().toString ();
            if (isOpenapi) {
                if (Object.keys (params).length) {
                    body = this.json (params);
                } else {
                    // this fix for PHP is required otherwise it generates
                    // '[]' on empty arrays even when forced to use objects
                    body = '{}';
                }
                const payload = timestamp + this.apiKey + body;
                const signature = this.hmac (this.encode (payload), this.encode (this.secret), sha256, 'hex');
                headers = {
                    'Content-Type': 'application/json',
                    'X-BAPI-API-KEY': this.apiKey,
                    'X-BAPI-TIMESTAMP': timestamp,
                    'X-BAPI-SIGN': signature,
                };
            } else if (isV3UnifiedMargin || isV3Contract || isV5UnifiedAccount) {
                headers = {
                    'Content-Type': 'application/json',
                    'X-BAPI-API-KEY': this.apiKey,
                    'X-BAPI-TIMESTAMP': timestamp,
                    'X-BAPI-RECV-WINDOW': this.options['recvWindow'].toString (),
                };
                if (isV3UnifiedMargin || isV3Contract) {
                    headers['X-BAPI-SIGN-TYPE'] = '2';
                }
                const query = this.extend ({}, params);
                const queryEncoded = this.rawencode (query);
                const auth_base = timestamp.toString () + this.apiKey + this.options['recvWindow'].toString ();
                let authFull = undefined;
                if (method === 'POST') {
                    body = this.json (query);
                    authFull = auth_base + body;
                } else {
                    authFull = auth_base + queryEncoded;
                    url += '?' + this.rawencode (query);
                }
                let signature = undefined;
                if (this.secret.indexOf ('PRIVATE KEY') > -1) {
                    signature = rsa (authFull, this.secret, sha256);
                } else {
                    signature = this.hmac (this.encode (authFull), this.encode (this.secret), sha256);
                }
                headers['X-BAPI-SIGN'] = signature;
            } else {
                const query = this.extend (params, {
                    'api_key': this.apiKey,
                    'recv_window': this.options['recvWindow'],
                    'timestamp': timestamp,
                });
                const sortedQuery = this.keysort (query);
                const auth = this.rawencode (sortedQuery);
                let signature = undefined;
                if (this.secret.indexOf ('PRIVATE KEY') > -1) {
                    signature = rsa (auth, this.secret, sha256);
                } else {
                    signature = this.hmac (this.encode (auth), this.encode (this.secret), sha256);
                }
                if (method === 'POST') {
                    const isSpot = url.indexOf ('spot') >= 0;
                    const extendedQuery = this.extend (query, {
                        'sign': signature,
                    });
                    if (isSpot) {
                        body = this.urlencode (extendedQuery);
                        headers = {
                            'Content-Type': 'application/x-www-form-urlencoded',
                        };
                    } else {
                        body = this.json (extendedQuery);
                        headers = {
                            'Content-Type': 'application/json',
                        };
                    }
                } else {
                    url += '?' + this.rawencode (sortedQuery);
                    url += '&sign=' + signature;
                }
            }
        }
        if (method === 'POST') {
            const brokerId = this.safeString (this.options, 'brokerId');
            if (brokerId !== undefined) {
                headers['Referer'] = brokerId;
            }
        }
        return { 'url': url, 'method': method, 'body': body, 'headers': headers };
    }

    handleErrors (httpCode, reason, url, method, headers, body, response, requestHeaders, requestBody) {
        if (!response) {
            return undefined; // fallback to default error handler
        }
        //
        //     {
        //         ret_code: 10001,
        //         ret_msg: 'ReadMapCB: expect { or n, but found \u0000, error ' +
        //         'found in #0 byte of ...||..., bigger context ' +
        //         '...||...',
        //         ext_code: '',
        //         ext_info: '',
        //         result: null,
        //         time_now: '1583934106.590436'
        //     }
        //
        //     {
        //         "retCode":10001,
        //         "retMsg":"symbol params err",
        //         "result":{"symbol":"","bid":"","bidIv":"","bidSize":"","ask":"","askIv":"","askSize":"","lastPrice":"","openInterest":"","indexPrice":"","markPrice":"","markPriceIv":"","change24h":"","high24h":"","low24h":"","volume24h":"","turnover24h":"","totalVolume":"","totalTurnover":"","fundingRate":"","predictedFundingRate":"","nextFundingTime":"","countdownHour":"0","predictedDeliveryPrice":"","underlyingPrice":"","delta":"","gamma":"","vega":"","theta":""}
        //     }
        //
        const errorCode = this.safeString2 (response, 'ret_code', 'retCode');
        if (errorCode !== '0') {
            if (errorCode === '30084') {
                // not an error
                // https://github.com/ccxt/ccxt/issues/11268
                // https://github.com/ccxt/ccxt/pull/11624
                // POST https://api.bybit.com/v2/private/position/switch-isolated 200 OK
                // {"ret_code":30084,"ret_msg":"Isolated not modified","ext_code":"","ext_info":"","result":null,"time_now":"1642005219.937988","rate_limit_status":73,"rate_limit_reset_ms":1642005219894,"rate_limit":75}
                return undefined;
            }
            let feedback = undefined;
            if (errorCode === '10005') {
                feedback = this.id + ' private api uses /user/v3/private/query-api to check if you have a unified account. The API key of user id must own one of permissions: "Account Transfer", "Subaccount Transfer", "Withdrawal" ' + body;
            } else {
                feedback = this.id + ' ' + body;
            }
            this.throwBroadlyMatchedException (this.exceptions['broad'], body, feedback);
            this.throwExactlyMatchedException (this.exceptions['exact'], errorCode, feedback);
            throw new ExchangeError (feedback); // unknown message
        }
        return undefined;
    }
}<|MERGE_RESOLUTION|>--- conflicted
+++ resolved
@@ -5762,12 +5762,8 @@
          * @param {int|undefined} since the earliest time in ms to fetch trades for
          * @param {int|undefined} limit the maximum number of trades to retrieve
          * @param {object} params extra parameters specific to the bybit api endpoint
-<<<<<<< HEAD
          * @returns {object[]} a list of [trade structures]{@link https://docs.ccxt.com/#/?id=trade-structure}
-=======
-         * @returns {[object]} a list of [trade structures]{@link https://docs.ccxt.com/#/?id=trade-structure}
          *
->>>>>>> a98ba385
          */
         const request = {};
         const clientOrderId = this.safeString2 (params, 'clientOrderId', 'orderLinkId');
