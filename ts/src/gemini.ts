
//  ---------------------------------------------------------------------------

import Exchange from './abstract/gemini.js';
import { ExchangeError, ArgumentsRequired, BadRequest, OrderNotFound, InvalidOrder, InvalidNonce, InsufficientFunds, AuthenticationError, PermissionDenied, NotSupported, OnMaintenance, RateLimitExceeded, ExchangeNotAvailable } from './base/errors.js';
import { Precise } from './base/Precise.js';
import { TICK_SIZE } from './base/functions/number.js';
import { sha384 } from './static_dependencies/noble-hashes/sha512.js';
import { Int, OrderSide, OrderType } from './base/types.js';

//  ---------------------------------------------------------------------------

export default class gemini extends Exchange {
    describe () {
        return this.deepExtend (super.describe (), {
            'id': 'gemini',
            'name': 'Gemini',
            'countries': [ 'US' ],
            // 600 requests a minute = 10 requests per second => 1000ms / 10 = 100ms between requests (private endpoints)
            // 120 requests a minute = 2 requests per second => ( 1000ms / rateLimit ) / 2 = 5 (public endpoints)
            'rateLimit': 100,
            'version': 'v1',
            'pro': true,
            'has': {
                'CORS': undefined,
                'spot': true,
                'margin': false,
                'swap': false,
                'future': false,
                'option': false,
                'addMargin': false,
                'cancelOrder': true,
                'createDepositAddress': true,
                'createMarketOrder': false,
                'createOrder': true,
                'createReduceOnlyOrder': false,
                'fetchBalance': true,
                'fetchBidsAsks': false,
                'fetchBorrowRate': false,
                'fetchBorrowRateHistories': false,
                'fetchBorrowRateHistory': false,
                'fetchBorrowRates': false,
                'fetchBorrowRatesPerSymbol': false,
                'fetchClosedOrders': false,
<<<<<<< HEAD
                'fetchDepositAddress': true,
=======
                'fetchCurrencies': true,
                'fetchDepositAddress': undefined, // TODO
>>>>>>> 765c99ab
                'fetchDepositAddressesByNetwork': true,
                'fetchDepositsWithdrawals': true,
                'fetchFundingHistory': false,
                'fetchFundingRate': false,
                'fetchFundingRateHistory': false,
                'fetchFundingRates': false,
                'fetchIndexOHLCV': false,
                'fetchLeverage': false,
                'fetchLeverageTiers': false,
                'fetchMarginMode': false,
                'fetchMarkets': true,
                'fetchMarkOHLCV': false,
                'fetchMyTrades': true,
                'fetchOHLCV': true,
                'fetchOpenInterestHistory': false,
                'fetchOpenOrders': true,
                'fetchOrder': true,
                'fetchOrderBook': true,
                'fetchOrders': false,
                'fetchPosition': false,
                'fetchPositionMode': false,
                'fetchPositions': false,
                'fetchPositionsRisk': false,
                'fetchPremiumIndexOHLCV': false,
                'fetchTicker': true,
                'fetchTickers': true,
                'fetchTrades': true,
                'fetchTradingFee': false,
                'fetchTradingFees': true,
                'fetchTransactions': true,
                'postOnly': true,
                'reduceMargin': false,
                'setLeverage': false,
                'setMarginMode': false,
                'setPositionMode': false,
                'withdraw': true,
            },
            'urls': {
                'logo': 'https://user-images.githubusercontent.com/1294454/27816857-ce7be644-6096-11e7-82d6-3c257263229c.jpg',
                'api': {
                    'public': 'https://api.gemini.com',
                    'private': 'https://api.gemini.com',
                    'web': 'https://docs.gemini.com',
                    'webExchange': 'https://exchange.gemini.com',
                },
                'www': 'https://gemini.com/',
                'doc': [
                    'https://docs.gemini.com/rest-api',
                    'https://docs.sandbox.gemini.com',
                ],
                'test': {
                    'public': 'https://api.sandbox.gemini.com',
                    'private': 'https://api.sandbox.gemini.com',
                    // use the true doc instead of the sandbox doc
                    // since they differ in parsing
                    // https://github.com/ccxt/ccxt/issues/7874
                    // https://github.com/ccxt/ccxt/issues/7894
                    'web': 'https://docs.gemini.com',
                },
                'fees': [
                    'https://gemini.com/api-fee-schedule',
                    'https://gemini.com/trading-fees',
                    'https://gemini.com/transfer-fees',
                ],
            },
            'api': {
                'webExchange': {
                    'get': [
                        '',
                    ],
                },
                'web': {
                    'get': [
                        'rest-api',
                    ],
                },
                'public': {
                    'get': {
                        'v1/symbols': 5,
                        'v1/symbols/details/{symbol}': 5,
                        'v1/staking/rates': 5,
                        'v1/pubticker/{symbol}': 5,
                        'v2/ticker/{symbol}': 5,
                        'v2/candles/{symbol}/{timeframe}': 5,
                        'v1/trades/{symbol}': 5,
                        'v1/auction/{symbol}': 5,
                        'v1/auction/{symbol}/history': 5,
                        'v1/pricefeed': 5,
                        'v1/book/{symbol}': 5,
                        'v1/earn/rates': 5,
                    },
                },
                'private': {
                    'post': {
                        'v1/staking/unstake': 1,
                        'v1/staking/stake': 1,
                        'v1/staking/rewards': 1,
                        'v1/staking/history': 1,
                        'v1/order/new': 1,
                        'v1/order/cancel': 1,
                        'v1/wrap/{symbol}': 1,
                        'v1/order/cancel/session': 1,
                        'v1/order/cancel/all': 1,
                        'v1/order/status': 1,
                        'v1/orders': 1,
                        'v1/mytrades': 1,
                        'v1/notionalvolume': 1,
                        'v1/tradevolume': 1,
                        'v1/clearing/new': 1,
                        'v1/clearing/status': 1,
                        'v1/clearing/cancel': 1,
                        'v1/clearing/confirm': 1,
                        'v1/balances': 1,
                        'v1/balances/staking': 1,
                        'v1/notionalbalances/{currency}': 1,
                        'v1/transfers': 1,
                        'v1/addresses/{network}': 1,
                        'v1/deposit/{network}/newAddress': 1,
                        'v1/deposit/{currency}/newAddress': 1,
                        'v1/withdraw/{currency}': 1,
                        'v1/account/transfer/{currency}': 1,
                        'v1/payments/addbank': 1,
                        'v1/payments/methods': 1,
                        'v1/payments/sen/withdraw': 1,
                        'v1/balances/earn': 1,
                        'v1/earn/interest': 1,
                        'v1/earn/history': 1,
                        'v1/approvedAddresses/{network}/request': 1,
                        'v1/approvedAddresses/account/{network}': 1,
                        'v1/approvedAddresses/{network}/remove': 1,
                        'v1/account': 1,
                        'v1/account/create': 1,
                        'v1/account/list': 1,
                        'v1/heartbeat': 1,
                    },
                },
            },
            'precisionMode': TICK_SIZE,
            'fees': {
                'trading': {
                    'taker': 0.004,
                    'maker': 0.002,
                },
            },
            'httpExceptions': {
                '400': BadRequest, // Auction not open or paused, ineligible timing, market not open, or the request was malformed, in the case of a private API request, missing or malformed Gemini private API authentication headers
                '403': PermissionDenied, // The API key is missing the role necessary to access this private API endpoint
                '404': OrderNotFound, // Unknown API entry point or Order not found
                '406': InsufficientFunds, // Insufficient Funds
                '429': RateLimitExceeded, // Rate Limiting was applied
                '500': ExchangeError, // The server encountered an error
                '502': ExchangeNotAvailable, // Technical issues are preventing the request from being satisfied
                '503': OnMaintenance, // The exchange is down for maintenance
            },
            'timeframes': {
                '1m': '1m',
                '5m': '5m',
                '15m': '15m',
                '30m': '30m',
                '1h': '1hr',
                '6h': '6hr',
                '1d': '1day',
            },
            'exceptions': {
                'exact': {
                    'AuctionNotOpen': BadRequest, // Failed to place an auction-only order because there is no current auction open for this symbol
                    'ClientOrderIdTooLong': BadRequest, // The Client Order ID must be under 100 characters
                    'ClientOrderIdMustBeString': BadRequest, // The Client Order ID must be a string
                    'ConflictingOptions': BadRequest, // New orders using a combination of order execution options are not supported
                    'EndpointMismatch': BadRequest, // The request was submitted to an endpoint different than the one in the payload
                    'EndpointNotFound': BadRequest, // No endpoint was specified
                    'IneligibleTiming': BadRequest, // Failed to place an auction order for the current auction on this symbol because the timing is not eligible, new orders may only be placed before the auction begins.
                    'InsufficientFunds': InsufficientFunds, // The order was rejected because of insufficient funds
                    'InvalidJson': BadRequest, // The JSON provided is invalid
                    'InvalidNonce': InvalidNonce, // The nonce was not greater than the previously used nonce, or was not present
                    'InvalidOrderType': InvalidOrder, // An unknown order type was provided
                    'InvalidPrice': InvalidOrder, // For new orders, the price was invalid
                    'InvalidQuantity': InvalidOrder, // A negative or otherwise invalid quantity was specified
                    'InvalidSide': InvalidOrder, // For new orders, and invalid side was specified
                    'InvalidSignature': AuthenticationError, // The signature did not match the expected signature
                    'InvalidSymbol': BadRequest, // An invalid symbol was specified
                    'InvalidTimestampInPayload': BadRequest, // The JSON payload contained a timestamp parameter with an unsupported value.
                    'Maintenance': OnMaintenance, // The system is down for maintenance
                    'MarketNotOpen': InvalidOrder, // The order was rejected because the market is not accepting new orders
                    'MissingApikeyHeader': AuthenticationError, // The X-GEMINI-APIKEY header was missing
                    'MissingOrderField': InvalidOrder, // A required order_id field was not specified
                    'MissingRole': AuthenticationError, // The API key used to access this endpoint does not have the required role assigned to it
                    'MissingPayloadHeader': AuthenticationError, // The X-GEMINI-PAYLOAD header was missing
                    'MissingSignatureHeader': AuthenticationError, // The X-GEMINI-SIGNATURE header was missing
                    'NoSSL': AuthenticationError, // You must use HTTPS to access the API
                    'OptionsMustBeArray': BadRequest, // The options parameter must be an array.
                    'OrderNotFound': OrderNotFound, // The order specified was not found
                    'RateLimit': RateLimitExceeded, // Requests were made too frequently. See Rate Limits below.
                    'System': ExchangeError, // We are experiencing technical issues
                    'UnsupportedOption': BadRequest, // This order execution option is not supported.
                },
                'broad': {
                    'The Gemini Exchange is currently undergoing maintenance.': OnMaintenance, // The Gemini Exchange is currently undergoing maintenance. Please check https://status.gemini.com/ for more information.
                    'We are investigating technical issues with the Gemini Exchange.': ExchangeNotAvailable, // We are investigating technical issues with the Gemini Exchange. Please check https://status.gemini.com/ for more information.
                },
            },
            'options': {
                'fetchMarketsMethod': 'fetch_markets_from_web',
                'fetchMarketFromWebRetries': 10,
                'fetchMarketsFromAPI': {
                    'fetchDetailsForAllSymbols': false,
                    'fetchDetailsForMarketIds': [],
                },
                'fetchMarkets': {
                    'webApiEnable': true, // fetches from WEB
                    'webApiRetries': 10,
                },
                'fetchCurrencies': {
                    'webApiEnable': true, // fetches from WEB
                    'webApiRetries': 10,
                },
                'fetchUsdtMarkets': [ 'btcusdt', 'ethusdt' ], // keep this list updated (not available trough web api)
                'fetchTickerMethod': 'fetchTickerV1', // fetchTickerV1, fetchTickerV2, fetchTickerV1AndV2
                'networkIds': {
                    'bitcoin': 'BTC',
                    'ethereum': 'ERC20',
                    'bitcoincash': 'BCH',
                    'litecoin': 'LTC',
                    'zcash': 'ZEC',
                    'filecoin': 'FIL',
                    'dogecoin': 'DOGE',
                    'tezos': 'XTZ',
                    'avalanche': 'AVALANCHE_X',
                    'solana': 'SOLANA',
                    'cosmos': 'COSMOS',
                    'polkadot': 'POLKADOT',
                },
                'networks': {
                    'BTC': 'bitcoin',
                    'ETH': 'ethereum',
                    'ERC20': 'ethereum',
                    'BCH': 'bitcoincash',
                    'LTC': 'litecoin',
                    'ZCASH': 'zcash',
                    'ZEC': 'zcash',
                    'FILECOIN': 'filecoin',
                    'FIL': 'filecoin',
                    'DOGECOIN': 'dogecoin',
                    'DOGE': 'dogecoin',
                    'TEZOS': 'tezos',
                    'XTZ': 'tezos',
                    'AVALANCHE_X': 'avalanche',
                    'SOLANA': 'solana',
                    'COSMOS': 'cosmos',
                    'POLKADOT': 'polkadot',
                },
                'nonce': 'milliseconds', // if getting a Network 400 error change to seconds
            },
        });
    }

    async fetchCurrencies (params = {}) {
        /**
         * @method
         * @name gemini#fetchCurrencies
         * @description fetches all available currencies on an exchange
         * @param {object} params extra parameters specific to the endpoint
         * @returns {object} an associative dictionary of currencies
         */
        return await this.fetchCurrenciesFromWeb (params);
    }

    async fetchCurrenciesFromWeb (params = {}) {
        /**
         * @method
         * @name gemini#fetchCurrenciesFromWeb
         * @description fetches all available currencies on an exchange
         * @param {object} params extra parameters specific to the endpoint
         * @returns {object} an associative dictionary of currencies
         */
        const data = await this.fetchWebEndpoint ('fetchCurrencies', 'webExchangeGet', true, '="currencyData">', '</script>');
        if (data === undefined) {
            return undefined;
        }
        //
        //    {
        //        "tradingPairs": [
        //            [ "BTCAUD", 2, 8, "0.00001", 10, true ],
        //            ...
        //        ],
        //        "currencies": [
        //            [ "ORCA", "Orca", 204, 6, 0, 6, 8, false, null, "solana" ], // as confirmed, precisions seem to be the 5th index
        //            [ "ATOM", "Cosmos", 44, 6, 0, 6, 8, false, null, "cosmos" ],
        //            [ "ETH", "Ether", 2, 6, 0, 18, 8, false, null, "ethereum" ],
        //            [ "GBP", "Pound Sterling", 22, 2, 2, 2, 2, true, '£', null ],
        //            ...
        //        ],
        //        "networks": [
        //            [ "solana", "SOL", "Solana" ],
        //            [ "zcash", "ZEC", "Zcash" ],
        //            [ "tezos", "XTZ", "Tezos" ],
        //            [ "cosmos", "ATOM", "Cosmos" ],
        //            [ "ethereum", "ETH", "Ethereum" ],
        //            ...
        //        ]
        //    }
        //
        const result = {};
        const currenciesArray = this.safeValue (data, 'currencies', []);
        for (let i = 0; i < currenciesArray.length; i++) {
            const currency = currenciesArray[i];
            const id = this.safeString (currency, 0);
            const code = this.safeCurrencyCode (id);
            const type = this.safeString (currency, 7) ? 'fiat' : 'crypto';
            const precision = this.parseNumber (this.parsePrecision (this.safeString (currency, 5)));
            const networks = {};
            const networkId = this.safeString (currency, 9);
            const networkCode = this.networkIdToCode (networkId);
            networks[networkCode] = {
                'info': currency,
                'id': networkId,
                'network': networkCode,
                'active': undefined,
                'deposit': undefined,
                'withdraw': undefined,
                'fee': undefined,
                'precision': precision,
                'limits': {
                    'deposit': {
                        'min': undefined,
                        'max': undefined,
                    },
                    'withdraw': {
                        'min': undefined,
                        'max': undefined,
                    },
                },
            };
            result[code] = {
                'info': currency,
                'id': id,
                'code': code,
                'name': this.safeString (currency, 1),
                'active': undefined,
                'deposit': undefined,
                'withdraw': undefined,
                'fee': undefined,
                'type': type,
                'precision': precision,
                'limits': {
                    'deposit': {
                        'min': undefined,
                        'max': undefined,
                    },
                    'withdraw': {
                        'min': undefined,
                        'max': undefined,
                    },
                },
                'networks': networks,
            };
        }
        return result;
    }

    async fetchMarkets (params = {}) {
        /**
         * @method
         * @name gemini#fetchMarkets
         * @description retrieves data on all markets for gemini
         * @param {object} params extra parameters specific to the exchange api endpoint
         * @returns {[object]} an array of objects representing market data
         */
        const method = this.safeValue (this.options, 'fetchMarketsMethod', 'fetch_markets_from_api');
        if (method === 'fetch_markets_from_web') {
            const usdMarkets = await this.fetchMarketsFromWeb (params); // get usd markets
            const usdtMarkets = await this.fetchUSDTMarkets (params); // get usdt markets
            return this.arrayConcat (usdMarkets, usdtMarkets);
        }
        return await this.fetchMarketsFromAPI (params);
    }

    async fetchMarketsFromWeb (params = {}) {
        const data = await this.fetchWebEndpoint ('fetchMarkets', 'webGetRestApi', false, '<h1 id="symbols-and-minimums">Symbols and minimums</h1>');
        const error = this.id + ' fetchMarketsFromWeb() the API doc HTML markup has changed, breaking the parser of order limits and precision info for markets.';
        const tables = data.split ('tbody>');
        const numTables = tables.length;
        if (numTables < 2) {
            throw new NotSupported (error);
        }
        const rows = tables[1].split ("\n<tr>\n"); // eslint-disable-line quotes
        const numRows = rows.length;
        if (numRows < 2) {
            throw new NotSupported (error);
        }
        const result = [];
        // skip the first element (empty string)
        for (let i = 1; i < numRows; i++) {
            const row = rows[i];
            const cells = row.split ("</td>\n"); // eslint-disable-line quotes
            const numCells = cells.length;
            if (numCells < 5) {
                throw new NotSupported (error);
            }
            //     [
            //         '<td>btcusd', // currency
            //         '<td>0.00001 BTC (1e-5)', // min order size
            //         '<td>0.00000001 BTC (1e-8)', // tick size
            //         '<td>0.01 USD', // quote currency price increment
            //         '</tr>'
            //     ]
            const marketId = cells[0].replace ('<td>', '');
            // const base = this.safeCurrencyCode (baseId);
            const minAmountString = cells[1].replace ('<td>', '');
            const minAmountParts = minAmountString.split (' ');
            const minAmount = this.safeNumber (minAmountParts, 0);
            const amountPrecisionString = cells[2].replace ('<td>', '');
            const amountPrecisionParts = amountPrecisionString.split (' ');
            const idLength = marketId.length - 0;
            const startingIndex = idLength - 3;
            const pricePrecisionString = cells[3].replace ('<td>', '');
            const pricePrecisionParts = pricePrecisionString.split (' ');
            const quoteId = this.safeStringLower (pricePrecisionParts, 1, marketId.slice (startingIndex, idLength));
            const baseId = this.safeStringLower (amountPrecisionParts, 1, marketId.replace (quoteId, ''));
            const base = this.safeCurrencyCode (baseId);
            const quote = this.safeCurrencyCode (quoteId);
            result.push ({
                'id': marketId,
                'symbol': base + '/' + quote,
                'base': base,
                'quote': quote,
                'settle': undefined,
                'baseId': baseId,
                'quoteId': quoteId,
                'settleId': undefined,
                'type': 'spot',
                'spot': true,
                'margin': false,
                'swap': false,
                'future': false,
                'option': false,
                'active': undefined,
                'contract': false,
                'linear': undefined,
                'inverse': undefined,
                'contractSize': undefined,
                'expiry': undefined,
                'expiryDatetime': undefined,
                'strike': undefined,
                'optionType': undefined,
                'precision': {
                    'amount': this.safeNumber (amountPrecisionParts, 0),
                    'price': this.safeNumber (pricePrecisionParts, 0),
                },
                'limits': {
                    'leverage': {
                        'min': undefined,
                        'max': undefined,
                    },
                    'amount': {
                        'min': minAmount,
                        'max': undefined,
                    },
                    'price': {
                        'min': undefined,
                        'max': undefined,
                    },
                    'cost': {
                        'min': undefined,
                        'max': undefined,
                    },
                },
                'info': row,
            });
        }
        return result;
    }

    parseMarketActive (status) {
        const statuses = {
            'open': true,
            'closed': false,
            'cancel_only': true,
            'post_only': true,
            'limit_only': true,
        };
        return this.safeValue (statuses, status, true);
    }

    async fetchUSDTMarkets (params = {}) {
        // these markets can't be scrapped and fetchMarketsFrom api does an extra call
        // to load market ids which we don't need here
        if ('test' in this.urls) {
            return []; // sandbox does not have usdt markets
        }
        const fetchUsdtMarkets = this.safeValue (this.options, 'fetchUsdtMarkets', []);
        const result = [];
        for (let i = 0; i < fetchUsdtMarkets.length; i++) {
            const marketId = fetchUsdtMarkets[i];
            const request = {
                'symbol': marketId,
            };
            // don't use Promise.all here, for some reason the exchange can't handle it and crashes
            const rawResponse = await this.publicGetV1SymbolsDetailsSymbol (this.extend (request, params));
            result.push (this.parseMarket (rawResponse));
        }
        return result;
    }

    async fetchMarketsFromAPI (params = {}) {
        const response = await this.publicGetV1Symbols (params);
        //
        //     [
        //         "btcusd",
        //         "linkusd",
        //         ...
        //     ]
        //
        const result = {};
        for (let i = 0; i < response.length; i++) {
            const marketId = response[i];
            const market = {
                'symbol': marketId,
            };
            result[marketId] = this.parseMarket (market);
        }
        const options = this.safeValue (this.options, 'fetchMarketsFromAPI', {});
        const fetchDetailsForAllSymbols = this.safeValue (options, 'fetchDetailsForAllSymbols', false);
        const fetchDetailsForMarketIds = this.safeValue (options, 'fetchDetailsForMarketIds', []);
        let promises = [];
        let marketIds = [];
        if (fetchDetailsForAllSymbols) {
            marketIds = response;
        } else {
            marketIds = fetchDetailsForMarketIds;
        }
        for (let i = 0; i < marketIds.length; i++) {
            const marketId = marketIds[i];
            const method = 'publicGetV1SymbolsDetailsSymbol';
            const request = {
                'symbol': marketId,
            };
            promises.push (this[method] (this.extend (request, params)));
            //
            //     {
            //         "symbol": "BTCUSD",
            //         "base_currency": "BTC",
            //         "quote_currency": "USD",
            //         "tick_size": 1E-8,
            //         "quote_increment": 0.01,
            //         "min_order_size": "0.00001",
            //         "status": "open",
            //         "wrap_enabled": false
            //     }
            //
        }
        promises = await Promise.all (promises);
        for (let i = 0; i < promises.length; i++) {
            const responseInner = promises[i];
            const marketId = this.safeStringLower (responseInner, 'symbol');
            result[marketId] = this.parseMarket (responseInner);
        }
        return this.toArray (result);
    }

    parseMarket (response) {
        const marketId = this.safeStringLower (response, 'symbol');
        let baseId = this.safeString (response, 'base_currency');
        let quoteId = this.safeString (response, 'quote_currency');
        if (baseId === undefined) {
            const idLength = marketId.length - 0;
            const isUSDT = marketId.indexOf ('usdt') !== -1;
            const quoteSize = isUSDT ? 4 : 3;
            baseId = marketId.slice (0, idLength - quoteSize); // Not true for all markets
            quoteId = marketId.slice (idLength - quoteSize, idLength);
        }
        const base = this.safeCurrencyCode (baseId);
        const quote = this.safeCurrencyCode (quoteId);
        const status = this.safeString (response, 'status');
        return {
            'id': marketId,
            'symbol': base + '/' + quote,
            'base': base,
            'quote': quote,
            'settle': undefined,
            'baseId': baseId,
            'quoteId': quoteId,
            'settleId': undefined,
            'type': 'spot',
            'spot': true,
            'margin': false,
            'swap': false,
            'future': false,
            'option': false,
            'active': this.parseMarketActive (status),
            'contract': false,
            'linear': undefined,
            'inverse': undefined,
            'contractSize': undefined,
            'expiry': undefined,
            'expiryDatetime': undefined,
            'strike': undefined,
            'optionType': undefined,
            'precision': {
                'price': this.safeNumber (response, 'quote_increment'),
                'amount': this.safeNumber (response, 'tick_size'),
            },
            'limits': {
                'leverage': {
                    'min': undefined,
                    'max': undefined,
                },
                'amount': {
                    'min': this.safeNumber (response, 'min_order_size'),
                    'max': undefined,
                },
                'price': {
                    'min': undefined,
                    'max': undefined,
                },
                'cost': {
                    'min': undefined,
                    'max': undefined,
                },
            },
            'info': response,
        };
    }

    async fetchOrderBook (symbol: string, limit: Int = undefined, params = {}) {
        /**
         * @method
         * @name gemini#fetchOrderBook
         * @description fetches information on open orders with bid (buy) and ask (sell) prices, volumes and other data
         * @param {string} symbol unified symbol of the market to fetch the order book for
         * @param {int|undefined} limit the maximum amount of order book entries to return
         * @param {object} params extra parameters specific to the gemini api endpoint
         * @returns {object} A dictionary of [order book structures]{@link https://docs.ccxt.com/#/?id=order-book-structure} indexed by market symbols
         */
        await this.loadMarkets ();
        const market = this.market (symbol);
        const request = {
            'symbol': market['id'],
        };
        if (limit !== undefined) {
            request['limit_bids'] = limit;
            request['limit_asks'] = limit;
        }
        const response = await this.publicGetV1BookSymbol (this.extend (request, params));
        return this.parseOrderBook (response, market['symbol'], undefined, 'bids', 'asks', 'price', 'amount');
    }

    async fetchTickerV1 (symbol: string, params = {}) {
        await this.loadMarkets ();
        const market = this.market (symbol);
        const request = {
            'symbol': market['id'],
        };
        const response = await this.publicGetV1PubtickerSymbol (this.extend (request, params));
        //
        //     {
        //         "bid":"9117.95",
        //         "ask":"9117.96",
        //         "volume":{
        //             "BTC":"1615.46861748",
        //             "USD":"14727307.57545006088",
        //             "timestamp":1594982700000
        //         },
        //         "last":"9115.23"
        //     }
        //
        return this.parseTicker (response, market);
    }

    async fetchTickerV2 (symbol: string, params = {}) {
        await this.loadMarkets ();
        const market = this.market (symbol);
        const request = {
            'symbol': market['id'],
        };
        const response = await this.publicGetV2TickerSymbol (this.extend (request, params));
        //
        //     {
        //         "symbol":"BTCUSD",
        //         "open":"9080.58",
        //         "high":"9184.53",
        //         "low":"9063.56",
        //         "close":"9116.08",
        //         // Hourly prices descending for past 24 hours
        //         "changes":["9117.33","9105.69","9106.23","9120.35","9098.57","9114.53","9113.55","9128.01","9113.63","9133.49","9133.49","9137.75","9126.73","9103.91","9119.33","9123.04","9124.44","9117.57","9114.22","9102.33","9076.67","9074.72","9074.97","9092.05"],
        //         "bid":"9115.86",
        //         "ask":"9115.87"
        //     }
        //
        return this.parseTicker (response, market);
    }

    async fetchTickerV1AndV2 (symbol: string, params = {}) {
        const tickerA = await this.fetchTickerV1 (symbol, params);
        const tickerB = await this.fetchTickerV2 (symbol, params);
        return this.deepExtend (tickerA, {
            'open': tickerB['open'],
            'high': tickerB['high'],
            'low': tickerB['low'],
            'change': tickerB['change'],
            'percentage': tickerB['percentage'],
            'average': tickerB['average'],
            'info': tickerB['info'],
        });
    }

    async fetchTicker (symbol: string, params = {}) {
        /**
         * @method
         * @name gemini#fetchTicker
         * @description fetches a price ticker, a statistical calculation with the information calculated over the past 24 hours for a specific market
         * @param {string} symbol unified symbol of the market to fetch the ticker for
         * @param {object} params extra parameters specific to the gemini api endpoint
         * @param {object} params.fetchTickerMethod 'fetchTickerV2', 'fetchTickerV1' or 'fetchTickerV1AndV2' - 'fetchTickerV1' for original ccxt.gemini.fetchTicker - 'fetchTickerV1AndV2' for 2 api calls to get the result of both fetchTicker methods - default = 'fetchTickerV1'
         * @returns {object} a [ticker structure]{@link https://docs.ccxt.com/#/?id=ticker-structure}
         */
        const method = this.safeValue (this.options, 'fetchTickerMethod', 'fetchTickerV1');
        return await this[method] (symbol, params);
    }

    parseTicker (ticker, market = undefined) {
        //
        // fetchTickers
        //
        //     {
        //         "pair": "BATUSD",
        //         "price": "0.20687",
        //         "percentChange24h": "0.0146"
        //     }
        //
        // fetchTickerV1
        //
        //     {
        //         "bid":"9117.95",
        //         "ask":"9117.96",
        //         "volume":{
        //             "BTC":"1615.46861748",
        //             "USD":"14727307.57545006088",
        //             "timestamp":1594982700000
        //         },
        //         "last":"9115.23"
        //     }
        //
        // fetchTickerV2
        //
        //     {
        //         "symbol":"BTCUSD",
        //         "open":"9080.58",
        //         "high":"9184.53",
        //         "low":"9063.56",
        //         "close":"9116.08",
        //         // Hourly prices descending for past 24 hours
        //         "changes":["9117.33","9105.69","9106.23","9120.35","9098.57","9114.53","9113.55","9128.01","9113.63","9133.49","9133.49","9137.75","9126.73","9103.91","9119.33","9123.04","9124.44","9117.57","9114.22","9102.33","9076.67","9074.72","9074.97","9092.05"],
        //         "bid":"9115.86",
        //         "ask":"9115.87"
        //     }
        //
        const volume = this.safeValue (ticker, 'volume', {});
        const timestamp = this.safeInteger (volume, 'timestamp');
        let symbol = undefined;
        const marketId = this.safeStringLower (ticker, 'pair');
        market = this.safeMarket (marketId, market);
        let baseId = undefined;
        let quoteId = undefined;
        let base = undefined;
        let quote = undefined;
        if ((marketId !== undefined) && (market === undefined)) {
            const idLength = marketId.length - 0;
            if (idLength === 7) {
                baseId = marketId.slice (0, 4);
                quoteId = marketId.slice (4, 7);
            } else {
                baseId = marketId.slice (0, 3);
                quoteId = marketId.slice (3, 6);
            }
            base = this.safeCurrencyCode (baseId);
            quote = this.safeCurrencyCode (quoteId);
            symbol = base + '/' + quote;
        }
        if ((symbol === undefined) && (market !== undefined)) {
            symbol = market['symbol'];
            baseId = this.safeStringUpper (market, 'baseId');
            quoteId = this.safeStringUpper (market, 'quoteId');
        }
        const price = this.safeString (ticker, 'price');
        const last = this.safeString2 (ticker, 'last', 'close', price);
        const percentage = this.safeString (ticker, 'percentChange24h');
        const open = this.safeString (ticker, 'open');
        const baseVolume = this.safeString (volume, baseId);
        const quoteVolume = this.safeString (volume, quoteId);
        return this.safeTicker ({
            'symbol': symbol,
            'timestamp': timestamp,
            'datetime': this.iso8601 (timestamp),
            'high': this.safeString (ticker, 'high'),
            'low': this.safeString (ticker, 'low'),
            'bid': this.safeString (ticker, 'bid'),
            'bidVolume': undefined,
            'ask': this.safeString (ticker, 'ask'),
            'askVolume': undefined,
            'vwap': undefined,
            'open': open,
            'close': last,
            'last': last,
            'previousClose': undefined, // previous day close
            'change': undefined,
            'percentage': percentage,
            'average': undefined,
            'baseVolume': baseVolume,
            'quoteVolume': quoteVolume,
            'info': ticker,
        }, market);
    }

    async fetchTickers (symbols: string[] = undefined, params = {}) {
        /**
         * @method
         * @name gemini#fetchTickers
         * @description fetches price tickers for multiple markets, statistical calculations with the information calculated over the past 24 hours each market
         * @param {[string]|undefined} symbols unified symbols of the markets to fetch the ticker for, all market tickers are returned if not assigned
         * @param {object} params extra parameters specific to the gemini api endpoint
         * @returns {object} a dictionary of [ticker structures]{@link https://docs.ccxt.com/#/?id=ticker-structure}
         */
        await this.loadMarkets ();
        const response = await this.publicGetV1Pricefeed (params);
        //
        //     [
        //         {
        //             "pair": "BATUSD",
        //             "price": "0.20687",
        //             "percentChange24h": "0.0146"
        //         },
        //         {
        //             "pair": "LINKETH",
        //             "price": "0.018",
        //             "percentChange24h": "0.0000"
        //         },
        //     ]
        //
        return this.parseTickers (response, symbols);
    }

    parseTrade (trade, market = undefined) {
        //
        // public fetchTrades
        //
        //     {
        //         "timestamp":1601617445,
        //         "timestampms":1601617445144,
        //         "tid":14122489752,
        //         "price":"0.46476",
        //         "amount":"28.407209",
        //         "exchange":"gemini",
        //         "type":"buy"
        //     }
        //
        // private fetchTrades
        //
        //      {
        //          "price":"3900.00",
        //          "amount":"0.00996",
        //          "timestamp":1638891173,
        //          "timestampms":1638891173518,
        //          "type":"Sell",
        //          "aggressor":false,
        //          "fee_currency":"EUR",
        //          "fee_amount":"0.00",
        //          "tid":73621746145,
        //          "order_id":"73621746059",
        //          "exchange":"gemini",
        //          "is_auction_fill":false,
        //          "is_clearing_fill":false,
        //          "symbol":"ETHEUR",
        //          "client_order_id":"1638891171610"
        //      }
        //
        const timestamp = this.safeInteger (trade, 'timestampms');
        const id = this.safeString (trade, 'tid');
        const orderId = this.safeString (trade, 'order_id');
        const feeCurrencyId = this.safeString (trade, 'fee_currency');
        const feeCurrencyCode = this.safeCurrencyCode (feeCurrencyId);
        const fee = {
            'cost': this.safeString (trade, 'fee_amount'),
            'currency': feeCurrencyCode,
        };
        const priceString = this.safeString (trade, 'price');
        const amountString = this.safeString (trade, 'amount');
        const side = this.safeStringLower (trade, 'type');
        const symbol = this.safeSymbol (undefined, market);
        return this.safeTrade ({
            'id': id,
            'order': orderId,
            'info': trade,
            'timestamp': timestamp,
            'datetime': this.iso8601 (timestamp),
            'symbol': symbol,
            'type': undefined,
            'side': side,
            'takerOrMaker': undefined,
            'price': priceString,
            'cost': undefined,
            'amount': amountString,
            'fee': fee,
        }, market);
    }

    async fetchTrades (symbol: string, since: Int = undefined, limit: Int = undefined, params = {}) {
        /**
         * @method
         * @name gemini#fetchTrades
         * @description get the list of most recent trades for a particular symbol
         * @see https://docs.gemini.com/rest-api/#trade-history
         * @param {string} symbol unified symbol of the market to fetch trades for
         * @param {int|undefined} since timestamp in ms of the earliest trade to fetch
         * @param {int|undefined} limit the maximum amount of trades to fetch
         * @param {object} params extra parameters specific to the gemini api endpoint
         * @returns {[object]} a list of [trade structures]{@link https://docs.ccxt.com/en/latest/manual.html?#public-trades}
         */
        await this.loadMarkets ();
        const market = this.market (symbol);
        const request = {
            'symbol': market['id'],
        };
        if (limit !== undefined) {
            request['limit_trades'] = limit;
        }
        if (since !== undefined) {
            request['timestamp'] = since;
        }
        const response = await this.publicGetV1TradesSymbol (this.extend (request, params));
        //
        //     [
        //         {
        //             "timestamp":1601617445,
        //             "timestampms":1601617445144,
        //             "tid":14122489752,
        //             "price":"0.46476",
        //             "amount":"28.407209",
        //             "exchange":"gemini",
        //             "type":"buy"
        //         },
        //     ]
        //
        return this.parseTrades (response, market, since, limit);
    }

    parseBalance (response) {
        const result = { 'info': response };
        for (let i = 0; i < response.length; i++) {
            const balance = response[i];
            const currencyId = this.safeString (balance, 'currency');
            const code = this.safeCurrencyCode (currencyId);
            const account = this.account ();
            account['free'] = this.safeString (balance, 'available');
            account['total'] = this.safeString (balance, 'amount');
            result[code] = account;
        }
        return this.safeBalance (result);
    }

    async fetchTradingFees (params = {}) {
        /**
         * @method
         * @name gemini#fetchTradingFees
         * @description fetch the trading fees for multiple markets
         * @param {object} params extra parameters specific to the gemini api endpoint
         * @returns {object} a dictionary of [fee structures]{@link https://docs.ccxt.com/#/?id=fee-structure} indexed by market symbols
         */
        await this.loadMarkets ();
        const response = await this.privatePostV1Notionalvolume (params);
        //
        //      {
        //          "web_maker_fee_bps": 25,
        //          "web_taker_fee_bps": 35,
        //          "web_auction_fee_bps": 25,
        //          "api_maker_fee_bps": 10,
        //          "api_taker_fee_bps": 35,
        //          "api_auction_fee_bps": 20,
        //          "fix_maker_fee_bps": 10,
        //          "fix_taker_fee_bps": 35,
        //          "fix_auction_fee_bps": 20,
        //          "block_maker_fee_bps": 0,
        //          "block_taker_fee_bps": 50,
        //          "notional_30d_volume": 150.00,
        //          "last_updated_ms": 1551371446000,
        //          "date": "2019-02-28",
        //          "notional_1d_volume": [
        //              {
        //                  "date": "2019-02-22",
        //                  "notional_volume": 75.00
        //              },
        //              {
        //                  "date": "2019-02-14",
        //                  "notional_volume": 75.00
        //              }
        //          ]
        //     }
        //
        const makerBps = this.safeString (response, 'api_maker_fee_bps');
        const takerBps = this.safeString (response, 'api_taker_fee_bps');
        const makerString = Precise.stringDiv (makerBps, '10000');
        const takerString = Precise.stringDiv (takerBps, '10000');
        const maker = this.parseNumber (makerString);
        const taker = this.parseNumber (takerString);
        const result = {};
        for (let i = 0; i < this.symbols.length; i++) {
            const symbol = this.symbols[i];
            result[symbol] = {
                'info': response,
                'symbol': symbol,
                'maker': maker,
                'taker': taker,
                'percentage': true,
                'tierBased': true,
            };
        }
        return result;
    }

    async fetchBalance (params = {}) {
        /**
         * @method
         * @name gemini#fetchBalance
         * @description query for balance and get the amount of funds available for trading or funds locked in orders
         * @param {object} params extra parameters specific to the gemini api endpoint
         * @returns {object} a [balance structure]{@link https://docs.ccxt.com/en/latest/manual.html?#balance-structure}
         */
        await this.loadMarkets ();
        const response = await this.privatePostV1Balances (params);
        return this.parseBalance (response);
    }

    parseOrder (order, market = undefined) {
        //
        // createOrder (private)
        //
        //      {
        //          "order_id":"106027397702",
        //          "id":"106027397702",
        //          "symbol":"etheur",
        //          "exchange":"gemini",
        //          "avg_execution_price":"2877.48",
        //          "side":"sell",
        //          "type":"exchange limit",
        //          "timestamp":"1650398122",
        //          "timestampms":1650398122308,
        //          "is_live":false,
        //          "is_cancelled":false,
        //          "is_hidden":false,
        //          "was_forced":false,
        //          "executed_amount":"0.014434",
        //          "client_order_id":"1650398121695",
        //          "options":[],
        //          "price":"2800.00",
        //          "original_amount":"0.014434",
        //          "remaining_amount":"0"
        //      }
        //
        // fetchOrder (private)
        //
        //      {
        //          "order_id":"106028543717",
        //          "id":"106028543717",
        //          "symbol":"etheur",
        //          "exchange":"gemini",
        //          "avg_execution_price":"0.00",
        //          "side":"buy",
        //          "type":"exchange limit",
        //          "timestamp":"1650398446",
        //          "timestampms":1650398446375,
        //          "is_live":true,
        //          "is_cancelled":false,
        //          "is_hidden":false,
        //          "was_forced":false,
        //          "executed_amount":"0",
        //          "client_order_id":"1650398445709",
        //          "options":[],
        //          "price":"2000.00",
        //          "original_amount":"0.01",
        //          "remaining_amount":"0.01"
        //      }
        //
        // fetchOpenOrders (private)
        //
        //      {
        //          "order_id":"106028543717",
        //          "id":"106028543717",
        //          "symbol":"etheur",
        //          "exchange":"gemini",
        //          "avg_execution_price":"0.00",
        //          "side":"buy",
        //          "type":"exchange limit",
        //          "timestamp":"1650398446",
        //          "timestampms":1650398446375,
        //          "is_live":true,
        //          "is_cancelled":false,
        //          "is_hidden":false,
        //          "was_forced":false,
        //          "executed_amount":"0",
        //          "client_order_id":"1650398445709",
        //          "options":[],
        //          "price":"2000.00",
        //          "original_amount":"0.01",
        //          "remaining_amount":"0.01"
        //      }
        //
        // cancelOrder (private)
        //
        //      {
        //          "order_id":"106028543717",
        //          "id":"106028543717",
        //          "symbol":"etheur",
        //          "exchange":"gemini",
        //          "avg_execution_price":"0.00",
        //          "side":"buy",
        //          "type":"exchange limit",
        //          "timestamp":"1650398446",
        //          "timestampms":1650398446375,
        //          "is_live":false,
        //          "is_cancelled":true,
        //          "is_hidden":false,
        //          "was_forced":false,
        //          "executed_amount":"0",
        //          "client_order_id":"1650398445709",
        //          "reason":"Requested",
        //          "options":[],
        //          "price":"2000.00",
        //          "original_amount":"0.01",
        //          "remaining_amount":"0.01"
        //      }
        //
        const timestamp = this.safeInteger (order, 'timestampms');
        const amount = this.safeString (order, 'original_amount');
        const remaining = this.safeString (order, 'remaining_amount');
        const filled = this.safeString (order, 'executed_amount');
        let status = 'closed';
        if (order['is_live']) {
            status = 'open';
        }
        if (order['is_cancelled']) {
            status = 'canceled';
        }
        const price = this.safeString (order, 'price');
        const average = this.safeString (order, 'avg_execution_price');
        let type = this.safeString (order, 'type');
        if (type === 'exchange limit') {
            type = 'limit';
        } else if (type === 'market buy' || type === 'market sell') {
            type = 'market';
        } else {
            type = order['type'];
        }
        const fee = undefined;
        const marketId = this.safeString (order, 'symbol');
        const symbol = this.safeSymbol (marketId, market);
        const id = this.safeString (order, 'order_id');
        const side = this.safeStringLower (order, 'side');
        const clientOrderId = this.safeString (order, 'client_order_id');
        const optionsArray = this.safeValue (order, 'options', []);
        const option = this.safeString (optionsArray, 0);
        let timeInForce = 'GTC';
        let postOnly = false;
        if (option !== undefined) {
            if (option === 'immediate-or-cancel') {
                timeInForce = 'IOC';
            } else if (option === 'fill-or-kill') {
                timeInForce = 'FOK';
            } else if (option === 'maker-or-cancel') {
                timeInForce = 'PO';
                postOnly = true;
            }
        }
        return this.safeOrder ({
            'id': id,
            'clientOrderId': clientOrderId,
            'info': order,
            'timestamp': timestamp,
            'datetime': this.iso8601 (timestamp),
            'lastTradeTimestamp': undefined,
            'status': status,
            'symbol': symbol,
            'type': type,
            'timeInForce': timeInForce, // default set to GTC
            'postOnly': postOnly,
            'side': side,
            'price': price,
            'stopPrice': undefined,
            'triggerPrice': undefined,
            'average': average,
            'cost': undefined,
            'amount': amount,
            'filled': filled,
            'remaining': remaining,
            'fee': fee,
            'trades': undefined,
        }, market);
    }

    async fetchOrder (id: string, symbol: string = undefined, params = {}) {
        /**
         * @method
         * @name gemini#fetchOrder
         * @description fetches information on an order made by the user
         * @param {string|undefined} symbol unified symbol of the market the order was made in
         * @param {object} params extra parameters specific to the gemini api endpoint
         * @returns {object} An [order structure]{@link https://docs.ccxt.com/#/?id=order-structure}
         */
        await this.loadMarkets ();
        const request = {
            'order_id': id,
        };
        const response = await this.privatePostV1OrderStatus (this.extend (request, params));
        //
        //      {
        //          "order_id":"106028543717",
        //          "id":"106028543717",
        //          "symbol":"etheur",
        //          "exchange":"gemini",
        //          "avg_execution_price":"0.00",
        //          "side":"buy",
        //          "type":"exchange limit",
        //          "timestamp":"1650398446",
        //          "timestampms":1650398446375,
        //          "is_live":true,
        //          "is_cancelled":false,
        //          "is_hidden":false,
        //          "was_forced":false,
        //          "executed_amount":"0",
        //          "client_order_id":"1650398445709",
        //          "options":[],
        //          "price":"2000.00",
        //          "original_amount":"0.01",
        //          "remaining_amount":"0.01"
        //      }
        //
        return this.parseOrder (response);
    }

    async fetchOpenOrders (symbol: string = undefined, since: Int = undefined, limit: Int = undefined, params = {}) {
        /**
         * @method
         * @name gemini#fetchOpenOrders
         * @description fetch all unfilled currently open orders
         * @param {string|undefined} symbol unified market symbol
         * @param {int|undefined} since the earliest time in ms to fetch open orders for
         * @param {int|undefined} limit the maximum number of  open orders structures to retrieve
         * @param {object} params extra parameters specific to the gemini api endpoint
         * @returns {[object]} a list of [order structures]{@link https://docs.ccxt.com/#/?id=order-structure}
         */
        await this.loadMarkets ();
        const response = await this.privatePostV1Orders (params);
        //
        //      [
        //          {
        //              "order_id":"106028543717",
        //              "id":"106028543717",
        //              "symbol":"etheur",
        //              "exchange":"gemini",
        //              "avg_execution_price":"0.00",
        //              "side":"buy",
        //              "type":"exchange limit",
        //              "timestamp":"1650398446",
        //              "timestampms":1650398446375,
        //              "is_live":true,
        //              "is_cancelled":false,
        //              "is_hidden":false,
        //              "was_forced":false,
        //              "executed_amount":"0",
        //              "client_order_id":"1650398445709",
        //              "options":[],
        //              "price":"2000.00",
        //              "original_amount":"0.01",
        //              "remaining_amount":"0.01"
        //          }
        //      ]
        //
        let market = undefined;
        if (symbol !== undefined) {
            market = this.market (symbol); // throws on non-existent symbol
        }
        return this.parseOrders (response, market, since, limit);
    }

    async createOrder (symbol: string, type: OrderType, side: OrderSide, amount, price = undefined, params = {}) {
        /**
         * @method
         * @name gemini#createOrder
         * @description create a trade order
         * @see https://docs.gemini.com/rest-api/#new-order
         * @param {string} symbol unified symbol of the market to create an order in
         * @param {string} type must be 'limit'
         * @param {string} side 'buy' or 'sell'
         * @param {float} amount how much of currency you want to trade in units of base currency
         * @param {float|undefined} price the price at which the order is to be fullfilled, in units of the quote currency, ignored in market orders
         * @param {object} params extra parameters specific to the gemini api endpoint
         * @returns {object} an [order structure]{@link https://docs.ccxt.com/#/?id=order-structure}
         */
        await this.loadMarkets ();
        if (type !== 'limit') {
            throw new ExchangeError (this.id + ' createOrder() allows limit orders only');
        }
        let clientOrderId = this.safeString2 (params, 'clientOrderId', 'client_order_id');
        params = this.omit (params, [ 'clientOrderId', 'client_order_id' ]);
        if (clientOrderId === undefined) {
            clientOrderId = this.milliseconds ().toString ();
        }
        const market = this.market (symbol);
        const amountString = this.amountToPrecision (symbol, amount);
        const priceString = this.priceToPrecision (symbol, price);
        const request = {
            'client_order_id': clientOrderId,
            'symbol': market['id'],
            'amount': amountString,
            'price': priceString,
            'side': side,
            'type': 'exchange limit', // gemini allows limit orders only
            // 'options': [], one of:  maker-or-cancel, immediate-or-cancel, fill-or-kill, auction-only, indication-of-interest
        };
        type = this.safeString (params, 'type', type);
        params = this.omit (params, 'type');
        const rawStopPrice = this.safeString2 (params, 'stop_price', 'stopPrice');
        params = this.omit (params, [ 'stop_price', 'stopPrice', 'type' ]);
        if (type === 'stopLimit') {
            throw new ArgumentsRequired (this.id + ' createOrder() requires a stopPrice parameter or a stop_price parameter for ' + type + ' orders');
        }
        if (rawStopPrice !== undefined) {
            request['stop_price'] = this.priceToPrecision (symbol, rawStopPrice);
            request['type'] = 'exchange stop limit';
        } else {
            // No options can be applied to stop-limit orders at this time.
            const timeInForce = this.safeString (params, 'timeInForce');
            params = this.omit (params, 'timeInForce');
            if (timeInForce !== undefined) {
                if ((timeInForce === 'IOC') || (timeInForce === 'immediate-or-cancel')) {
                    request['options'] = [ 'immediate-or-cancel' ];
                } else if ((timeInForce === 'FOK') || (timeInForce === 'fill-or-kill')) {
                    request['options'] = [ 'fill-or-kill' ];
                } else if (timeInForce === 'PO') {
                    request['options'] = [ 'maker-or-cancel' ];
                }
            }
            const postOnly = this.safeValue (params, 'postOnly', false);
            params = this.omit (params, 'postOnly');
            if (postOnly) {
                request['options'] = [ 'maker-or-cancel' ];
            }
            // allowing override for auction-only and indication-of-interest order options
            const options = this.safeString (params, 'options');
            if (options !== undefined) {
                request['options'] = [ options ];
            }
        }
        const response = await this.privatePostV1OrderNew (this.extend (request, params));
        //
        //      {
        //          "order_id":"106027397702",
        //          "id":"106027397702",
        //          "symbol":"etheur",
        //          "exchange":"gemini",
        //          "avg_execution_price":"2877.48",
        //          "side":"sell",
        //          "type":"exchange limit",
        //          "timestamp":"1650398122",
        //          "timestampms":1650398122308,
        //          "is_live":false,
        //          "is_cancelled":false,
        //          "is_hidden":false,
        //          "was_forced":false,
        //          "executed_amount":"0.014434",
        //          "client_order_id":"1650398121695",
        //          "options":[],
        //          "price":"2800.00",
        //          "original_amount":"0.014434",
        //          "remaining_amount":"0"
        //      }
        //
        return this.parseOrder (response);
    }

    async cancelOrder (id: string, symbol: string = undefined, params = {}) {
        /**
         * @method
         * @name gemini#cancelOrder
         * @description cancels an open order
         * @param {string} id order id
         * @param {string|undefined} symbol unified symbol of the market the order was made in
         * @param {object} params extra parameters specific to the gemini api endpoint
         * @returns {object} An [order structure]{@link https://docs.ccxt.com/#/?id=order-structure}
         */
        await this.loadMarkets ();
        const request = {
            'order_id': id,
        };
        const response = await this.privatePostV1OrderCancel (this.extend (request, params));
        //
        //      {
        //          "order_id":"106028543717",
        //          "id":"106028543717",
        //          "symbol":"etheur",
        //          "exchange":"gemini",
        //          "avg_execution_price":"0.00",
        //          "side":"buy",
        //          "type":"exchange limit",
        //          "timestamp":"1650398446",
        //          "timestampms":1650398446375,
        //          "is_live":false,
        //          "is_cancelled":true,
        //          "is_hidden":false,
        //          "was_forced":false,
        //          "executed_amount":"0",
        //          "client_order_id":"1650398445709",
        //          "reason":"Requested",
        //          "options":[],
        //          "price":"2000.00",
        //          "original_amount":"0.01",
        //          "remaining_amount":"0.01"
        //      }
        //
        return this.parseOrder (response);
    }

    async fetchMyTrades (symbol: string = undefined, since: Int = undefined, limit: Int = undefined, params = {}) {
        /**
         * @method
         * @name gemini#fetchMyTrades
         * @description fetch all trades made by the user
         * @param {string} symbol unified market symbol
         * @param {int|undefined} since the earliest time in ms to fetch trades for
         * @param {int|undefined} limit the maximum number of trades structures to retrieve
         * @param {object} params extra parameters specific to the gemini api endpoint
         * @returns {[object]} a list of [trade structures]{@link https://docs.ccxt.com/#/?id=trade-structure}
         */
        if (symbol === undefined) {
            throw new ArgumentsRequired (this.id + ' fetchMyTrades() requires a symbol argument');
        }
        await this.loadMarkets ();
        const market = this.market (symbol);
        const request = {
            'symbol': market['id'],
        };
        if (limit !== undefined) {
            request['limit_trades'] = limit;
        }
        if (since !== undefined) {
            request['timestamp'] = this.parseToInt (since / 1000);
        }
        const response = await this.privatePostV1Mytrades (this.extend (request, params));
        return this.parseTrades (response, market, since, limit);
    }

    async withdraw (code: string, amount, address, tag = undefined, params = {}) {
        /**
         * @method
         * @name gemini#withdraw
         * @description make a withdrawal
         * @param {string} code unified currency code
         * @param {float} amount the amount to withdraw
         * @param {string} address the address to withdraw to
         * @param {string|undefined} tag
         * @param {object} params extra parameters specific to the gemini api endpoint
         * @returns {object} a [transaction structure]{@link https://docs.ccxt.com/#/?id=transaction-structure}
         */
        [ tag, params ] = this.handleWithdrawTagAndParams (tag, params);
        this.checkAddress (address);
        await this.loadMarkets ();
        const currency = this.currency (code);
        const request = {
            'currency': currency['id'],
            'amount': amount,
            'address': address,
        };
        const response = await this.privatePostV1WithdrawCurrency (this.extend (request, params));
        //
        //   for BTC
        //     {
        //         "address":"mi98Z9brJ3TgaKsmvXatuRahbFRUFKRUdR",
        //         "amount":"1",
        //         "withdrawalId":"02176a83-a6b1-4202-9b85-1c1c92dd25c4",
        //         "message":"You have requested a transfer of 1 BTC to mi98Z9brJ3TgaKsmvXatuRahbFRUFKRUdR. This withdrawal will be sent to the blockchain within the next 60 seconds."
        //     }
        //
        //   for ETH
        //     {
        //         "address":"0xA63123350Acc8F5ee1b1fBd1A6717135e82dBd28",
        //         "amount":"2.34567",
        //         "txHash":"0x28267179f92926d85c5516bqc063b2631935573d8915258e95d9572eedcc8cc"
        //     }
        //
        //   for error (other variations of error messages are also expected)
        //     {
        //         "result":"error",
        //         "reason":"CryptoAddressWhitelistsNotEnabled",
        //         "message":"Cryptocurrency withdrawal address whitelists are not enabled for account 24. Please contact support@gemini.com for information on setting up a withdrawal address whitelist."
        //     }
        //
        const result = this.safeString (response, 'result');
        if (result === 'error') {
            throw new ExchangeError (this.id + ' withdraw() failed: ' + this.json (response));
        }
        return this.parseTransaction (response, currency);
    }

    nonce () {
        const nonceMethod = this.safeString (this.options, 'nonce', 'milliseconds');
        if (nonceMethod === 'milliseconds') {
            return this.milliseconds ();
        }
        return this.seconds ();
    }

    async fetchTransactions (code: string = undefined, since: Int = undefined, limit: Int = undefined, params = {}) {
        /**
         * @method
         * @name gemini#fetchTransactions
         * @description *DEPRECATED* use fetchDepositsWithdrawals instead
         * @param {string|undefined} code not used by gemini.fetchTransactions
         * @param {int|undefined} since timestamp in ms of the earliest transaction, default is undefined
         * @param {int|undefined} limit max number of transactions to return, default is undefined
         * @param {object} params extra parameters specific to the gemini api endpoint
         * @returns {object} a list of [transaction structure]{@link https://docs.ccxt.com/#/?id=transaction-structure}
         */
        await this.loadMarkets ();
        const request = {};
        if (limit !== undefined) {
            request['limit_transfers'] = limit;
        }
        if (since !== undefined) {
            request['timestamp'] = since;
        }
        const response = await this.privatePostV1Transfers (this.extend (request, params));
        return this.parseTransactions (response);
    }

    parseTransaction (transaction, currency = undefined) {
        //
        // withdraw
        //
        //   for BTC
        //     {
        //         "address":"mi98Z9brJ3TgaKsmvXatuRahbFRUFKRUdR",
        //         "amount":"1",
        //         "withdrawalId":"02176a83-a6b1-4202-9b85-1c1c92dd25c4",
        //         "message":"You have requested a transfer of 1 BTC to mi98Z9brJ3TgaKsmvXatuRahbFRUFKRUdR. This withdrawal will be sent to the blockchain within the next 60 seconds."
        //     }
        //
        //   for ETH
        //     {
        //         "address":"0xA63123350Acc8F5ee1b1fBd1A6717135e82dBd28",
        //         "amount":"2.34567",
        //         "txHash":"0x28267179f92926d85c5516bqc063b2631935573d8915258e95d9572eedcc8cc"
        //     }
        //
        const timestamp = this.safeInteger (transaction, 'timestampms');
        const currencyId = this.safeString (transaction, 'currency');
        const code = this.safeCurrencyCode (currencyId, currency);
        const address = this.safeString (transaction, 'destination');
        const type = this.safeStringLower (transaction, 'type');
        // if status field is available, then it's complete
        const statusRaw = this.safeString (transaction, 'status');
        let fee = undefined;
        const feeAmount = this.safeNumber (transaction, 'feeAmount');
        if (feeAmount !== undefined) {
            fee = {
                'cost': feeAmount,
                'currency': code,
            };
        }
        return {
            'info': transaction,
            'id': this.safeString2 (transaction, 'eid', 'withdrawalId'),
            'txid': this.safeString (transaction, 'txHash'),
            'timestamp': timestamp,
            'datetime': this.iso8601 (timestamp),
            'network': undefined,
            'address': address,
            'addressTo': undefined,
            'addressFrom': undefined,
            'tag': undefined, // or is it defined?
            'tagTo': undefined,
            'tagFrom': undefined,
            'type': type, // direction of the transaction, ('deposit' | 'withdraw')
            'amount': this.safeNumber (transaction, 'amount'),
            'currency': code,
            'status': this.parseTransactionStatus (statusRaw),
            'updated': undefined,
            'fee': fee,
        };
    }

    parseTransactionStatus (status) {
        const statuses = {
            'Advanced': 'ok',
            'Complete': 'ok',
        };
        return this.safeString (statuses, status, status);
    }

    parseDepositAddress (depositAddress, currency = undefined) {
        //
        //      {
        //          address: "0xed6494Fe7c1E56d1bd6136e89268C51E32d9708B",
        //          timestamp: "1636813923098",
        //          addressVersion: "eV1"                                         }
        //      }
        //
        const address = this.safeString (depositAddress, 'address');
        const code = this.safeCurrencyCode (undefined, currency);
        return {
            'currency': code,
            'network': undefined,
            'address': address,
            'tag': undefined,
            'info': depositAddress,
        };
    }

    async fetchDepositAddress (code: string, params = {}) {
        /**
         * @method
         * @name gemini#fetchDepositAddress
         * @description fetch the deposit address for a currency associated with this account
         * @param {string} code unified currency code
         * @param {object} params extra parameters specific to the endpoint
         * @returns {object} an [address structure]{@link https://docs.ccxt.com/en/latest/manual.html#address-structure}
         */
        await this.loadMarkets ();
        const groupedByNetwork = await this.fetchDepositAddressesByNetwork (code, params);
        let networkCode = undefined;
        [ networkCode, params ] = this.handleNetworkCodeAndParams (params);
        const networkGroup = this.indexBy (this.safeValue (groupedByNetwork, networkCode), 'currency');
        return this.safeValue (networkGroup, code);
    }

    async fetchDepositAddressesByNetwork (code: string, params = {}) {
        await this.loadMarkets ();
        const currency = this.currency (code);
        code = currency['code'];
        let networkCode = undefined;
        [ networkCode, params ] = this.handleNetworkCodeAndParams (params);
        if (networkCode === undefined) {
            throw new ArgumentsRequired (this.id + ' fetchDepositAddresses() requires a network parameter');
        }
        const networkId = this.networkCodeToId (networkCode);
        const request = {
            'network': networkId,
        };
        const response = await this.privatePostV1AddressesNetwork (this.extend (request, params));
        const results = this.parseDepositAddresses (response, [ code ], false, { 'network': networkCode, 'currency': code });
        return this.groupBy (results, 'network');
    }

    sign (path, api = 'public', method = 'GET', params = {}, headers = undefined, body = undefined) {
        let url = '/' + this.implodeParams (path, params);
        const query = this.omit (params, this.extractParams (path));
        if (api === 'private') {
            this.checkRequiredCredentials ();
            const apiKey = this.apiKey;
            if (apiKey.indexOf ('account') < 0) {
                throw new AuthenticationError (this.id + ' sign() requires an account-key, master-keys are not-supported');
            }
            const nonce = this.nonce ();
            const request = this.extend ({
                'request': url,
                'nonce': nonce,
            }, query);
            let payload = this.json (request);
            payload = this.stringToBase64 (payload);
            const signature = this.hmac (this.encode (payload), this.encode (this.secret), sha384);
            headers = {
                'Content-Type': 'text/plain',
                'X-GEMINI-APIKEY': this.apiKey,
                'X-GEMINI-PAYLOAD': payload,
                'X-GEMINI-SIGNATURE': signature,
            };
        } else {
            if (Object.keys (query).length) {
                url += '?' + this.urlencode (query);
            }
        }
        url = this.urls['api'][api] + url;
        if ((method === 'POST') || (method === 'DELETE')) {
            body = this.json (query);
        }
        return { 'url': url, 'method': method, 'body': body, 'headers': headers };
    }

    handleErrors (httpCode, reason, url, method, headers, body, response, requestHeaders, requestBody) {
        if (response === undefined) {
            if (typeof body === 'string') {
                const feedback = this.id + ' ' + body;
                this.throwBroadlyMatchedException (this.exceptions['broad'], body, feedback);
            }
            return undefined; // fallback to default error handler
        }
        //
        //     {
        //         "result": "error",
        //         "reason": "BadNonce",
        //         "message": "Out-of-sequence nonce <1234> precedes previously used nonce <2345>"
        //     }
        //
        const result = this.safeString (response, 'result');
        if (result === 'error') {
            const reasonInner = this.safeString (response, 'reason');
            const message = this.safeString (response, 'message');
            const feedback = this.id + ' ' + message;
            this.throwExactlyMatchedException (this.exceptions['exact'], reasonInner, feedback);
            this.throwExactlyMatchedException (this.exceptions['exact'], message, feedback);
            this.throwBroadlyMatchedException (this.exceptions['broad'], message, feedback);
            throw new ExchangeError (feedback); // unknown message
        }
        return undefined;
    }

    async createDepositAddress (code: string, params = {}) {
        /**
         * @method
         * @name gemini#createDepositAddress
         * @description create a currency deposit address
         * @param {string} code unified currency code of the currency for the deposit address
         * @param {object} params extra parameters specific to the gemini api endpoint
         * @returns {object} an [address structure]{@link https://docs.ccxt.com/#/?id=address-structure}
         */
        await this.loadMarkets ();
        const currency = this.currency (code);
        const request = {
            'currency': currency['id'],
        };
        const response = await this.privatePostV1DepositCurrencyNewAddress (this.extend (request, params));
        const address = this.safeString (response, 'address');
        this.checkAddress (address);
        return {
            'currency': code,
            'address': address,
            'tag': undefined,
            'info': response,
        };
    }

    async fetchOHLCV (symbol: string, timeframe = '1m', since: Int = undefined, limit: Int = undefined, params = {}) {
        /**
         * @method
         * @name gemini#fetchOHLCV
         * @description fetches historical candlestick data containing the open, high, low, and close price, and the volume of a market
         * @param {string} symbol unified symbol of the market to fetch OHLCV data for
         * @param {string} timeframe the length of time each candle represents
         * @param {int|undefined} since timestamp in ms of the earliest candle to fetch
         * @param {int|undefined} limit the maximum amount of candles to fetch
         * @param {object} params extra parameters specific to the gemini api endpoint
         * @returns {[[int]]} A list of candles ordered as timestamp, open, high, low, close, volume
         */
        await this.loadMarkets ();
        const market = this.market (symbol);
        const timeframeId = this.safeString (this.timeframes, timeframe, timeframe);
        const request = {
            'timeframe': timeframeId,
            'symbol': market['id'],
        };
        const response = await this.publicGetV2CandlesSymbolTimeframe (this.extend (request, params));
        //
        //     [
        //         [1591515000000,0.02509,0.02509,0.02509,0.02509,0],
        //         [1591514700000,0.02503,0.02509,0.02503,0.02509,44.6405],
        //         [1591514400000,0.02503,0.02503,0.02503,0.02503,0],
        //     ]
        //
        return this.parseOHLCVs (response, market, timeframe, since, limit);
    }
}<|MERGE_RESOLUTION|>--- conflicted
+++ resolved
@@ -42,12 +42,8 @@
                 'fetchBorrowRates': false,
                 'fetchBorrowRatesPerSymbol': false,
                 'fetchClosedOrders': false,
-<<<<<<< HEAD
+                'fetchCurrencies': true,
                 'fetchDepositAddress': true,
-=======
-                'fetchCurrencies': true,
-                'fetchDepositAddress': undefined, // TODO
->>>>>>> 765c99ab
                 'fetchDepositAddressesByNetwork': true,
                 'fetchDepositsWithdrawals': true,
                 'fetchFundingHistory': false,
