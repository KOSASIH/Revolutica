
//  ---------------------------------------------------------------------------

import Exchange from './abstract/coinone.js';
import { BadSymbol, BadRequest, ExchangeError, ArgumentsRequired, OrderNotFound, OnMaintenance } from './base/errors.js';
import { Precise } from './base/Precise.js';
import { TICK_SIZE } from './base/functions/number.js';
import { sha512 } from './static_dependencies/noble-hashes/sha512.js';
import { Int, OrderSide } from './base/types.js';

//  ---------------------------------------------------------------------------

export default class coinone extends Exchange {
    describe () {
        return this.deepExtend (super.describe (), {
            'id': 'coinone',
            'name': 'CoinOne',
            'countries': [ 'KR' ], // Korea
            // 'enableRateLimit': false,
            'rateLimit': 667,
            'version': 'v2',
            'has': {
                'CORS': undefined,
                'spot': true,
                'margin': false,
                'swap': false,
                'future': false,
                'option': false,
                'addMargin': false,
                'cancelOrder': true,
                'createMarketOrder': false,
                'createOrder': true,
                'createReduceOnlyOrder': false,
                'createStopLimitOrder': false,
                'createStopMarketOrder': false,
                'createStopOrder': false,
                'fetchBalance': true,
                'fetchBorrowRate': false,
                'fetchBorrowRateHistories': false,
                'fetchBorrowRateHistory': false,
                'fetchBorrowRates': false,
                'fetchBorrowRatesPerSymbol': false,
                'fetchClosedOrders': false, // the endpoint that should return closed orders actually returns trades, https://github.com/ccxt/ccxt/pull/7067
                'fetchDepositAddresses': true,
                'fetchFundingHistory': false,
                'fetchFundingRate': false,
                'fetchFundingRateHistory': false,
                'fetchFundingRates': false,
                'fetchIndexOHLCV': false,
                'fetchLeverage': false,
                'fetchLeverageTiers': false,
                'fetchMarginMode': false,
                'fetchMarkets': true,
                'fetchMarkOHLCV': false,
                'fetchMyTrades': true,
                'fetchOpenInterestHistory': false,
                'fetchOpenOrders': true,
                'fetchOrder': true,
                'fetchOrderBook': true,
                'fetchPosition': false,
                'fetchPositionMode': false,
                'fetchPositions': false,
                'fetchPositionsRisk': false,
                'fetchPremiumIndexOHLCV': false,
                'fetchTicker': true,
                'fetchTickers': true,
                'fetchTrades': true,
                'reduceMargin': false,
                'setLeverage': false,
                'setMarginMode': false,
                'setPositionMode': false,
            },
            'urls': {
                'logo': 'https://user-images.githubusercontent.com/1294454/38003300-adc12fba-323f-11e8-8525-725f53c4a659.jpg',
                'api': {
                    'rest': 'https://api.coinone.co.kr',
                },
                'www': 'https://coinone.co.kr',
                'doc': 'https://doc.coinone.co.kr',
            },
            'requiredCredentials': {
                'apiKey': true,
                'secret': true,
            },
            'api': {
                'public': {
                    'get': [
                        'orderbook/',
                        'trades/',
                        'ticker/',
                    ],
                },
                'private': {
                    'post': [
                        'account/deposit_address/',
                        'account/btc_deposit_address/',
                        'account/balance/',
                        'account/daily_balance/',
                        'account/user_info/',
                        'account/virtual_account/',
                        'order/cancel_all/',
                        'order/cancel/',
                        'order/limit_buy/',
                        'order/limit_sell/',
                        'order/complete_orders/',
                        'order/limit_orders/',
                        'order/query_order/',
                        'transaction/auth_number/',
                        'transaction/history/',
                        'transaction/krw/history/',
                        'transaction/btc/',
                        'transaction/coin/',
                    ],
                },
            },
            'fees': {
                'trading': {
                    'tierBased': false,
                    'percentage': true,
                    'taker': 0.002,
                    'maker': 0.002,
                },
            },
            'precisionMode': TICK_SIZE,
            'exceptions': {
                '405': OnMaintenance, // {"errorCode":"405","status":"maintenance","result":"error"}
                '104': OrderNotFound, // {"errorCode":"104","errorMsg":"Order id is not exist","result":"error"}
                '108': BadSymbol, // {"errorCode":"108","errorMsg":"Unknown CryptoCurrency","result":"error"}
                '107': BadRequest, // {"errorCode":"107","errorMsg":"Parameter error","result":"error"}
            },
            'commonCurrencies': {
                'SOC': 'Soda Coin',
            },
        });
    }

    async fetchMarkets (params = {}) {
        /**
         * @method
         * @name coinone#fetchMarkets
         * @description retrieves data on all markets for coinone
         * @param {object} params extra parameters specific to the exchange api endpoint
         * @returns {[object]} an array of objects representing market data
         */
        const request = {
            'currency': 'all',
        };
        const response = await this.publicGetTicker (request);
        //
        //    {
        //        "result": "success",
        //        "errorCode": "0",
        //        "timestamp": "1643676668",
        //        "xec": {
        //          "currency": "xec",
        //          "first": "0.0914",
        //          "low": "0.0894",
        //          "high": "0.096",
        //          "last": "0.0937",
        //          "volume": "1673283662.9797",
        //          "yesterday_first": "0.0929",
        //          "yesterday_low": "0.0913",
        //          "yesterday_high": "0.0978",
        //          "yesterday_last": "0.0913",
        //          "yesterday_volume": "1167285865.4571"
        //        },
        //        ...
        //    }
        //
        const result = [];
        const quoteId = 'krw';
        const quote = this.safeCurrencyCode (quoteId);
        const baseIds = Object.keys (response);
        for (let i = 0; i < baseIds.length; i++) {
            const baseId = baseIds[i];
            const ticker = this.safeValue (response, baseId, {});
            const currency = this.safeValue (ticker, 'currency');
            if (currency === undefined) {
                continue;
            }
            const base = this.safeCurrencyCode (baseId);
            result.push ({
                'id': baseId,
                'symbol': base + '/' + quote,
                'base': base,
                'quote': quote,
                'settle': undefined,
                'baseId': baseId,
                'quoteId': quoteId,
                'settleId': undefined,
                'type': 'spot',
                'spot': true,
                'margin': false,
                'swap': false,
                'future': false,
                'option': false,
                'active': undefined,
                'contract': false,
                'linear': undefined,
                'inverse': undefined,
                'contractSize': undefined,
                'expiry': undefined,
                'expiryDatetime': undefined,
                'strike': undefined,
                'optionType': undefined,
                'precision': {
                    'amount': this.parseNumber ('1e-4'),
                    'price': this.parseNumber ('1e-4'),
                    'cost': this.parseNumber ('1e-8'),
                },
                'limits': {
                    'leverage': {
                        'min': undefined,
                        'max': undefined,
                    },
                    'amount': {
                        'min': undefined,
                        'max': undefined,
                    },
                    'price': {
                        'min': undefined,
                        'max': undefined,
                    },
                    'cost': {
                        'min': undefined,
                        'max': undefined,
                    },
                },
                'info': ticker,
            });
        }
        return result;
    }

    parseBalance (response) {
        const result = { 'info': response };
        const balances = this.omit (response, [
            'errorCode',
            'result',
            'normalWallets',
        ]);
        const currencyIds = Object.keys (balances);
        for (let i = 0; i < currencyIds.length; i++) {
            const currencyId = currencyIds[i];
            const balance = balances[currencyId];
            const code = this.safeCurrencyCode (currencyId);
            const account = this.account ();
            account['free'] = this.safeString (balance, 'avail');
            account['total'] = this.safeString (balance, 'balance');
            result[code] = account;
        }
        return this.safeBalance (result);
    }

    async fetchBalance (params = {}) {
        /**
         * @method
         * @name coinone#fetchBalance
         * @description query for balance and get the amount of funds available for trading or funds locked in orders
         * @param {object} params extra parameters specific to the coinone api endpoint
         * @returns {object} a [balance structure]{@link https://docs.ccxt.com/en/latest/manual.html?#balance-structure}
         */
        await this.loadMarkets ();
        const response = await this.privatePostAccountBalance (params);
        return this.parseBalance (response);
    }

    async fetchOrderBook (symbol: string, limit: Int = undefined, params = {}) {
        /**
         * @method
         * @name coinone#fetchOrderBook
         * @description fetches information on open orders with bid (buy) and ask (sell) prices, volumes and other data
         * @param {string} symbol unified symbol of the market to fetch the order book for
         * @param {int|undefined} limit the maximum amount of order book entries to return
         * @param {object} params extra parameters specific to the coinone api endpoint
         * @returns {object} A dictionary of [order book structures]{@link https://docs.ccxt.com/#/?id=order-book-structure} indexed by market symbols
         */
        await this.loadMarkets ();
        const market = this.market (symbol);
        const request = {
            'currency': market['id'],
            'format': 'json',
        };
        const response = await this.publicGetOrderbook (this.extend (request, params));
        const timestamp = this.safeTimestamp (response, 'timestamp');
        return this.parseOrderBook (response, market['symbol'], timestamp, 'bid', 'ask', 'price', 'qty');
    }

    async fetchTickers (symbols: string[] = undefined, params = {}) {
        /**
         * @method
         * @name coinone#fetchTickers
         * @description fetches price tickers for multiple markets, statistical calculations with the information calculated over the past 24 hours each market
         * @param {[string]|undefined} symbols unified symbols of the markets to fetch the ticker for, all market tickers are returned if not assigned
         * @param {object} params extra parameters specific to the coinone api endpoint
         * @returns {object} a dictionary of [ticker structures]{@link https://docs.ccxt.com/#/?id=ticker-structure}
         */
        await this.loadMarkets ();
        symbols = this.marketSymbols (symbols);
        const request = {
            'currency': 'all',
            'format': 'json',
        };
        const response = await this.publicGetTicker (this.extend (request, params));
        const result = {};
        const ids = Object.keys (response);
        const timestamp = this.safeTimestamp (response, 'timestamp');
        for (let i = 0; i < ids.length; i++) {
            const id = ids[i];
            const market = this.safeMarket (id);
            const symbol = market['symbol'];
            const ticker = response[id];
            result[symbol] = this.parseTicker (ticker, market);
            result[symbol]['timestamp'] = timestamp;
        }
        return this.filterByArray (result, 'symbol', symbols);
    }

    async fetchTicker (symbol: string, params = {}) {
        /**
         * @method
         * @name coinone#fetchTicker
         * @description fetches a price ticker, a statistical calculation with the information calculated over the past 24 hours for a specific market
         * @param {string} symbol unified symbol of the market to fetch the ticker for
         * @param {object} params extra parameters specific to the coinone api endpoint
         * @returns {object} a [ticker structure]{@link https://docs.ccxt.com/#/?id=ticker-structure}
         */
        await this.loadMarkets ();
        const market = this.market (symbol);
        const request = {
            'currency': market['id'],
            'format': 'json',
        };
        const response = await this.publicGetTicker (this.extend (request, params));
        return this.parseTicker (response, market);
    }

    parseTicker (ticker, market = undefined) {
        //
        //     {
        //         "currency":"xec",
        //         "first":"0.1069",
        //         "low":"0.09",
        //         "high":"0.1069",
        //         "last":"0.0911",
        //         "volume":"4591217267.4974",
        //         "yesterday_first":"0.1128",
        //         "yesterday_low":"0.1035",
        //         "yesterday_high":"0.1167",
        //         "yesterday_last":"0.1069",
        //         "yesterday_volume":"4014832231.5102"
        //     }
        //
        const timestamp = this.safeTimestamp (ticker, 'timestamp');
        const open = this.safeString (ticker, 'first');
        const last = this.safeString (ticker, 'last');
        const previousClose = this.safeString (ticker, 'yesterday_last');
        const symbol = this.safeSymbol (undefined, market);
        return this.safeTicker ({
            'symbol': symbol,
            'timestamp': timestamp,
            'datetime': this.iso8601 (timestamp),
            'high': this.safeString (ticker, 'high'),
            'low': this.safeString (ticker, 'low'),
            'bid': undefined,
            'bidVolume': undefined,
            'ask': undefined,
            'askVolume': undefined,
            'vwap': undefined,
            'open': open,
            'close': last,
            'last': last,
            'previousClose': previousClose,
            'change': undefined,
            'percentage': undefined,
            'average': undefined,
            'baseVolume': this.safeString (ticker, 'volume'),
            'quoteVolume': undefined,
            'info': ticker,
        }, market);
    }

    parseTrade (trade, market = undefined) {
        //
        // fetchTrades (public)
        //
        //     {
        //         "timestamp": "1416893212",
        //         "price": "420000.0",
        //         "qty": "0.1",
        //         "is_ask": "1"
        //     }
        //
        // fetchMyTrades (private)
        //
        //     {
        //         "timestamp": "1416561032",
        //         "price": "419000.0",
        //         "type": "bid",
        //         "qty": "0.001",
        //         "feeRate": "-0.0015",
        //         "fee": "-0.0000015",
        //         "orderId": "E84A1AC2-8088-4FA0-B093-A3BCDB9B3C85"
        //     }
        //
        const timestamp = this.safeTimestamp (trade, 'timestamp');
        market = this.safeMarket (undefined, market);
        const is_ask = this.safeString (trade, 'is_ask');
        let side = this.safeString (trade, 'type');
        if (is_ask !== undefined) {
            if (is_ask === '1') {
                side = 'sell';
            } else if (is_ask === '0') {
                side = 'buy';
            }
        } else {
            if (side === 'ask') {
                side = 'sell';
            } else if (side === 'bid') {
                side = 'buy';
            }
        }
        const priceString = this.safeString (trade, 'price');
        const amountString = this.safeString (trade, 'qty');
        const orderId = this.safeString (trade, 'orderId');
        let feeCostString = this.safeString (trade, 'fee');
        let fee = undefined;
        if (feeCostString !== undefined) {
            feeCostString = Precise.stringAbs (feeCostString);
            let feeRateString = this.safeString (trade, 'feeRate');
            feeRateString = Precise.stringAbs (feeRateString);
            const feeCurrencyCode = (side === 'sell') ? market['quote'] : market['base'];
            fee = {
                'cost': feeCostString,
                'currency': feeCurrencyCode,
                'rate': feeRateString,
            };
        }
        return this.safeTrade ({
            'id': this.safeString (trade, 'id'),
            'info': trade,
            'timestamp': timestamp,
            'datetime': this.iso8601 (timestamp),
            'order': orderId,
            'symbol': market['symbol'],
            'type': undefined,
            'side': side,
            'takerOrMaker': undefined,
            'price': priceString,
            'amount': amountString,
            'cost': undefined,
            'fee': fee,
        }, market);
    }

    async fetchTrades (symbol: string, since: Int = undefined, limit: Int = undefined, params = {}) {
        /**
         * @method
         * @name coinone#fetchTrades
         * @description get the list of most recent trades for a particular symbol
         * @param {string} symbol unified symbol of the market to fetch trades for
         * @param {int|undefined} since timestamp in ms of the earliest trade to fetch
         * @param {int|undefined} limit the maximum amount of trades to fetch
         * @param {object} params extra parameters specific to the coinone api endpoint
         * @returns {[object]} a list of [trade structures]{@link https://docs.ccxt.com/en/latest/manual.html?#public-trades}
         */
        await this.loadMarkets ();
        const market = this.market (symbol);
        const request = {
            'currency': market['id'],
            'format': 'json',
        };
        const response = await this.publicGetTrades (this.extend (request, params));
        //
        //     {
        //         "result": "success",
        //         "errorCode": "0",
        //         "timestamp": "1416895635",
        //         "currency": "btc",
        //         "completeOrders": [
        //             {
        //                 "timestamp": "1416893212",
        //                 "price": "420000.0",
        //                 "qty": "0.1",
        //                 "is_ask": "1"
        //             }
        //         ]
        //     }
        //
        const completeOrders = this.safeValue (response, 'completeOrders', []);
        return this.parseTrades (completeOrders, market, since, limit);
    }

    async createOrder (symbol: string, type, side: OrderSide, amount, price = undefined, params = {}) {
        /**
         * @method
         * @name coinone#createOrder
         * @description create a trade order
         * @see https://doc.coinone.co.kr/#tag/Order-V2/operation/v2_order_limit_buy
         * @see https://doc.coinone.co.kr/#tag/Order-V2/operation/v2_order_limit_sell
         * @param {string} symbol unified symbol of the market to create an order in
         * @param {string} type must be 'limit'
         * @param {string} side 'buy' or 'sell'
         * @param {float} amount how much of currency you want to trade in units of base currency
         * @param {float|undefined} price the price at which the order is to be fullfilled, in units of the quote currency, ignored in market orders
         * @param {object} params extra parameters specific to the coinone api endpoint
         * @returns {object} an [order structure]{@link https://docs.ccxt.com/#/?id=order-structure}
         */
        if (type !== 'limit') {
            throw new ExchangeError (this.id + ' createOrder() allows limit orders only');
        }
        await this.loadMarkets ();
        const market = this.market (symbol);
        const request = {
            'price': price,
            'currency': market['id'],
            'qty': amount,
        };
        const method = 'privatePostOrder' + this.capitalize (type) + this.capitalize (side);
        const response = await this[method] (this.extend (request, params));
        //
        //     {
        //         "result": "success",
        //         "errorCode": "0",
        //         "orderId": "8a82c561-40b4-4cb3-9bc0-9ac9ffc1d63b"
        //     }
        //
        return this.parseOrder (response, market);
    }

    async fetchOrder (id: string, symbol: string = undefined, params = {}) {
        /**
         * @method
         * @name coinone#fetchOrder
         * @description fetches information on an order made by the user
         * @param {string} symbol unified symbol of the market the order was made in
         * @param {object} params extra parameters specific to the coinone api endpoint
         * @returns {object} An [order structure]{@link https://docs.ccxt.com/#/?id=order-structure}
         */
        if (symbol === undefined) {
            throw new ArgumentsRequired (this.id + ' fetchOrder() requires a symbol argument');
        }
        await this.loadMarkets ();
        const market = this.market (symbol);
        const request = {
            'order_id': id,
            'currency': market['id'],
        };
<<<<<<< HEAD
        const response = await (this as any).privatePostOrderQueryOrder (this.extend (request, params));
=======
        const response = await this.privatePostOrderOrderInfo (this.extend (request, params));
>>>>>>> 91704603
        //
        //     {
        //         "result": "success",
        //         "errorCode": "0",
        //         "status": "live",
        //         "info": {
        //                     "result": "success",
        //                     "errorCode": "0",
        //                     "orderId": "0e3019f2-1e4d-11e9-9ec7-00e04c3600d7",
        //                     "baseCurrency": "KRW",
        //                     "targetCurrency": "BTC",
        //                     "price": "10011000.0",
        //                     "originalQty": "3.0",
        //                     "executedQty": "0.62",
        //                     "canceledQty": "1.125",
        //                     "remainQty": "1.255",
        //                     "status": "partially_filled",
        //                     "side": "bid",
        //                     "orderedAt": 1499340941,
        //                     "updatedAt": 1499341142,
        //                     "feeRate": "0.002",
        //                     "fee": "0.00124",
        //                     "averageExecutedPrice": "10011000.0"
        //                 }
        //     }
        //
        const info = this.safeValue (response, 'info', {});
        info['status'] = this.safeString (info, 'status');
        return this.parseOrder (info, market);
    }

    parseOrderStatus (status) {
        const statuses = {
            'live': 'open',
            'partially_filled': 'open',
            'partially_canceled': 'open',
            'filled': 'closed',
            'canceled': 'canceled',
        };
        return this.safeString (statuses, status, status);
    }

    parseOrder (order, market = undefined) {
        //
        // createOrder
        //
        //     {
        //         "result": "success",
        //         "errorCode": "0",
        //         "orderId": "8a82c561-40b4-4cb3-9bc0-9ac9ffc1d63b"
        //     }
        //
        // fetchOrder
        //
        //     {
        //         "result": "success",
        //         "errorCode": "0",
        //         "orderId": "0e3019f2-1e4d-11e9-9ec7-00e04c3600d7",
        //         "baseCurrency": "KRW",
        //         "targetCurrency": "BTC",
        //         "price": "10011000.0",
        //         "originalQty": "3.0",
        //         "executedQty": "0.62",
        //         "canceledQty": "1.125",
        //         "remainQty": "1.255",
        //         "status": "partially_filled",
        //         "side": "bid",
        //         "orderedAt": 1499340941,
        //         "updatedAt": 1499341142,
        //         "feeRate": "0.002",
        //         "fee": "0.00124",
        //         "averageExecutedPrice": "10011000.0"
        //     }
        //
        // fetchOpenOrders
        //
        //     {
        //         "index": "0",
        //         "orderId": "68665943-1eb5-4e4b-9d76-845fc54f5489",
        //         "timestamp": "1449037367",
        //         "price": "444000.0",
        //         "qty": "0.3456",
        //         "type": "ask",
        //         "feeRate": "-0.0015"
        //     }
        //
        const id = this.safeString (order, 'orderId');
        const baseId = this.safeString (order, 'baseCurrency');
        const quoteId = this.safeString (order, 'targetCurrency');
        const base = this.safeCurrencyCode (baseId, market['base']);
        const quote = this.safeCurrencyCode (quoteId, market['quote']);
        const symbol = base + '/' + quote;
        market = this.safeMarket (symbol, market, '/');
        const timestamp = this.safeTimestamp2 (order, 'timestamp', 'updatedAt');
        let side = this.safeString2 (order, 'type', 'side');
        if (side === 'ask') {
            side = 'sell';
        } else if (side === 'bid') {
            side = 'buy';
        }
        const remainingString = this.safeString (order, 'remainQty');
        const amountString = this.safeString2 (order, 'originalQty', 'qty');
        let status = this.safeString (order, 'status');
        // https://github.com/ccxt/ccxt/pull/7067
        if (status === 'live') {
            if ((remainingString !== undefined) && (amountString !== undefined)) {
                const isLessThan = Precise.stringLt (remainingString, amountString);
                if (isLessThan) {
                    status = 'canceled';
                }
            }
        }
        status = this.parseOrderStatus (status);
        let fee = undefined;
        const feeCostString = this.safeString (order, 'fee');
        if (feeCostString !== undefined) {
            const feeCurrencyCode = (side === 'sell') ? quote : base;
            fee = {
                'cost': feeCostString,
                'rate': this.safeString (order, 'feeRate'),
                'currency': feeCurrencyCode,
            };
        }
        return this.safeOrder ({
            'info': order,
            'id': id,
            'clientOrderId': undefined,
            'timestamp': timestamp,
            'datetime': this.iso8601 (timestamp),
            'lastTradeTimestamp': undefined,
            'symbol': symbol,
            'type': 'limit',
            'timeInForce': undefined,
            'postOnly': undefined,
            'side': side,
            'price': this.safeString (order, 'price'),
            'stopPrice': undefined,
            'triggerPrice': undefined,
            'cost': undefined,
            'average': this.safeString (order, 'averageExecutedPrice'),
            'amount': amountString,
            'filled': this.safeString (order, 'executedQty'),
            'remaining': remainingString,
            'status': status,
            'fee': fee,
            'trades': undefined,
        }, market);
    }

    async fetchOpenOrders (symbol: string = undefined, since: Int = undefined, limit: Int = undefined, params = {}) {
        /**
         * @method
         * @name coinone#fetchOpenOrders
         * @description fetch all unfilled currently open orders
         * @param {string} symbol unified market symbol
         * @param {int|undefined} since the earliest time in ms to fetch open orders for
         * @param {int|undefined} limit the maximum number of  open orders structures to retrieve
         * @param {object} params extra parameters specific to the coinone api endpoint
         * @returns {[object]} a list of [order structures]{@link https://docs.ccxt.com/#/?id=order-structure}
         */
        // The returned amount might not be same as the ordered amount. If an order is partially filled, the returned amount means the remaining amount.
        // For the same reason, the returned amount and remaining are always same, and the returned filled and cost are always zero.
        if (symbol === undefined) {
            throw new ExchangeError (this.id + ' fetchOpenOrders() allows fetching closed orders with a specific symbol');
        }
        await this.loadMarkets ();
        const market = this.market (symbol);
        const request = {
            'currency': market['id'],
        };
        const response = await this.privatePostOrderLimitOrders (this.extend (request, params));
        //
        //     {
        //         "result": "success",
        //         "errorCode": "0",
        //         "limitOrders": [
        //             {
        //                 "index": "0",
        //                 "orderId": "68665943-1eb5-4e4b-9d76-845fc54f5489",
        //                 "timestamp": "1449037367",
        //                 "price": "444000.0",
        //                 "qty": "0.3456",
        //                 "type": "ask",
        //                 "feeRate": "-0.0015"
        //             }
        //         ]
        //     }
        //
        const limitOrders = this.safeValue (response, 'limitOrders', []);
        return this.parseOrders (limitOrders, market, since, limit);
    }

    async fetchMyTrades (symbol: string = undefined, since: Int = undefined, limit: Int = undefined, params = {}) {
        /**
         * @method
         * @name coinone#fetchMyTrades
         * @description fetch all trades made by the user
         * @param {string} symbol unified market symbol
         * @param {int|undefined} since the earliest time in ms to fetch trades for
         * @param {int|undefined} limit the maximum number of trades structures to retrieve
         * @param {object} params extra parameters specific to the coinone api endpoint
         * @returns {[object]} a list of [trade structures]{@link https://docs.ccxt.com/#/?id=trade-structure}
         */
        if (symbol === undefined) {
            throw new ArgumentsRequired (this.id + ' fetchMyTrades() requires a symbol argument');
        }
        await this.loadMarkets ();
        const market = this.market (symbol);
        const request = {
            'currency': market['id'],
        };
        const response = await this.privatePostOrderCompleteOrders (this.extend (request, params));
        //
        // despite the name of the endpoint it returns trades which may have a duplicate orderId
        // https://github.com/ccxt/ccxt/pull/7067
        //
        //     {
        //         "result": "success",
        //         "errorCode": "0",
        //         "completeOrders": [
        //             {
        //                 "timestamp": "1416561032",
        //                 "price": "419000.0",
        //                 "type": "bid",
        //                 "qty": "0.001",
        //                 "feeRate": "-0.0015",
        //                 "fee": "-0.0000015",
        //                 "orderId": "E84A1AC2-8088-4FA0-B093-A3BCDB9B3C85"
        //             }
        //         ]
        //     }
        //
        const completeOrders = this.safeValue (response, 'completeOrders', []);
        return this.parseTrades (completeOrders, market, since, limit);
    }

    async cancelOrder (id: string, symbol: string = undefined, params = {}) {
        /**
         * @method
         * @name coinone#cancelOrder
         * @description cancels an open order
         * @param {string} id order id
         * @param {string} symbol unified symbol of the market the order was made in
         * @param {object} params extra parameters specific to the coinone api endpoint
         * @returns {object} An [order structure]{@link https://docs.ccxt.com/#/?id=order-structure}
         */
        if (symbol === undefined) {
            // eslint-disable-next-line quotes
            throw new ArgumentsRequired (this.id + " cancelOrder() requires a symbol argument. To cancel the order, pass a symbol argument and {'price': 12345, 'qty': 1.2345, 'is_ask': 0} in the params argument of cancelOrder.");
        }
        const price = this.safeNumber (params, 'price');
        const qty = this.safeNumber (params, 'qty');
        const isAsk = this.safeInteger (params, 'is_ask');
        if ((price === undefined) || (qty === undefined) || (isAsk === undefined)) {
            // eslint-disable-next-line quotes
            throw new ArgumentsRequired (this.id + " cancelOrder() requires {'price': 12345, 'qty': 1.2345, 'is_ask': 0} in the params argument.");
        }
        await this.loadMarkets ();
        const request = {
            'order_id': id,
            'price': price,
            'qty': qty,
            'is_ask': isAsk,
            'currency': this.marketId (symbol),
        };
        const response = await this.privatePostOrderCancel (this.extend (request, params));
        //
        //     {
        //         "result": "success",
        //         "errorCode": "0"
        //     }
        //
        return response;
    }

    async fetchDepositAddresses (codes = undefined, params = {}) {
        /**
         * @method
         * @name coinone#fetchDepositAddresses
         * @description fetch deposit addresses for multiple currencies and chain types
         * @param {[string]|undefined} codes list of unified currency codes, default is undefined
         * @param {object} params extra parameters specific to the coinone api endpoint
         * @returns {object} a list of [address structures]{@link https://docs.ccxt.com/#/?id=address-structure}
         */
        await this.loadMarkets ();
        const response = await this.privatePostAccountDepositAddress (params);
        //
        //     {
        //         result: 'success',
        //         errorCode: '0',
        //         walletAddress: {
        //             matic: null,
        //             btc: "mnobqu4i6qMCJWDpf5UimRmr8JCvZ8FLcN",
        //             xrp: null,
        //             xrp_tag: '-1',
        //             kava: null,
        //             kava_memo: null,
        //         }
        //     }
        //
        const walletAddress = this.safeValue (response, 'walletAddress', {});
        const keys = Object.keys (walletAddress);
        const result = {};
        for (let i = 0; i < keys.length; i++) {
            const key = keys[i];
            const value = walletAddress[key];
            if ((!value) || (value === '-1')) {
                continue;
            }
            const parts = key.split ('_');
            const currencyId = this.safeValue (parts, 0);
            const secondPart = this.safeValue (parts, 1);
            const code = this.safeCurrencyCode (currencyId);
            let depositAddress = this.safeValue (result, code);
            if (depositAddress === undefined) {
                depositAddress = {
                    'currency': code,
                    'address': undefined,
                    'tag': undefined,
                    'info': value,
                };
            }
            const address = this.safeString (depositAddress, 'address', value);
            this.checkAddress (address);
            depositAddress['address'] = address;
            depositAddress['info'] = address;
            if ((secondPart === 'tag' || secondPart === 'memo')) {
                depositAddress['tag'] = value;
                depositAddress['info'] = [ address, value ];
            }
            result[code] = depositAddress;
        }
        return result;
    }

    sign (path, api = 'public', method = 'GET', params = {}, headers = undefined, body = undefined) {
        const request = this.implodeParams (path, params);
        const query = this.omit (params, this.extractParams (path));
        let url = this.urls['api']['rest'] + '/';
        if (api === 'public') {
            url += request;
            if (Object.keys (query).length) {
                url += '?' + this.urlencode (query);
            }
        } else {
            this.checkRequiredCredentials ();
            url += this.version + '/' + request;
            const nonce = this.nonce ().toString ();
            const json = this.json (this.extend ({
                'access_token': this.apiKey,
                'nonce': nonce,
            }, params));
            const payload = this.stringToBase64 (json);
            body = payload;
            const secret = this.secret.toUpperCase ();
            const signature = this.hmac (payload, this.encode (secret), sha512);
            headers = {
                'Content-Type': 'application/json',
                'X-COINONE-PAYLOAD': payload,
                'X-COINONE-SIGNATURE': signature,
            };
        }
        return { 'url': url, 'method': method, 'body': body, 'headers': headers };
    }

    handleErrors (code, reason, url, method, headers, body, response, requestHeaders, requestBody) {
        if (response === undefined) {
            return undefined;
        }
        if ('result' in response) {
            const result = response['result'];
            if (result !== 'success') {
                //
                //    {  "errorCode": "405",  "status": "maintenance",  "result": "error"}
                //
                const errorCode = this.safeString (response, 'errorCode');
                const feedback = this.id + ' ' + body;
                this.throwExactlyMatchedException (this.exceptions, errorCode, feedback);
                throw new ExchangeError (feedback);
            }
        } else {
            throw new ExchangeError (this.id + ' ' + body);
        }
        return undefined;
    }
}<|MERGE_RESOLUTION|>--- conflicted
+++ resolved
@@ -546,11 +546,7 @@
             'order_id': id,
             'currency': market['id'],
         };
-<<<<<<< HEAD
         const response = await (this as any).privatePostOrderQueryOrder (this.extend (request, params));
-=======
-        const response = await this.privatePostOrderOrderInfo (this.extend (request, params));
->>>>>>> 91704603
         //
         //     {
         //         "result": "success",
