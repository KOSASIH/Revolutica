--- conflicted
+++ resolved
@@ -33,12 +33,8 @@
                 'swap': true,
                 'future': false,
                 'option': false,
-<<<<<<< HEAD
-                'borrowMargin': true,
-=======
                 'borrowCrossMargin': false,
                 'borrowIsolatedMargin': true,
->>>>>>> 7c7171fe
                 'cancelAllOrders': true,
                 'cancelOrder': true,
                 'cancelOrders': false,
@@ -2685,11 +2681,7 @@
          * @param {object} [params] extra parameters specific to the bitmart api endpoint
          * @param {int} [params.until] timestamp in ms of the latest entry
          * @param {string} [params.marginMode] *spot only* 'cross' or 'isolated', for margin trading
-<<<<<<< HEAD
-         * @returns {Order[]} a list of [order structures]{@link https://github.com/ccxt/ccxt/wiki/Manual#order-structure}
-=======
          * @returns {Order[]} a list of [order structures]{@link https://docs.ccxt.com/#/?id=order-structure}
->>>>>>> 7c7171fe
          */
         await this.loadMarkets ();
         let market = undefined;
@@ -2701,13 +2693,9 @@
         let type = undefined;
         [ type, params ] = this.handleMarketTypeAndParams ('fetchClosedOrders', market, params);
         if (type !== 'spot') {
-<<<<<<< HEAD
-            this.checkRequiredSymbol ('fetchClosedOrders', symbol);
-=======
             if (symbol === undefined) {
                 throw new ArgumentsRequired (this.id + ' fetchClosedOrders() requires a symbol argument');
             }
->>>>>>> 7c7171fe
         }
         let marginMode = undefined;
         [ marginMode, params ] = this.handleMarginModeAndParams ('fetchClosedOrders', params);
@@ -3324,17 +3312,6 @@
     }
 
     async fetchIsolatedBorrowRate (symbol: string, params = {}) {
-<<<<<<< HEAD
-        /**
-         * @method
-         * @name bitmart#fetchIsolatedBorrowRate
-         * @description fetch the rate of interest to borrow a currency for margin trading
-         * @see https://developer-pro.bitmart.com/en/spot/#get-trading-pair-borrowing-rate-and-amount-keyed
-         * @param {string} symbol unified symbol of the market to fetch the borrow rate for
-         * @param {object} [params] extra parameters specific to the bitmart api endpoint
-         * @returns {object} an [isolated borrow rate structure]{@link https://github.com/ccxt/ccxt/wiki/Manual#isolated-borrow-rate-structure}
-         */
-=======
         //
         // @method
         // @name bitmart#fetchIsolatedBorrowRate
@@ -3348,7 +3325,6 @@
         // @returns {object} an [isolated borrow rate structure]{@link https://github.com/ccxt/ccxt/wiki/Manual#isolated-borrow-rate-structure}
         // >>>>>>> 3215552206edf1cda1ae63d2063535e19973dbe5
         //
->>>>>>> 7c7171fe
         await this.loadMarkets ();
         const market = this.market (symbol);
         const request = {
@@ -3443,11 +3419,7 @@
          * @description fetch the borrow interest rates of all currencies, currently only works for isolated margin
          * @see https://developer-pro.bitmart.com/en/spot/#get-trading-pair-borrowing-rate-and-amount-keyed
          * @param {object} [params] extra parameters specific to the bitmart api endpoint
-<<<<<<< HEAD
-         * @returns {object} a list of [isolated borrow rate structures]{@link https://github.com/ccxt/ccxt/wiki/Manual#isolated-borrow-rate-structure}
-=======
          * @returns {object} a list of [isolated borrow rate structures]{@link https://docs.ccxt.com/#/?id=isolated-borrow-rate-structure}
->>>>>>> 7c7171fe
          */
         await this.loadMarkets ();
         const response = await this.privateGetSpotV1MarginIsolatedPairs (params);
