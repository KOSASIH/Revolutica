--- conflicted
+++ resolved
@@ -3078,10 +3078,7 @@
         throw new NotSupported (this.id + ' fetchPosition() is not supported yet');
     }
 
-<<<<<<< HEAD
-    async fetchPositions (symbols: string[] = undefined, params = {}): Promise<Position[]> {
-=======
-    async fetchPositionsBySymbol (symbol: string, params = {}): Promise<any> {
+    async fetchPositionsBySymbol (symbol: string, params = {}): Promise<Position[]> {
         /**
          * @method
          * @name exchange#fetchPositionsBySymbol
@@ -3093,8 +3090,7 @@
         throw new NotSupported (this.id + ' fetchPositionsBySymbol() is not supported yet');
     }
 
-    async fetchPositions (symbols: string[] = undefined, params = {}): Promise<any> {
->>>>>>> 1ee4a2b0
+    async fetchPositions (symbols: string[] = undefined, params = {}): Promise<Position[]> {
         throw new NotSupported (this.id + ' fetchPositions() is not supported yet');
     }
 
