--- conflicted
+++ resolved
@@ -142,13 +142,8 @@
 //
 
 // import types
-<<<<<<< HEAD
-import { Market, Trade, Fee, Ticker, OHLCV, OHLCVC, Order, OrderBook, Balance, Balances, Dictionary, Transaction, DepositAddressResponse, Currency, MinMax, IndexType, Int, OrderType, OrderSide, Position, FundingRateHistory, Liquidation } from './types.js';
+import { Market, Trade, Fee, Ticker, OHLCV, OHLCVC, Order, OrderBook, Balance, Balances, Dictionary, Transaction, DepositAddressResponse, Currency, MinMax, IndexType, Int, OrderType, OrderSide, Position, FundingRateHistory, OpenInterest, Liquidation } from './types.js';
 export {Market, Trade, Fee, Ticker, OHLCV, OHLCVC, Order, OrderBook, Balance, Balances, Dictionary, Transaction, DepositAddressResponse, Currency, MinMax, IndexType, Int, OrderType, OrderSide, Position, FundingRateHistory, Liquidation} from './types.js'
-=======
-import { Market, Trade, Fee, Ticker, OHLCV, OHLCVC, Order, OrderBook, Balance, Balances, Dictionary, Transaction, DepositAddressResponse, Currency, MinMax, IndexType, Int, OrderType, OrderSide, Position, FundingRateHistory, OpenInterest } from './types.js';
-export {Market, Trade, Fee, Position, Ticker} from './types.js'
->>>>>>> 68a4f55a
 
 // ----------------------------------------------------------------------------
 // move this elsewhere
@@ -4848,7 +4843,19 @@
         return [ request, params ];
     }
 
-<<<<<<< HEAD
+    safeOpenInterest (interest, market = undefined): OpenInterest {
+        return this.extend (interest, {
+            'symbol': this.safeString (market, 'symbol'),
+            'baseVolume': this.safeNumber (interest, 'baseVolume'), // deprecated
+            'quoteVolume': this.safeNumber (interest, 'quoteVolume'), // deprecated
+            'openInterestAmount': this.safeNumber (interest, 'openInterestAmount'),
+            'openInterestValue': this.safeNumber (interest, 'openInterestValue'),
+            'timestamp': this.safeInteger (interest, 'timestamp'),
+            'datetime': this.safeString (interest, 'datetime'),
+            'info': this.safeValue (interest, 'info'),
+        });
+    }
+
     parseLiquidation (liquidation, market = undefined): Liquidation {
         throw new NotSupported (this.id + ' parseLiquidation () is not supported yet');
     }
@@ -4873,19 +4880,6 @@
         const sorted = this.sortBy (result, 'timestamp');
         const symbol = this.safeString (market, 'symbol');
         return this.filterBySymbolSinceLimit (sorted, symbol, since, limit);
-=======
-    safeOpenInterest (interest, market = undefined): OpenInterest {
-        return this.extend (interest, {
-            'symbol': this.safeString (market, 'symbol'),
-            'baseVolume': this.safeNumber (interest, 'baseVolume'), // deprecated
-            'quoteVolume': this.safeNumber (interest, 'quoteVolume'), // deprecated
-            'openInterestAmount': this.safeNumber (interest, 'openInterestAmount'),
-            'openInterestValue': this.safeNumber (interest, 'openInterestValue'),
-            'timestamp': this.safeInteger (interest, 'timestamp'),
-            'datetime': this.safeString (interest, 'datetime'),
-            'info': this.safeValue (interest, 'info'),
-        });
->>>>>>> 68a4f55a
     }
 }
 
