{
    "exchange": "binance",
    "skipKeys": [
        "signature",
        "timestamp",
        "recvWindow",
        "newClientOrderId"
    ],
    "outputType": "urlencoded",
    "methods": {
        "createOrder": [
            {
                "description": "Spot market buy order",
                "method": "createOrder",
                "url": "https://testnet.binance.vision/api/v3/order",
                "input": [
                    "LTC/USDT",
                    "market",
                    "buy",
                    0.2,
                    50
                ],
                "output": "timestamp=1698772556546&symbol=LTCUSDT&side=BUY&newClientOrderId=x-R4BD3S8265d26698ad954db1b3fee5&newOrderRespType=FULL&type=MARKET&quoteOrderQty=10&recvWindow=10000&signature=bb8a423f6cfa0c0aa85c1234f514ff0fdad73b41921f31d0f4b9d5a24045ea8b"
            },
            {
                "description": "Spot limit buy order",
                "method": "createOrder",
                "url": "https://testnet.binance.vision/api/v3/order",
                "input": [
                    "LTC/USDT",
                    "limit",
                    "buy",
                    0.2,
                    50
                ],
                "output": "timestamp=1698772601904&symbol=LTCUSDT&side=BUY&newClientOrderId=x-R4BD3S826527eb0fd34e445cba9d94&newOrderRespType=FULL&type=LIMIT&quantity=0.2&price=50&timeInForce=GTC&recvWindow=10000&signature=b1caba89e3a305463b03d9bd73e0b34a2117f3b3949cdf065d29837fa845b4b0"
            },
            {
                "description": "Spot limit buy with postOnly",
                "method": "createOrder",
                "url": "https://api.binance.com/api/v3/order",
                "input": [
                    "LTC/USDT",
                    "limit",
                    "buy",
                    0.2,
                    50,
                    {
                        "postOnly": true
                    }
                ],
                "output": "timestamp=1699380855361&symbol=LTCUSDT&side=BUY&newClientOrderId=x-R4BD3S82102a551f8c1642bba06728&newOrderRespType=RESULT&type=LIMIT_MAKER&quantity=0.2&price=50&recvWindow=10000&signature=6ae855678678e86725443f243b2f40613ed3e48e39a478ea0433c7dcbc36fce8"
            },
            {
                "description": "Swap market buy order",
                "method": "createOrder",
                "url": "https://testnet.binancefuture.com/fapi/v1/order",
                "input": [
                    "LTC/USDT:USDT",
                    "market",
                    "buy",
                    0.1
                ],
                "output": "timestamp=1698772686486&symbol=LTCUSDT&side=BUY&newClientOrderId=x-xcKtGhcud0e56169437e41d2a50414&newOrderRespType=RESULT&type=MARKET&quantity=0.1&recvWindow=10000&signature=a703d0332fd54447dc9439dc60ddcc515d170c2357b12041504f5eb228002c09"
            },
            {
                "description": "Swap limit buy order",
                "method": "createOrder",
                "url": "https://testnet.binancefuture.com/fapi/v1/order",
                "input": [
                    "LTC/USDT:USDT",
                    "limit",
                    "buy",
                    0.1,
                    55
                ],
                "output": "timestamp=1698772722784&symbol=LTCUSDT&side=BUY&newClientOrderId=x-xcKtGhcu857a045c78a148bda82a3b&newOrderRespType=RESULT&type=LIMIT&quantity=0.1&price=55&timeInForce=GTC&recvWindow=10000&signature=ea0c2c8986c05546309cfb5248febc8a551c1a7ccf7252305e26bb60e41a8d60"
            },
            {
                "description": "Spot limit buy with triggerPrice",
                "method": "createOrder",
                "url": "https://api.binance.com/api/v3/order",
                "input": [
                    "LTC/USDT",
                    "limit",
                    "buy",
                    0.2,
                    50,
                    {
                        "triggerPrice": 100
                    }
                ],
                "output": "timestamp=1699113377107&symbol=LTCUSDT&side=BUY&newClientOrderId=x-R4BD3S828025d8ae9f754437aa1bde&newOrderRespType=FULL&type=STOP_LOSS_LIMIT&quantity=0.2&price=50&timeInForce=GTC&stopPrice=100&recvWindow=10000&signature=FFsWE8MefjyN%2BBkm0w4KE4dRJh%2FOeJDbH4nOjhFS7rbmaGb64q9cK2RmRbgLKqMbDcPmgy752h7YnjqhF7wWixXEZmJR0Ks3ap%2BhvhAEr4Cd1bPJ2buEe316rXIHgPiDQBpDbsbipEoX2dQnUdjxGItAgyTVSThxqk0t8BDrqkHlnwv8JF9Yp1ekwFccXYBM5jMz09feygyLPzyiK3bqjPndwohxCLoL%2B6wp0x%2FTM0Vm39XTvOAPUj88FF67C76sFlVReIjzwo94xOj%2BHzynGZs7apVLV227P434MARwyKQM9XsSQ%2FMsSakoxZjOrErH2iwWlsJL60C7HcPl%2B%2BZD%2BQ%3D%3D"
            },
            {
                "description": "Swap limit buy with triggerPrice",
                "method": "createOrder",
                "url": "https://testnet.binancefuture.com/fapi/v1/order",
                "input": [
                    "LTC/USDT:USDT",
                    "limit",
                    "buy",
                    0.2,
                    50,
                    {
                        "triggerPrice": 100
                    }
                ],
                "output": "timestamp=1699113425660&symbol=LTCUSDT&side=BUY&newClientOrderId=x-xcKtGhcu0a6b33edf43043799149a0&newOrderRespType=RESULT&type=STOP&quantity=0.2&price=50&stopPrice=100&recvWindow=10000&signature=dcbd99666b985518f0bc818d2fdc9c7215f4607b044ad921a025fec70f41ae61"
            },
            {
                "description": "Spot limit buy with test endpoint",
                "method": "createOrder",
                "url": "https://api.binance.com/api/v3/order/test",
                "input": [
                    "LTC/USDT",
                    "limit",
                    "buy",
                    0.2,
                    50,
                    {
                        "test": true
                    }
                ],
                "output": "timestamp=1699113722660&symbol=LTCUSDT&side=BUY&newClientOrderId=x-R4BD3S82dbdbef155f0b479ca03ac1&newOrderRespType=FULL&type=LIMIT&quantity=0.2&price=50&timeInForce=GTC&recvWindow=10000&signature=RAxM3BDlCxN9yJtKYKhyrJ0dOb7ng6o5Iy1Pz6I9snLDHRQVNuv9%2FgnWWfsUayfILjZQO7ns3VeyqGfiXBlGXa5eap37%2BHXjcYBA9Jc6OCXAKDtNmcdkFB9QvV0bG7lO%2BIMx6nQAgUILod%2FlVWd1MJSOVYlAoDH7N5aiHtrcImoUT4NRJkT31E99yT7W7VIqvTD3AcFUodgaajB7G0oBTqp69w9uyUJEvDFG6RisU77Zeuzcy7sYdXpVueTycreAjQg225F1WQNSDClOJKMDhJ27d5akwOj%2Flxo6pRjT21Jr7G3GGzceAiHXKgSSB%2Fgu2jCe48hnr8C92YVqfp2LyQ%3D%3D"
            },
            {
                "description": "Spot margin (cross) limit buy",
                "method": "createOrder",
                "url": "https://api.binance.com/sapi/v1/margin/order",
                "input": [
                    "LTC/USDT",
                    "limit",
                    "buy",
                    0.2,
                    50,
                    {
                        "marginMode": "cross"
                    }
                ],
                "output": "timestamp=1699113838137&symbol=LTCUSDT&side=BUY&newClientOrderId=x-R4BD3S8277d937b569914d1bb5f784&newOrderRespType=FULL&type=LIMIT&quantity=0.2&price=50&timeInForce=GTC&marginMode=cross&recvWindow=10000&signature=0e12b57b83c758aceb6d88c4950c1259f41cc0b86d7e6259fcdb3202cd3d3c32"
            },
            {
                "description": "Swap limit sell",
                "method": "createOrder",
                "url": "https://testnet.binancefuture.com/fapi/v1/order",
                "input": [
                    "LTC/USDT:USDT",
                    "limit",
                    "sell",
                    0.2,
                    100
                ],
                "output": "timestamp=1699114065223&symbol=LTCUSDT&side=SELL&newClientOrderId=x-xcKtGhcu6e4e96867ac345ee9151b9&newOrderRespType=RESULT&type=LIMIT&quantity=0.2&price=100&timeInForce=GTC&recvWindow=10000&signature=057d2e77971840b5e2726b88a7a1e2fc740c032437bc4ea38c89e6d1c2968b9a"
            },
            {
                "description": "Swap limit sell with takeProfitPrice (type 2)",
                "method": "createOrder",
                "url": "https://testnet.binancefuture.com/fapi/v1/order",
                "input": [
                    "LTC/USDT:USDT",
                    "limit",
                    "sell",
                    0.2,
                    100,
                    {
                        "takeProfitPrice": 105
                    }
                ],
                "output": "timestamp=1699285858348&symbol=LTCUSDT&side=SELL&newClientOrderId=x-xcKtGhcu2784a323f70a4bdf8b1725&newOrderRespType=RESULT&type=TAKE_PROFIT&quantity=0.2&price=100&stopPrice=105&recvWindow=10000&signature=6434d52fc670894917cac2b03407eac0646f81ce4bcff3b640c11d4c8c2d4ab1"
            },
            {
                "description": "Swap limit buy with stopLossPrice (type 2)",
                "method": "createOrder",
                "url": "https://testnet.binancefuture.com/fapi/v1/order",
                "input": [
                    "LTC/USDT:USDT",
                    "limit",
                    "sell",
                    0.2,
                    49,
                    {
                        "stopLossPrice": 50
                    }
                ],
                "output": "timestamp=1699285907701&symbol=LTCUSDT&side=SELL&newClientOrderId=x-xcKtGhcuc8a51b6fd0a344069c2703&newOrderRespType=RESULT&type=STOP&quantity=0.2&price=49&stopPrice=50&recvWindow=10000&signature=4a09fa15b8c91f1215f7175b163080853291f5e316bd25025ddefd5b5688508a"
            },
            {
                "description": "Swap limit buy with reduce only (closing short position)",
                "method": "createOrder",
                "url": "https://testnet.binancefuture.com/fapi/v1/order",
                "input": [
                    "LTC/USDT:USDT",
                    "limit",
                    "buy",
                    0.2,
                    60,
                    {
                        "reduceOnly": true
                    }
                ],
                "output": "timestamp=1699380630765&symbol=LTCUSDT&side=BUY&newClientOrderId=x-xcKtGhcuad6ae547a99e48b686c911&newOrderRespType=RESULT&type=LIMIT&quantity=0.2&price=60&timeInForce=GTC&reduceOnly=true&recvWindow=10000&signature=3d99de3afdd8a6ad846d201fe4f446b75dd956db59e986db345d453b79b7bea2"
            },
            {
                "description": "Swap limit buy with postOnly",
                "method": "createOrder",
                "url": "https://testnet.binancefuture.com/fapi/v1/order",
                "input": [
                    "LTC/USDT:USDT",
                    "limit",
                    "buy",
                    0.2,
                    50,
                    {
                        "postOnly": true
                    }
                ],
                "output": "timestamp=1699380695835&symbol=LTCUSDT&side=BUY&newClientOrderId=x-xcKtGhcu392bafca1fb740208ee8d3&newOrderRespType=RESULT&type=LIMIT&quantity=0.2&price=50&timeInForce=GTX&recvWindow=10000&signature=27dfce7c02d210d4d88f029e34550f153283e849b34bbf80aebbc7f860937b84"
            }
        ],
        "createOrders": [
            {
                "description": "Swap createOrders",
                "method": "createOrders",
                "url": "https://testnet.binancefuture.com/fapi/v1/batchOrders",
                "input": [
                    [
                        {
                            "symbol": "LTC/USDT:USDT",
                            "amount": 0.1,
                            "side": "buy",
                            "type": "limit",
                            "price": 60
                        },
                        {
                            "symbol": "LTC/USDT:USDT",
                            "amount": 0.11,
                            "side": "buy",
                            "type": "limit",
                            "price": 61
                        }
                    ]
                ],
                "output": "timestamp=1699382693405&batchOrders=[{\"symbol\":\"LTCUSDT\",\"side\":\"BUY\",\"newClientOrderId\":\"x-xcKtGhcub371e14dda9e4fda804421\",\"newOrderRespType\":\"RESULT\",\"type\":\"LIMIT\",\"quantity\":\"0.1\",\"price\":\"60\",\"timeInForce\":\"GTC\"},{\"symbol\":\"LTCUSDT\",\"side\":\"BUY\",\"newClientOrderId\":\"x-xcKtGhcu2b5cffec484a42138cdf8e\",\"newOrderRespType\":\"RESULT\",\"type\":\"LIMIT\",\"quantity\":\"0.11\",\"price\":\"61\",\"timeInForce\":\"GTC\"}]&recvWindow=10000&signature=ce06633e6e16101cf7b4c3fd0f6a1afa3901206050382fafae81deddc1867f92"
            }
        ],
        "createMarketOrderWithCost": [
            {
                "description": "Spot create market order with cost",
                "method": "createMarketOrderWithCost",
                "url": "https://testnet.binance.vision/api/v3/order",
                "input": [
                    "BTC/USDT",
                    "buy",
                    10
                ],
                "output": "timestamp=1702677177092&symbol=BTCUSDT&side=BUY&newClientOrderId=x-R4BD3S82bbdbdf90c28b4c2a9dd885&newOrderRespType=FULL&type=MARKET&quoteOrderQty=10&recvWindow=10000&signature=e36681dea6e4baa6049a95b440fb76eb82c7b7a1906a8595ef8a6844273e0ef2"
            }
        ],
        "createMarketBuyOrderWithCost": [
            {
                "description": "Spot create market buy order with cost",
                "method": "createMarketBuyOrderWithCost",
                "url": "https://testnet.binance.vision/api/v3/order",
                "input": [
                    "BTC/USDT",
                    15
                ],
                "output": "timestamp=1702677315563&symbol=BTCUSDT&side=BUY&newClientOrderId=x-R4BD3S82166697aa19d7484fb68378&newOrderRespType=FULL&type=MARKET&quoteOrderQty=15&recvWindow=10000&signature=64f817d988900608171a22a906a68da7ef58b401b8ec6514c0e141f2c262c8fa"
            }
        ],
        "createMarketSellOrderWithCost": [
            {
                "description": "Spot create market sell order with cost",
                "method": "createMarketSellOrderWithCost",
                "url": "https://testnet.binance.vision/api/v3/order",
                "input": [
                    "BTC/USDT",
                    15
                ],
                "output": "timestamp=1702677379657&symbol=BTCUSDT&side=SELL&newClientOrderId=x-R4BD3S82e9114f80b9124f96817cc1&newOrderRespType=FULL&type=MARKET&quoteOrderQty=15&recvWindow=10000&signature=c71dc764642f5e6b7a96d04b7d820058ec204557ec43ce64ff102d25df4423b8"
            }
        ],
        "cancelOrder": [
            {
                "description": "Swap cancelOrder",
                "method": "cancelOrder",
                "url": "https://testnet.binancefuture.com/fapi/v1/order?timestamp=1699382897679&symbol=LTCUSDT&orderId=652509009&recvWindow=10000&signature=02d0287d26b9b0603902e299840941f6738f9fbb3f497390b29d7077c42c318b",
                "input": [
                    652509009,
                    "LTC/USDT:USDT"
                ]
            },
            {
                "description": "Spot cancelOrder",
                "method": "cancelOrder",
                "url": "https://testnet.binance.vision/api/v3/order?timestamp=1699384031574&symbol=LTCUSDT&orderId=464950&recvWindow=10000&signature=548084e744d32adc2172c498ead0f621cd1920ac788ff7b4038fffa5dd139d42",
                "input": [
                    464950,
                    "LTC/USDT"
                ]
            },
            {
                "description": "Swap inverse cancelOrder",
                "method": "cancelOrder",
                "url": "https://dapi.binance.com/dapi/v1/order?timestamp=1699382897679&symbol=BTCUSD_PERP&orderId=652509009&recvWindow=10000&signature=02d0287d26b9b0603902e299840941f6738f9fbb3f497390b29d7077c42c318b",
                "input": [
                    652509009,
                    "BTC/USD:BTC"
                ]
            },
            {
                "description": "Option cancelOrder",
                "method": "cancelOrder",
                "url": "https://eapi.binance.com/eapi/v1/order?timestamp=1699382897679&symbol=ETH-231229-800-C&orderId=652509009&recvWindow=10000&signature=02d0287d26b9b0603902e299840941f6738f9fbb3f497390b29d7077c42c318b",
                "input": [
                    652509009,
                    "ETH/USDT:USDT-231229-800-C"
                ]
            },
            {
                "description": "cancel swap order with clientOrderId",
                "method": "cancelOrder",
                "url": "https://testnet.binancefuture.com/fapi/v1/order?timestamp=1703181445987&symbol=BTCUSDT&origClientOrderId=myswap&recvWindow=10000&signature=169048840e9612fc90a33b39894e882fc3f73950a02374b544ddecb344467929",
                "input": [
                  "",
                  "BTC/USDT:USDT",
                  {
                    "clientOrderId": "myswap"
                  }
                ]
            }
        ],
        "cancelOrders": [
            {
                "description": "Swap cancelOrders",
                "method": "cancelOrders",
                "url": "https://testnet.binancefuture.com/fapi/v1/batchOrders?timestamp=1699384523218&symbol=LTCUSDT&recvWindow=10000&orderidlist=[652511506]&signature=ced41362438af4b529b81484e1713dc0108b2715453e403d3e46fa93ba8a0a83",
                "input": [
                    [
                        "652511506"
                    ],
                    "LTC/USDT:USDT"
                ]
            }
        ],
        "cancelAllOrders": [
            {
                "description": "Spot cancelAllOrders",
                "method": "cancelAllOrders",
                "url": "https://testnet.binance.vision/api/v3/openOrders?timestamp=1699384119652&symbol=LTCUSDT&recvWindow=10000&signature=0dbf34752013b284d4fb297b83583be92da868fe532282f98f8f90095b1fdc89",
                "input": [
                    "LTC/USDT"
                ]
            },
            {
                "description": "Swap cancelAllOrders",
                "method": "cancelAllOrders",
                "url": "https://testnet.binancefuture.com/fapi/v1/allOpenOrders?timestamp=1699384154326&symbol=LTCUSDT&recvWindow=10000&signature=6be9641d53bd8e041581dbbe9f9a10576253d6d661a755ccbced131b8dc3e56d",
                "input": [
                    "LTC/USDT:USDT"
                ]
            },
            {
                "description": "Swap inverse cancelAllOrders",
                "method": "cancelAllOrders",
                "url": "https://dapi.binance.com/dapi/v1/allOpenOrders?timestamp=1699384154326&symbol=BTCUSD_PERP&recvWindow=10000&signature=6be9641d53bd8e041581dbbe9f9a10576253d6d661a755ccbced131b8dc3e56d",
                "input": [
                    "BTC/USD:BTC"
                ]
            },
            {
                "description": "Option cancelAllOrders",
                "method": "cancelAllOrders",
                "url": "https://eapi.binance.com/eapi/v1/allOpenOrders?timestamp=1699384154326&symbol=ETH-231229-800-C&recvWindow=10000&signature=6be9641d53bd8e041581dbbe9f9a10576253d6d661a755ccbced131b8dc3e56d",
                "input": [
                    "ETH/USDT:USDT-231229-800-C"
                ]
            }
        ],
        "fetchBalance": [
            {
                "description": "Spot fetch balance",
                "method": "fetchBalance",
                "url": "https://api.binance.com/api/v3/account?timestamp=1699384807806&recvWindow=10000&signature=63f0c698cb014312107449ed70b52c6e684ef8d18cba7b62fb378716f043534d",
                "input": []
            },
            {
                "description": "Swap fetchBalance",
                "method": "fetchBalance",
                "url": "https://testnet.binancefuture.com/fapi/v2/account?timestamp=1699385163596&recvWindow=10000&signature=f8a952f41e186866660fa44ef11e22e69fd54145638964c6e79034e2fa83eb58",
                "input": [
                    {
                        "type": "swap"
                    }
                ]
            },
            {
                "description": "Swap inverse fetchBalance",
                "method": "fetchBalance",
                "url": "https://testnet.binancefuture.com/dapi/v1/account?timestamp=1699385163596&recvWindow=10000&signature=f8a952f41e186866660fa44ef11e22e69fd54145638964c6e79034e2fa83eb58",
                "input": [
                    {
                        "type": "swap",
                        "subType": "inverse"
                    }
                ]
            },
            {
                "description": "Margin fetchBalance",
                "method": "fetchBalance",
                "url": "https://testnet.binancefuture.com/sapi/v1/margin/account?timestamp=1699385163596&recvWindow=10000&signature=f8a952f41e186866660fa44ef11e22e69fd54145638964c6e79034e2fa83eb58",
                "input": [
                    {
                        "type": "margin"
                    }
                ]
            },
            {
                "description": "Savings fetchBalance",
                "method": "fetchBalance",
                "url": "https://testnet.binancefuture.com/sapi/v1/lending/union/account?timestamp=1699385163596&recvWindow=10000&signature=f8a952f41e186866660fa44ef11e22e69fd54145638964c6e79034e2fa83eb58",
                "input": [
                    {
                        "type": "savings"
                    }
                ]
            },
            {
                "description": "Funding fetchBalance",
                "method": "fetchBalance",
                "url": "https://testnet.binancefuture.com/sapi/v1/asset/get-funding-asset",
                "input": [
                    {
                        "type": "funding"
                    }
                ],
                "output": "timestamp=1702624225422&recvWindow=10000&signature=9dbc6d2f649bd8522187b3ac2643e2eec3c50e48d5d44e925eb225e108c133ee"
            },
            {
                "description": "fetch isolated balance",
                "method": "fetchBalance",
                "url": "https://api.binance.com/sapi/v1/margin/isolated/account?timestamp=1703072784927&recvWindow=10000&signature=96c89d509bf6e5a630b1e7dd84dce9f011cb07caf25cf6eaa90a8a4400793826",
                "input": [
                  {
                    "marginMode": "isolated"
                  }
                ]
            }
        ],
        "fetchMyTrades": [
            {
                "description": "Spot fetchMyTrades",
                "method": "fetchMyTrades",
                "url": "https://api.binance.com/api/v3/myTrades?timestamp=1699380939904&symbol=LTCUSDT&recvWindow=10000&signature=e0364430919fe9187025c68199752304a723f4fe62de000440b8fa4db8f6dd66",
                "input": [
                    "LTC/USDT"
                ]
            },
            {
                "description": "Swap fetchMyTrades",
                "method": "fetchMyTrades",
                "url": "https://testnet.binancefuture.com/fapi/v1/userTrades?timestamp=1699380991270&symbol=LTCUSDT&recvWindow=10000&signature=df9868b4dbe11d15402e6cbea7910cc8cea2f5f5f87cddd91e40d8aa3b869d82",
                "input": [
                    "LTC/USDT:USDT"
                ]
            },
            {
                "description": "Swap inverse fetchMyTrades",
                "method": "fetchMyTrades",
                "url": "https://dapi.binance.com/dapi/v1/userTrades?timestamp=1699380991270&symbol=BTCUSD_PERP&recvWindow=10000&signature=df9868b4dbe11d15402e6cbea7910cc8cea2f5f5f87cddd91e40d8aa3b869d82",
                "input": [
                    "BTC/USD:BTC"
                ]
            },
            {
                "description": "Option fetchMyTrades",
                "method": "fetchMyTrades",
                "url": "https://eapi.binance.com/eapi/v1/userTrades?timestamp=1699380991270&symbol=ETH-231229-800-C&recvWindow=10000&signature=df9868b4dbe11d15402e6cbea7910cc8cea2f5f5f87cddd91e40d8aa3b869d82",
                "input": [
                    "ETH/USDT:USDT-231229-800-C"
                ]
            },
            {
                "description": "Spot margin cross",
                "method": "fetchMyTrades",
                "url": "https://api.binance.com/sapi/v1/margin/myTrades?timestamp=1703241051088&symbol=LTCUSDT&limit=1&recvWindow=10000&signature=141057bfeccdf9ba9d99838058dc0fb77b9331ed06ef43216867952c6e1e874a",
                "input": [
                  "LTC/USDT",
                  null,
                  1,
                  {
                    "marginMode": "cross"
                  }
                ]
            },
            {
                "description": "Spot margin isolated",
                "method": "fetchMyTrades",
                "url": "https://api.binance.com/sapi/v1/margin/myTrades?timestamp=1703241081711&symbol=LTCUSDT&limit=1&isIsolated=true&recvWindow=10000&signature=46f94e4f43408cb782d20c97be4bbdd2837cfb552091312206d49822d1065613",
                "input": [
                  "LTC/USDT",
                  null,
                  1,
                  {
                    "marginMode": "isolated"
                  }
                ]
            }
        ],
        "fetchOrders": [
            {
                "description": "Spot fetchOrders",
                "method": "fetchOrders",
                "url": "https://api.binance.com/api/v3/allOrders?timestamp=1699381044319&symbol=LTCUSDT&recvWindow=10000&signature=858226f6bc5879207bf14a06a71c380e6392601e703b3b0ac229fe1f1f3d092a",
                "input": [
                    "LTC/USDT"
                ]
            },
            {
                "description": "Swap fetchOrders",
                "method": "fetchOrders",
                "url": "https://testnet.binancefuture.com/fapi/v1/allOrders?timestamp=1699381079525&symbol=LTCUSDT&recvWindow=10000&signature=e75dee5138d27e195e8bd66ba3e754dba7c7fd2911252f7358f5506566b7517e",
                "input": [
                    "LTC/USDT:USDT"
                ]
            },
            {
                "description": "Inverse fetchOrders",
                "method": "fetchOrders",
                "url": "https://dapi.binance.com/dapi/v1/allOrders?timestamp=1699381120125&symbol=BTCUSD_PERP&recvWindow=10000&signature=4c191cf2693c1fed0a75a6231035bd3c57be27bc326d4e60c44735c4ddeac5dd",
                "input": [
                    "BTC/USD:BTC"
                ]
            },
            {
                "description": "Option fetchOrders",
                "method": "fetchOrders",
                "url": "https://eapi.binance.com/eapi/v1/historyOrders?timestamp=1699381120125&symbol=ETH-231229-800-C&recvWindow=10000&signature=4c191cf2693c1fed0a75a6231035bd3c57be27bc326d4e60c44735c4ddeac5dd",
                "input": [
                    "ETH/USDT:USDT-231229-800-C"
                ]
            },
            {
                "description": "Spot margin cross fetchOrders",
                "method": "fetchOrders",
                "url": "https://api.binance.com/sapi/v1/margin/allOrders?timestamp=1699381288329&symbol=LTCUSDT&startTime=1699381234000&limit=20&recvWindow=10000&signature=1cb6d6b9fcfc84a22d685d46827c33eb67fe8ff0980784712bce5002822c4515",
                "input": [
                    "LTC/USDT",
                    1699381234000,
                    20,
                    {
                        "marginMode": "cross"
                    }
                ]
            },
            {
                "description": "Spot margin isolated fetchOrders",
                "method": "fetchOrders",
                "url": "https://api.binance.com/sapi/v1/margin/allOrders?timestamp=1699381316098&symbol=LTCUSDT&isIsolated=true&startTime=1699381234000&limit=20&recvWindow=10000&signature=f589333c4be021c50cb3bf8b75d04d2027c545acf22fec45ae19c57be8ed5b3c",
                "input": [
                    "LTC/USDT",
                    1699381234000,
                    20,
                    {
                        "marginMode": "isolated"
                    }
                ]
            }
        ],
        "fetchOrder": [
            {
                "description": "Spot fetchOrder",
                "method": "fetchOrder",
                "url": "https://testnet.binance.vision/api/v3/order?timestamp=1699384269930&symbol=LTCUSDT&orderId=465138&recvWindow=10000&signature=3e56f68f7464d282deb93466f4a382886f216739cf0225e5ae32b13529bd7b84",
                "input": [
                    465138,
                    "LTC/USDT"
                ]
            },
            {
                "description": "Swap fetchOrder",
                "method": "fetchOrder",
                "url": "https://testnet.binancefuture.com/fapi/v1/order?timestamp=1699384317029&symbol=LTCUSDT&orderId=652124757&recvWindow=10000&signature=9f2120e58e884131b91f4193a94ea17a18ef4f3195b3e6f388d5f5e14e797414",
                "input": [
                    652124757,
                    "LTC/USDT:USDT"
                ]
            },
            {
                "description": "Swap inverse fetchOrder",
                "method": "fetchOrder",
                "url": "https://dapi.binance.com/dapi/v1/order?timestamp=1699384317029&symbol=BTCUSD_PERP&orderId=652124757&recvWindow=10000&signature=9f2120e58e884131b91f4193a94ea17a18ef4f3195b3e6f388d5f5e14e797414",
                "input": [
                    652124757,
                    "BTC/USD:BTC"
                ]
            },
            {
                "description": "Option fetchOrder",
                "method": "fetchOrder",
                "url": "https://eapi.binance.com/eapi/v1/order?timestamp=1699384317029&symbol=ETH-231229-800-C&orderId=652124757&recvWindow=10000&signature=9f2120e58e884131b91f4193a94ea17a18ef4f3195b3e6f388d5f5e14e797414",
                "input": [
                    652124757,
                    "ETH/USDT:USDT-231229-800-C"
                ]
            },
            {
                "description": "Spot cross order",
                "method": "fetchOrder",
                "url": "https://api.binance.com/sapi/v1/margin/order?timestamp=1703159386293&symbol=LTCUSDT&orderId=3103603561&recvWindow=10000&signature=dc62a3b4d2125eb456629bdbb70eee5cddfc1c2836b050e072dc5bec635bf5e8",
                "input": [
                  3103603561,
                  "LTC/USDT",
                  {
                    "marginMode": "cross"
                  }
                ]
            },
            {
                "description": "Fetch isolated order",
                "method": "fetchOrder",
                "url": "https://api.binance.com/sapi/v1/margin/order?timestamp=1703159655585&symbol=LTCUSDT&isIsolated=true&orderId=3807830610&recvWindow=10000&signature=67f6cbaff42d879c7af414d5669b542c8ff536689d52ade8ca17a3406f665175",
                "input": [
                  3807830610,
                  "LTC/USDT",
                  {
                    "marginMode": "isolated"
                  }
                ]
            }
        ],
        "fetchOpenOrders": [
            {
                "description": "Swap open orders",
                "method": "fetchOpenOrders",
                "url": "https://testnet.binancefuture.com/fapi/v1/openOrders?timestamp=1699381574417&symbol=LTCUSDT&recvWindow=10000&signature=6a256c608fa51704c38209d2dc0338832a2b4193b5c53360780ff3012b4777f6",
                "input": [
                    "LTC/USDT:USDT"
                ]
            },
            {
                "description": "Spot one orders",
                "method": "fetchOpenOrders",
                "url": "https://api.binance.com/api/v3/openOrders?timestamp=1699381643483&symbol=LTCUSDT&recvWindow=10000&signature=5e065a2e4308050c13f57fbf2280c0148108537d487377153d4a35ceae451285",
                "input": [
                    "LTC/USDT"
                ]
            },
            {
                "description": "Inverse open orders",
                "method": "fetchOpenOrders",
                "url": "https://dapi.binance.com/dapi/v1/openOrders?timestamp=1699381672955&symbol=BTCUSD_PERP&recvWindow=10000&signature=660a51120973fd1a69fb1b08fa0c0deb92be1a890e978688e659f8bc02acac44",
                "input": [
                    "BTC/USD:BTC"
                ]
            },
            {
                "description": "Option open orders",
                "method": "fetchOpenOrders",
                "url": "https://eapi.binance.com/eapi/v1/openOrders?timestamp=1699381761363&symbol=ETH-231229-800-C&recvWindow=10000&signature=6614edfda35dd14772f8dd9b7236b9db9e36323bfe8682a829987033db85be24",
                "input": [
                    "ETH/USDT:USDT-231229-800-C"
                ]
            },
            {
                "description": "Spot-margin cross open orders",
                "method": "fetchOpenOrders",
                "url": "https://api.binance.com/sapi/v1/margin/openOrders?timestamp=1699381707792&symbol=BTCUSDT&recvWindow=10000&signature=3f1f41573b1b178a7b320281ce6152a6e616c55f5f0ea3092e4cf94de0ac59cb",
                "input": [
                    "BTC/USDT",
                    null,
                    null,
                    {
                        "marginMode": "cross"
                    }
                ]
            },
            {
                "description": "Spot margin isolated open orders",
                "method": "fetchOpenOrders",
                "url": "https://api.binance.com/sapi/v1/margin/openOrders?timestamp=1699381761363&symbol=LTCUSDT&isIsolated=true&recvWindow=10000&signature=6614edfda35dd14772f8dd9b7236b9db9e36323bfe8682a829987033db85be24",
                "input": [
                    "LTC/USDT",
                    null,
                    null,
                    {
                        "marginMode": "isolated"
                    }
                ]
            }
        ],
        "fetchCanceledOrders": [
            {
                "description": "Spot canceled orders",
                "method": "fetchCanceledOrders",
                "url": "https://testnet.binance.vision/api/v3/allOrders?timestamp=1699384225531&symbol=LTCUSDT&recvWindow=10000&signature=542ec2f6763831d5a92d891174d744b77b3deb931c5787463fc99744f2bb34df",
                "input": [
                    "LTC/USDT",
                    null,
                    1
                ]
            }
        ],
        "fetchPositions": [
            {
                "description": "fetch default positions",
                "method": "fetchPositions",
                "url": "https://testnet.binancefuture.com/fapi/v2/positionRisk?timestamp=1699381878017&recvWindow=10000&signature=f654a95fde9ee5ee6004b1ded1adb3671333ac84eeab7f3b11c27b12848a28c2",
                "input": []
            },
            {
                "description": "fetch default positions",
                "method": "fetchPositions",
                "url": "https://testnet.binancefuture.com/dapi/v1/positionRisk?timestamp=1699381961216&recvWindow=10000&signature=ebbde9cbf31b9e450afb6aa6f5236b4f1a89b7afb9686493be317fbad1a3a5b2",
                "input": [
                    null,
                    {
                        "subType": "inverse"
                    }
                ]
            }
        ],
        "transfer": [
            {
                "description": "Transfer from cross to spot",
                "method": "transfer",
                "url": "https://api.binance.com/sapi/v1/asset/transfer",
                "input": [
                    "USDT",
                    1,
                    "cross",
                    "spot"
                ],
                "output": "timestamp=1699384664075&asset=USDT&amount=1&type=MARGIN_MAIN&recvWindow=10000&signature=1d4479f2e7df920f0b14af126ef2c753738e6e6945a28c2fdbd69bc841009e64"
            },
            {
                "description": "Transfer from spot to linear",
                "method": "transfer",
                "url": "https://api.binance.com/sapi/v1/asset/transfer",
                "input": [
                    "USDT",
                    1,
                    "spot",
                    "linear"
                ],
                "output": "timestamp=1699384712566&asset=USDT&amount=1&type=MAIN_UMFUTURE&recvWindow=10000&signature=33c61a7570d7a2c9c99ddd57edb5b5c2574351b9e485512e9f6382d5b5f1804f"
            },
            {
                "description": "Transfer from spot to funding",
                "method": "transfer",
                "url": "https://api.binance.com/sapi/v1/asset/transfer",
                "input": [
                    "USDT",
                    1,
                    "spot",
                    "funding"
                ],
                "output": "timestamp=1699384737453&asset=USDT&amount=1&type=MAIN_FUNDING&recvWindow=10000&signature=5418d03fb525c32e4a1c4e1a874abcda635bad6ba7763fc82c0b164eeebd7523"
            },
            {
                "description": "Transfer from funding to spot",
                "method": "transfer",
                "url": "https://api.binance.com/sapi/v1/asset/transfer",
                "input": [
                    "USDT",
                    1,
                    "funding",
                    "spot"
                ],
                "output": "timestamp=1699384759972&asset=USDT&amount=1&type=FUNDING_MAIN&recvWindow=10000&signature=4e43d89ac545361e50c2b7df44b91f6c168c99dab114acc6bad382a4c51aa34b"
            }
        ],
        "fetchDeposits": [
            {
                "description": "Default fetch deposits",
                "method": "fetchDeposits",
                "url": "https://api.binance.com/sapi/v1/capital/deposit/hisrec?timestamp=1699440724626&recvWindow=10000&signature=d36b11a06e7af3f8bc85c28e97ab788a58e20f39b201b6fc31132688d71f4968",
                "input": []
            }
        ],
        "fetchLedger": [
            {
                "description": "Fetch swap ledger",
                "method": "fetchLedger",
                "url": "https://fapi.binance.com/fapi/v1/income?timestamp=1699440856890&recvWindow=10000&signature=e921974f0fc79c71a0bf5c210bded9841b627248e89ca2659dd26616d2870bd9",
                "input": [
                    "USDT",
                    null,
                    null,
                    {
                        "type": "swap"
                    }
                ]
            }
        ],
        "setLeverage": [
            {
                "description": "Swap linear setLeverage",
                "method": "setLeverage",
                "url": "https://testnet.binancefuture.com/fapi/v1/leverage",
                "input": [
                    5,
                    "LTC/USDT:USDT"
                ],
                "output": "timestamp=1699440965441&symbol=LTCUSDT&leverage=5&recvWindow=10000&signature=500407a2dd13c20e6cef1a884fd1982fe494f2436761cd8c73c6de1aeeaf2a70"
            },
            {
                "description": "Swap inverse setLeverage",
                "method": "setLeverage",
                "url": "https://dapi.binance.com/dapi/v1/leverage",
                "input": [
                    5,
                    "BTC/USD:BTC"
                ],
                "output": "timestamp=1699441011001&symbol=BTCUSD_PERP&leverage=5&recvWindow=10000&signature=f932a4e8dd21ce1dcea84d8ab2fd9451c31b77c710d1adb9c51f54adc520cd90"
            }
        ],
        "setMarginMode": [
            {
                "description": "Set margin mode to cross",
                "method": "setMarginMode",
                "url": "https://testnet.binancefuture.com/fapi/v1/marginType",
                "input": [
                    "CROSS",
                    "BTC/USDT:USDT"
                ],
                "output": "timestamp=1699441787982&symbol=BTCUSDT&marginType=CROSSED&recvWindow=10000&signature=16f612e91d2ff4494239137194470ea53d7a20eff2d1b02c0783327bd40da955"
            },
            {
                "description": "Set margin mode to isolated with inverse market",
                "method": "setMarginMode",
                "url": "https://dapi.binance.com/dapi/v1/marginType",
                "input": [
                    "isolated",
                    "BTC/USD:BTC"
                ],
                "output": "timestamp=1699441887107&symbol=BTCUSD_PERP&marginType=ISOLATED&recvWindow=10000&signature=23faa49ca6c2c26c2ed637bda09e850587c8cf9dd884d495b44bddf6744dff09"
            }
        ],
        "fetchCrossBorrowRate": [
            {
                "description": "Fetch cross borrow rate",
                "method": "fetchCrossBorrowRate",
                "url": "https://api.binance.com/sapi/v1/margin/interestRateHistory?timestamp=1700202941111&asset=USDT&recvWindow=10000&signature=ffc9f69400ec59a68f0785334a9a619258411f43f6cfc0c7aa9585202d0f8eb5",
                "input": [
                    "USDT"
                ]
            }
        ],
        "fetchTickers": [
            {
                "description": "spot fetch tickers with symbols",
                "method": "fetchTickers",
                "url": "https://testnet.binance.vision/api/v3/ticker/24hr?symbols=%5B%22BTCUSDT%22%2C%22LTCUSDT%22%5D",
                "input": [
                    [
                        "BTC/USDT",
                        "LTC/USDT"
                    ]
                ]
            },
            {
                "description": "Swap tickers",
                "method": "fetchTickers",
                "url": "https://testnet.binancefuture.com/fapi/v1/ticker/24hr",
                "input": [
                    [
                        "BTC/USDT:USDT"
                    ]
                ]
            },
            {
                "description": "Inverse tickers",
                "method": "fetchTickers",
                "url": "https://testnet.binancefuture.com/dapi/v1/ticker/24hr",
                "input": [
                    [
                        "BTC/USD:BTC"
                    ]
                ]
            }
        ],
<<<<<<< HEAD
        "fetchFundingRateHistory": [
            {
                "description": "Fetch Funding Rate History - linear",
                "method": "fetchFundingRateHistory",
                "url": "https://api.binance.com/fapi/v1/fundingRate?symbol=BTCUSDT",
=======
        "fetchOHLCV": [
            {
                "description": "Fetch OHLCV - spot",
                "method": "fetchOHLCV",
                "url": "https://api.binance.com/api/v3/klines?interval=1m&limit=5&symbol=BTCUSDT&startTime=1699381234000",
                "input": [
                    "BTC/USDT",
                    "1m",
                    1699381234000,
                    5
                ]
            },
            {
                "description": "Fetch OHLCV - linear",
                "method": "fetchOHLCV",
                "url": "https://fapi.binance.com/fapi/v1/klines?interval=1m&limit=5&symbol=BTCUSDT&startTime=1699381234000",
                "input": [
                    "BTC/USDT:USDT",
                    "1m",
                    1699381234000,
                    5
                ]
            },
            {
                "description": "Fetch OHLCV - inverse",
                "method": "fetchOHLCV",
                "url": "https://dapi.binance.com/dapi/v1/klines?interval=1m&limit=5&symbol=BTCUSD_PERP&startTime=1699381234000&endTime=1699381533999",
                "input": [
                    "BTC/USD:BTC",
                    "1m",
                    1699381234000,
                    5
                ]
            },
            {
                "description": "Fetch OHLCV - option",
                "method": "fetchOHLCV",
                "url": "https://eapi.binance.com/eapi/v1/klines?interval=1m&limit=5&symbol=ETH-231229-800-C&startTime=1699381234000",
                "input": [
                    "ETH/USDT:USDT-231229-800-C",
                    "1m",
                    1699381234000,
                    5
                ]
            },
            {
                "description": "Fetch OHLCV - linear, price=mark",
                "method": "fetchOHLCV",
                "url": "https://fapi.binance.com/fapi/v1/markPriceKlines?interval=1m&limit=5&symbol=BTCUSDT&startTime=1699381234000",
                "input": [
                    "BTC/USDT:USDT",
                    "1m",
                    1699381234000,
                    5,
                    {
                        "price": "mark"
                    }
                ]
            },
            {
                "description": "Fetch OHLCV - inverse, price=mark",
                "method": "fetchOHLCV",
                "url": "https://dapi.binance.com/dapi/v1/markPriceKlines?interval=1m&limit=5&symbol=BTCUSD_PERP&startTime=1699381234000&endTime=1699381533999",
                "input": [
                    "BTC/USD:BTC",
                    "1m",
                    1699381234000,
                    5,
                    {
                        "price": "mark"
                    }
                ]
            },
            {
                "description": "Fetch OHLCV - linear, price=index",
                "method": "fetchOHLCV",
                "url": "https://fapi.binance.com/fapi/v1/indexPriceKlines?interval=1m&limit=5&pair=BTCUSDT&startTime=1699381234000",
                "input": [
                    "BTC/USDT:USDT",
                    "1m",
                    1699381234000,
                    5,
                    {
                        "price": "index"
                    }
                ]
            },
            {
                "description": "Fetch OHLCV - inverse, price=index",
                "method": "fetchOHLCV",
                "url": "https://dapi.binance.com/dapi/v1/indexPriceKlines?interval=1m&limit=5&pair=BTCUSD_PERP&startTime=1699381234000&endTime=1699381533999",
                "input": [
                    "BTC/USD:BTC",
                    "1m",
                    1699381234000,
                    5,
                    {
                        "price": "index"
                    }
                ]
            }
        ],
        "fetchTradingFees": [
            {
                "description": "Fetch Trading Fees - spot",
                "method": "fetchTradingFees",
                "url": "https://api.binance.com/sapi/v1/asset/tradeFee?timestamp=1702887258875&recvWindow=10000&signature=a9795caccb458e83f728210d51abeb6c51d5e6b67ced6562a9f4839910e189fd",
                "input": [
                    {
                        "type": "spot"
                    }
                ]
            },
            {
                "description": "Fetch Trading Fees - linear",
                "method": "fetchTradingFees",
                "url": "https://api.binance.com/fapi/v2/account?timestamp=1702887258875&recvWindow=10000&signature=a9795caccb458e83f728210d51abeb6c51d5e6b67ced6562a9f4839910e189fd",
                "input": [
                    {
                        "type": "swap",
                        "subType": "linear"
                    }
                ]
            },
            {
                "description": "Fetch Trading Fees - inverse",
                "method": "fetchTradingFees",
                "url": "https://api.binance.com/dapi/v1/account?timestamp=1702887258875&recvWindow=10000&signature=a9795caccb458e83f728210d51abeb6c51d5e6b67ced6562a9f4839910e189fd",
                "input": [
                    {
                        "type": "swap",
                        "subType": "inverse"
                    }
                ]
            }
        ],
        "fetchFundingRate": [
            {
                "description": "Fetch Funding Rate - linear",
                "method": "fetchFundingRate",
                "url": "https://api.binance.com/fapi/v1/premiumIndex?symbol=BTCUSDT",
>>>>>>> 092637f3
                "input": [
                    "BTC/USDT:USDT"
                ]
            },
            {
<<<<<<< HEAD
                "description": "Fetch Funding Rate History - inverse",
                "method": "fetchFundingRateHistory",
                "url": "https://api.binance.com/dapi/v1/fundingRate?symbol=BTCUSD_PERP",
=======
                "description": "Fetch Funding Rate - inverse",
                "method": "fetchFundingRate",
                "url": "https://api.binance.com/dapi/v1/premiumIndex?symbol=BTCUSD_PERP",
>>>>>>> 092637f3
                "input": [
                    "BTC/USD:BTC"
                ]
            }
<<<<<<< HEAD
=======
        ],
        "fetchLeverageTiers": [
            {
                "description": "Fetch Leverage Tiers - linear",
                "method": "fetchLeverageTiers",
                "url": "https://fapi.binance.com/fapi/v1/leverageBracket?timestamp=1702887258875&recvWindow=10000&signature=a9795caccb458e83f728210d51abeb6c51d5e6b67ced6562a9f4839910e189fd",
                "input": [
                    null,
                    {
                        "subType": "linear"
                    }
                ]
            },
            {
                "description": "Fetch Leverage Tiers - inverse",
                "method": "fetchLeverageTiers",
                "url": "https://dapi.binance.com/dapi/v2/leverageBracket?timestamp=1702887258875&recvWindow=10000&signature=a9795caccb458e83f728210d51abeb6c51d5e6b67ced6562a9f4839910e189fd",
                "input": [
                    null,
                    {
                        "subType": "inverse"
                    }
                ]
            }
>>>>>>> 092637f3
        ]
    }
}<|MERGE_RESOLUTION|>--- conflicted
+++ resolved
@@ -881,13 +881,6 @@
                 ]
             }
         ],
-<<<<<<< HEAD
-        "fetchFundingRateHistory": [
-            {
-                "description": "Fetch Funding Rate History - linear",
-                "method": "fetchFundingRateHistory",
-                "url": "https://api.binance.com/fapi/v1/fundingRate?symbol=BTCUSDT",
-=======
         "fetchOHLCV": [
             {
                 "description": "Fetch OHLCV - spot",
@@ -1029,52 +1022,60 @@
                 "description": "Fetch Funding Rate - linear",
                 "method": "fetchFundingRate",
                 "url": "https://api.binance.com/fapi/v1/premiumIndex?symbol=BTCUSDT",
->>>>>>> 092637f3
                 "input": [
                     "BTC/USDT:USDT"
                 ]
             },
             {
-<<<<<<< HEAD
+                "description": "Fetch Funding Rate - inverse",
+                "method": "fetchFundingRate",
+                "url": "https://api.binance.com/dapi/v1/premiumIndex?symbol=BTCUSD_PERP",
+                "input": [
+                    "BTC/USD:BTC"
+                ]
+            }
+        ],
+        "fetchLeverageTiers": [
+            {
+                "description": "Fetch Leverage Tiers - linear",
+                "method": "fetchLeverageTiers",
+                "url": "https://fapi.binance.com/fapi/v1/leverageBracket?timestamp=1702887258875&recvWindow=10000&signature=a9795caccb458e83f728210d51abeb6c51d5e6b67ced6562a9f4839910e189fd",
+                "input": [
+                    null,
+                    {
+                        "subType": "linear"
+                    }
+                ]
+            },
+            {
+                "description": "Fetch Leverage Tiers - inverse",
+                "method": "fetchLeverageTiers",
+                "url": "https://dapi.binance.com/dapi/v2/leverageBracket?timestamp=1702887258875&recvWindow=10000&signature=a9795caccb458e83f728210d51abeb6c51d5e6b67ced6562a9f4839910e189fd",
+                "input": [
+                    null,
+                    {
+                        "subType": "inverse"
+                    }
+                ]
+            }
+        ],
+        "fetchFundingRateHistory": [
+            {
+                "description": "Fetch Funding Rate History - linear",
+                "method": "fetchFundingRateHistory",
+                "url": "https://api.binance.com/fapi/v1/fundingRate?symbol=BTCUSDT",
+                "input": [
+                    "BTC/USDT:USDT"
+                ]
+            },
+            {
                 "description": "Fetch Funding Rate History - inverse",
                 "method": "fetchFundingRateHistory",
                 "url": "https://api.binance.com/dapi/v1/fundingRate?symbol=BTCUSD_PERP",
-=======
-                "description": "Fetch Funding Rate - inverse",
-                "method": "fetchFundingRate",
-                "url": "https://api.binance.com/dapi/v1/premiumIndex?symbol=BTCUSD_PERP",
->>>>>>> 092637f3
                 "input": [
                     "BTC/USD:BTC"
                 ]
             }
-<<<<<<< HEAD
-=======
-        ],
-        "fetchLeverageTiers": [
-            {
-                "description": "Fetch Leverage Tiers - linear",
-                "method": "fetchLeverageTiers",
-                "url": "https://fapi.binance.com/fapi/v1/leverageBracket?timestamp=1702887258875&recvWindow=10000&signature=a9795caccb458e83f728210d51abeb6c51d5e6b67ced6562a9f4839910e189fd",
-                "input": [
-                    null,
-                    {
-                        "subType": "linear"
-                    }
-                ]
-            },
-            {
-                "description": "Fetch Leverage Tiers - inverse",
-                "method": "fetchLeverageTiers",
-                "url": "https://dapi.binance.com/dapi/v2/leverageBracket?timestamp=1702887258875&recvWindow=10000&signature=a9795caccb458e83f728210d51abeb6c51d5e6b67ced6562a9f4839910e189fd",
-                "input": [
-                    null,
-                    {
-                        "subType": "inverse"
-                    }
-                ]
-            }
->>>>>>> 092637f3
         ]
     }
 }